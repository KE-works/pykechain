import datetime
import time
from unittest import TestCase, skipIf

import pytz
import six
import warnings

from pykechain.enums import ScopeStatus
from pykechain.models import Team
from pykechain.models.scope2 import Scope2
from pykechain.client import Client
from pykechain.exceptions import ForbiddenError, ClientError, NotFoundError, IllegalArgumentError
from tests.classes import TestBetamax
from tests.utils import TEST_FLAG_IS_WIM2

if six.PY2:
    from test.test_support import EnvironmentVarGuard
elif six.PY3:
    from test.support import EnvironmentVarGuard


class TestClient(TestCase):
    def setUp(self):
        self.env = EnvironmentVarGuard()

    def test_init_default_url(self):
        client = Client()

        self.assertEqual(client.api_root, 'http://localhost:8000/')

    def test_init_custom_url(self):
        client = Client(url='http://testing.com:1234')

        self.assertEqual(client.api_root, 'http://testing.com:1234')

    def test_init_no_login(self):
        client = Client()

        self.assertNotIn('Authorization', client.headers)
        self.assertIsNone(client.auth)

    def test_init_basic_auth(self):
        client = Client()

        client.login('someuser', 'withpass')

        self.assertNotIn('Authorization', client.headers)
        self.assertTrue(client.auth)

    def test_init_token(self):
        client = Client()
        PSEUDO_TOKEN = '123123'

        client.login(token=PSEUDO_TOKEN)

        self.assertTrue(client.headers['Authorization'], 'Token {}'.format(PSEUDO_TOKEN))
        self.assertIsNone(client.auth)

    def test_init_no_ssl(self):
        client = Client(check_certificates=False)

        self.assertFalse(client.session.verify)

    # 1.12
    def test_client_raises_error_with_false_url(self):
        with self.assertRaises(ClientError):
            Client(url='wrongurl')

    def test_client_from_env(self):
        """
        Test if the client does not provide a warning when no env file can be found

            Userwarning: 'Could not any envfile.'
            '.../lib/python3.5/site-packages/envparse.py'
        """
        self.env.set('KECHAIN_URL', 'http://localhost:8000')
        with self.env:
            with warnings.catch_warnings(record=True) as captured_warnings:
                client = Client.from_env()
                self.assertEqual(len(captured_warnings), 0)

    # 3.6.3
    def test_get_current_user(self):
        client = Client()

        # TODO Produce a more precise Exception, even with the retry adapter.
        with self.assertRaises(Exception):
            client.current_user()


class TestClientLive(TestBetamax):

    def setUp(self):
        super().setUp()
        self.temp_scope = None

    def tearDown(self):
        """Teardown the test, remove the scope.

        When you create a scope, assign it to self.temp_scope such that it is deleted when the test is complete
        """
        if self.temp_scope:
            self.temp_scope.delete()
        super().tearDown()

    def test_login(self):
        self.assertTrue(self.project.parts())

    def test_no_login(self):
        self.client.login('wrong', 'user')

        with self.assertRaises(ForbiddenError):
            self.client.parts()

    # 3.6.3
    def test_get_current_user(self):
        user = self.client.current_user()

        from pykechain.models import User
        self.assertIsInstance(user, User)

    # 2.6.0
    def test_create_scope(self):
        # setUp
        client = self.client
        scope_name = 'New scope (pykechain testing - remove me)'
        scope_description = 'This is a new scope for testing'
        scope_status = ScopeStatus.ACTIVE
        scope_tags = ['test_tag', 'new_project_tag']
        scope_start_date = datetime.datetime(2019, 4, 12, tzinfo=pytz.UTC)
        scope_due_date = datetime.datetime(2020, 4, 12, tzinfo=pytz.UTC)
        scope_team = client.teams()[0]

        self.temp_scope = client.create_scope(
            name=scope_name,
            description=scope_description,
            status=scope_status,
            tags=scope_tags,
            start_date=scope_start_date,
            due_date=scope_due_date,
            team=scope_team
        )

        # testing
        self.assertEqual(self.temp_scope.name, scope_name)
        self.assertEqual(scope_start_date, self.temp_scope.start_date)
        self.assertEqual(scope_due_date, self.temp_scope.due_date)
        self.assertIn(scope_tags[0], self.temp_scope.tags)
        self.assertIn(scope_tags[1], self.temp_scope.tags)
        self.assertEqual(scope_team, self.temp_scope.team)

    def test_create_scope_with_team_name(self):
        # setUp
<<<<<<< HEAD
        scope_name = 'New scope with the team name'
        scope_team_name = 'Team No.1'

        self.temp_scope = self.client.create_scope(
            name=scope_name,
            team=scope_team_name
=======
        team_name = self.client.teams()[0].name

        self.temp_scope = self.client.create_scope(
            name='New scope using the team name',
            team=team_name
>>>>>>> c251051b
        )

        # testing
        self.assertTrue(self.temp_scope.team)
        self.assertIsInstance(self.temp_scope.team, Team)
        self.assertEqual(team_name, self.temp_scope.team.name)

    def test_create_scope_with_team_uuid(self):
        # setUp
<<<<<<< HEAD
        scope_name = 'New scope with team uuid'
        scope_team_name = 'Team No.1'
        scope_team_id = self.client.team(name=scope_team_name).id

        self.temp_scope = self.client.create_scope(
            name=scope_name,
            team=scope_team_id
=======
        team_id = self.client.teams()[0].id

        self.temp_scope = self.client.create_scope(
            name='New scope using the team ID',
            team=team_id
>>>>>>> c251051b
        )

        # testing
        self.assertTrue(self.temp_scope.team)
        self.assertIsInstance(self.temp_scope.team, Team)
        self.assertEqual(team_id, self.temp_scope.team.id)

    def test_create_scope_no_arguments(self):
        # setUp
        self.temp_scope = self.client.create_scope(name='New scope no arguments')

        # testing
        self.assertEqual(self.temp_scope.name, 'New scope no arguments')
        self.assertTrue(self.temp_scope._json_data['start_date'])
        self.assertFalse(self.temp_scope.tags)

    def test_create_scope_with_wrong_arguments(self):
        # testing
        with self.assertRaises(IllegalArgumentError):
            self.client.create_scope(name=12)
        with self.assertRaises(IllegalArgumentError):
            self.client.create_scope(name='Failed scope', status='LIMBO')
        with self.assertRaises(IllegalArgumentError):
            self.client.create_scope(name='Failed scope', description=True)
        with self.assertRaises(IllegalArgumentError):
            self.client.create_scope(name='Failed scope', tags='One tag no list')
        with self.assertRaises(IllegalArgumentError):
            self.client.create_scope(name='Failed scope', tags=[12, 'this', 'fails'])
        with self.assertRaises(IllegalArgumentError):
            self.client.create_scope(name='Failed scope', team=['Fake team'])

    def test_clone_scope(self):
        # setUp
        self.temp_scope = self.client.clone_scope(source_scope=self.project)

        # testing
        self.assertIsInstance(self.temp_scope, Scope2)
        self.assertEqual(self.temp_scope.name, 'CLONE - {}'.format(self.project.name))
        self.assertEqual(self.temp_scope.status, self.project.status)
        self.assertEqual(self.temp_scope.start_date, self.project.start_date)
        self.assertEqual(self.temp_scope.due_date, self.project.due_date)
        self.assertEqual(self.temp_scope.description, self.project.description)
        self.assertListEqual(self.temp_scope.tags, self.project.tags)

    def test_clone_scope_with_arguments(self):
        # setUp
        now = datetime.datetime.now()
        name = 'test clone'
        status = ScopeStatus.CLOSED
        description = 'test description'
        tags = ['one', 'two']
        team = self.project.team

        self.temp_scope = self.client.clone_scope(
            name=name,
            source_scope=self.project,
            status=status,
            start_date=now,
            due_date=now,
            description=description,
            tags=tags,
            team=team,
        )

        self.assertIsInstance(self.temp_scope, Scope2)
        self.assertEqual(self.temp_scope.name, name)
        self.assertEqual(self.temp_scope.status, status)
        self.assertEqual(self.temp_scope.start_date, now)
        self.assertEqual(self.temp_scope.due_date, now)
        self.assertEqual(self.temp_scope.description, description)
        self.assertEqual(self.temp_scope.team, team)
        self.assertListEqual(self.temp_scope.tags, tags)


class TestCloneScopeAsync(TestBetamax):

    def setUp(self):
        super().setUp()
        self.temp_scope = None
        self.source = self.client.create_scope(
            name='_Async to be cloned scope SOURCE',
        )
        time.sleep(3)

    def tearDown(self):
        self.source.delete()
        if self.temp_scope:
            self.temp_scope.delete()
        super().tearDown()

    def test_clone_asynchronous(self):
        # setUp
        clone_name = '_Async cloned scope TARGET'

        self.client.clone_scope(
            name=clone_name,
            source_scope=self.source,
            asynchronous=True,
        )

        for _ in range(5):
            try:
                self.temp_scope = self.client.scope(name=clone_name)
            except NotFoundError:
                time.sleep(3)
                continue
            else:
                break

        # testing
        self.assertIsInstance(self.temp_scope, Scope2)


@skipIf(not TEST_FLAG_IS_WIM2, reason="This tests is designed for WIM version 2, expected to fail on older WIM")
class TestClientAppVersions(TestBetamax):
    def test_retrieve_versions(self):
        """Test to retrieve the app versions from KE-chain"""
        app_versions = self.project._client.app_versions
        self.assertTrue(isinstance(app_versions, list))
        self.assertTrue(isinstance(app_versions[0], dict))
        self.assertTrue(set(app_versions[0].keys()),
                        {'app', 'label', 'version', 'major', 'minor', 'patch', 'prerelease'})

    def test_compare_versions(self):
        """Multitest to check all the matchings versions"""

        self.assertTrue(self.client.match_app_version(app='kechain2.core.wim', version='>=1.0.0'))
        self.assertTrue(self.client.match_app_version(label='wim', version='>=1.0.0'))
        self.assertFalse(self.client.match_app_version(label='wim', version='==0.0.1'))

        # value error
        # wrong version string (no semver string) to check against
        with self.assertRaises(ValueError):
            self.client.match_app_version(app='kechain2.core.wim', version='1.0')

        # right version, no operand in version
        with self.assertRaises(ValueError):
            self.client.match_app_version(app='kechain2.core.wim', version='1.0.0')

        # wrong operand (should be ==)
        with self.assertRaises(ValueError):
            self.client.match_app_version(app='kechain2.core.wim', version='=1.0.0')

        # not found a match version
        with self.assertRaises(IllegalArgumentError):
            self.client.match_app_version(app='kechain2.core.wim', version='')

        # no version found on the app kechain2.metrics
        with self.assertRaises(NotFoundError):
            self.client.match_app_version(app='kechain2.core.activitylog', version='>0.0.0', default=None)

        # no version found on the app kechain2.metrics, default = True, returns True
        self.assertTrue(self.client.match_app_version(app='kechain2.core.activitylog', version='>0.0.0', default=True))

        # no version found on the app kechain2.metrics, default = False, returns False
        self.assertFalse(self.client.match_app_version(app='kechain2.core.activitylog', version='>0.0.0', default=False))

        # no version found on the app kechain2.metrics, default = False, returns False
        # default is set to return False in the method
        self.assertFalse(self.client.match_app_version(app='kechain2.core.activitylog', version='>0.0.0'))

        # did not find the app
        with self.assertRaises(NotFoundError):
            self.client.match_app_version(app='nonexistingapp', version='>0.0.0', default=None)

        # did not find the app, but the default returns a False
        self.assertFalse(self.client.match_app_version(app='nonexistingapp', version='>0.0.0', default=False))

        # did not find the app, but the default returns a False, without providing the default, as the default is False
        self.assertFalse(self.client.match_app_version(app='nonexistingapp', version='>0.0.0'))<|MERGE_RESOLUTION|>--- conflicted
+++ resolved
@@ -152,20 +152,11 @@
 
     def test_create_scope_with_team_name(self):
         # setUp
-<<<<<<< HEAD
-        scope_name = 'New scope with the team name'
-        scope_team_name = 'Team No.1'
-
-        self.temp_scope = self.client.create_scope(
-            name=scope_name,
-            team=scope_team_name
-=======
         team_name = self.client.teams()[0].name
 
         self.temp_scope = self.client.create_scope(
             name='New scope using the team name',
             team=team_name
->>>>>>> c251051b
         )
 
         # testing
@@ -175,21 +166,11 @@
 
     def test_create_scope_with_team_uuid(self):
         # setUp
-<<<<<<< HEAD
-        scope_name = 'New scope with team uuid'
-        scope_team_name = 'Team No.1'
-        scope_team_id = self.client.team(name=scope_team_name).id
-
-        self.temp_scope = self.client.create_scope(
-            name=scope_name,
-            team=scope_team_id
-=======
         team_id = self.client.teams()[0].id
 
         self.temp_scope = self.client.create_scope(
             name='New scope using the team ID',
             team=team_id
->>>>>>> c251051b
         )
 
         # testing
