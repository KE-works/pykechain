from datetime import datetime

import pytz
import requests
import warnings

<<<<<<< HEAD
from pykechain.enums import ActivityType
=======
from pykechain.enums import Category
>>>>>>> 493bce71
from pykechain.exceptions import NotFoundError, MultipleFoundError, APIError
from pykechain.models import Part
from tests.classes import TestBetamax

ISOFORMAT = "%Y-%m-%dT%H:%M:%SZ"


class TestActivities(TestBetamax):
    def test_retrieve_activities(self):
        assert self.project.activities()

    def test_retrieve_single_activity(self):
        assert self.project.activity('Specify wheel diameter')

    def test_retrieve_unknown_activity(self):
        with self.assertRaises(NotFoundError):
            self.project.activity('Hello?!')

    def test_retrieve_too_many_activity(self):
        with self.assertRaises(MultipleFoundError):
            self.project.activity()

    def test_retrieve_single_bike(self):
        activity = self.project.activity('Specify wheel diameter')

        parts = activity.parts()

        assert len(parts) == 2

    def test_create_activity(self):
        project = self.project

        subprocess = project.create_activity('Random', activity_class='Subprocess')

        assert subprocess.name == 'Random'

        task = subprocess.create_activity('Another')

        subprocess.delete()

        with self.assertRaises(APIError):
            subprocess.delete()

    def test_configure_activity(self):
        project = self.project

        bike = project.model('Bike')
        wheel = project.model('Wheel')

        task = project.create_activity('Random')

        task.configure([
            bike.property('Gears'),
            bike.property('Total height')
        ], [
            wheel.property('Spokes')
        ])

        task.delete()

    # new in 1.7
    def test_edit_activity_name(self):
        specify_wd = self.project.activity('Specify wheel diameter')
        specify_wd.edit(name='Specify wheel diameter - updated')

        specify_wd_u = self.project.activity('Specify wheel diameter - updated')
        self.assertEqual(specify_wd.id, specify_wd_u.id)
        self.assertEqual(specify_wd.name, specify_wd_u.name)
        self.assertEqual(specify_wd.name, 'Specify wheel diameter - updated')

        # Added to improve coverage. Assert whether TypeError is raised when 'name' is not a string object.
        with self.assertRaises(TypeError):
            specify_wd.edit(name=True)

        specify_wd.edit(name='Specify wheel diameter')

    def test_edit_activity_description(self):
        specify_wd = self.project.activity('Specify wheel diameter')
        specify_wd.edit(description='This task has an even cooler description')

        self.assertEqual(specify_wd._client.last_response.status_code, requests.codes.ok)

        # Added to improve coverage. Assert whether TypeError is raised when 'description' is not a string object.
        with self.assertRaises(TypeError):
            specify_wd.edit(description=42)

        specify_wd.edit(description='This task has a cool description')

    def test_edit_activity_naive_dates(self):
        specify_wd = self.project.activity('Specify wheel diameter')

        old_start, old_due = datetime.strptime(specify_wd._json_data.get('start_date'), ISOFORMAT), \
                             datetime.strptime(specify_wd._json_data.get('due_date'), ISOFORMAT)
        start_time = datetime(2000, 1, 1, 0, 0, 0)
        due_time = datetime(2019, 12, 31, 0, 0, 0)

        with warnings.catch_warnings(record=False) as w:
            warnings.simplefilter("ignore")
            specify_wd.edit(start_date=start_time, due_date=due_time)

        self.assertEqual(specify_wd._client.last_response.status_code, requests.codes.ok)

        # Added to improve coverage. Assert whether TypeError is raised when 'start_date' and 'due_date are not
        # datetime objects
        with self.assertRaises(TypeError):
            specify_wd.edit(start_date='All you need is love')

        with self.assertRaises(TypeError):
            specify_wd.edit(due_date='Love is all you need')

        specify_wd_u = self.project.activity('Specify wheel diameter')

        assert specify_wd.id == specify_wd_u.id

        specify_wd.edit(start_date=old_start, due_date=old_due)

    def test_edit_due_date_timezone_aware(self):
        specify_wd = self.project.activity('Specify wheel diameter')

        # save old values
        old_start, old_due = datetime.strptime(specify_wd._json_data.get('start_date'), ISOFORMAT), \
                             datetime.strptime(specify_wd._json_data.get('due_date'), ISOFORMAT)

        startdate = datetime.now(pytz.utc)
        duedate = datetime(2019, 1, 1, 0, 0, 0, tzinfo=pytz.timezone('Europe/Amsterdam'))

        specify_wd.edit(start_date=startdate, due_date=duedate)

        self.assertEqual(specify_wd._client.last_response.status_code, requests.codes.ok)

        # teardown
        specify_wd.edit(start_date=old_start, due_date=old_due)

    def test_edit_activity_assignee(self):
        specify_wd = self.project.activity('Specify wheel diameter')
        original_assignee = specify_wd._json_data.get('assignee', 'testuser')

        specify_wd.edit(assignee='pykechain')

        self.assertEqual(specify_wd._client.last_response.status_code, requests.codes.ok)

        # Added to improve coverage. Assert whether NotFoundError is raised when 'assignee' is not part of the
        # scope members
        with self.assertRaises(NotFoundError):
            specify_wd.edit(assignee='Not Member')

        # Added to improve coverage. Assert whether NotFoundError is raised when 'assignee' is not part of the
        # scope members
        with self.assertRaises(TypeError):
            specify_wd.edit(assignee=0.5)

        specify_wd.edit(assignee=original_assignee)

    def test_customize_activity(self):
        activity_to_costumize = self.project.activity('Customized task')
        activity_to_costumize.customize(
            config={"components": [{
                "xtype": "superGrid",
                "filter": {
                    "parent": "e5106946-40f7-4b49-ae5e-421450857911",
                    "model": "edc8eba0-47c5-415d-8727-6d927543ee3b"}}]})

    # 1.7.2
    def test_datetime_with_naive_duedate_only_fails(self):
        """reference to #121 - thanks to @joost.schut"""
        # setup
        specify_wd = self.project.activity('Specify wheel diameter')

        # save old values
        old_start, old_due = datetime.strptime(specify_wd._json_data.get('start_date'), ISOFORMAT), \
                             datetime.strptime(specify_wd._json_data.get('due_date'), ISOFORMAT)
        naive_duedate = datetime(2017, 6, 5, 5, 0, 0)
        with warnings.catch_warnings(record=False) as w:
            warnings.simplefilter("ignore")
            specify_wd.edit(due_date=naive_duedate)

        # teardown
        with warnings.catch_warnings(record=False) as w:
            warnings.simplefilter("ignore")
            specify_wd.edit(due_date=old_due)

    def test_datetime_with_tzinfo_provides_correct_offset(self):
        """reference to #121 - thanks to @joost.schut

        The tzinfo.timezone('Europe/Amsterdam') should provide a 2 hour offset, recording 20 minutes
        """
        # setup
        specify_wd = self.project.activity('Specify wheel diameter')
        # save old values
        old_start, old_due = datetime.strptime(specify_wd._json_data.get('start_date'), ISOFORMAT), \
                             datetime.strptime(specify_wd._json_data.get('due_date'), ISOFORMAT)

        tz = pytz.timezone('Europe/Amsterdam')
        tzaware_due = tz.localize(datetime(2017, 7, 1))
        tzaware_start = tz.localize(datetime(2017, 6, 30, 0, 0, 0))

        specify_wd.edit(start_date=tzaware_start)
        self.assertTrue(specify_wd._json_data['start_date'], tzaware_start.isoformat(sep='T'))
        self.assertRegexpMatches(specify_wd._json_data['start_date'], r'^.*(\+02:00|\+01:00)$')

        specify_wd.edit(due_date=tzaware_due)
        self.assertTrue(specify_wd._json_data['due_date'], tzaware_due.isoformat(sep='T'))
        self.assertRegexpMatches(specify_wd._json_data['due_date'], r'^.*(\+02:00|\+01:00)$')

        # teardown
        with warnings.catch_warnings(record=False) as w:
            warnings.simplefilter("ignore")
            specify_wd.edit(start_date=old_start, due_date=old_due)

<<<<<<< HEAD
    # 1.8
    def test_retrieve_subprocess_of_task(self):
        task = self.project.activity(name='SubTask')
        subprocess = task.subprocess()  # type Activity
        self.assertEqual(subprocess.activity_type, ActivityType.SUBPROCESS)

    def test_retrieve_subprocess_of_a_toplevel_task(self):
        task = self.project.activity('Specify wheel diameter')
        with self.assertRaises(NotFoundError):
            subprocess = task.subprocess()

    def test_retrieve_children_of_subprocess(self):
        subprocess = self.project.activity(name='Subprocess')  # type: Activity
        children = subprocess.children()
        self.assertTrue(len(children) >= 1)
        for child in children:
            self.assertEqual(child._json_data.get('container'), subprocess.id)

    def test_retrieve_activity_by_id(self):
        task = self.project.activity(name='SubTask') # type: Activity

        task_by_id = self.client.activity(pk = task.id)

        self.assertEqual(task.id, task_by_id.id)

    def test_retrieve_siblings_of_a_task_in_a_subprocess(self):
        task = self.project.activity(name='SubTask')  # type: Activity
        siblings = task.siblings()

        self.assertTrue(task.id in [sibling.id for sibling in siblings])
        self.assertTrue(len(siblings) >= 1)
=======
    def test_retrieve_part_associated_to_activities(self):
        task = self.project.activity('Specify wheel diameter')
        parts = list(task.parts())

        for part in parts:
            self.assertIsInstance(part, Part)
            self.assertTrue(part.category, Category.INSTANCE)

    def test_retrieve_part_models_associated_to_activities(self):
        task = self.project.activity('Specify wheel diameter')
        parts = list(task.parts(category=Category.MODEL))

        for part in parts:
            self.assertIsInstance(part, Part)
            self.assertTrue(part.category, Category.MODEL)

    def test_retrieve_associated_parts_to_activity(self):
        task = self.project.activity('Specify wheel diameter')
        (models, parts) = list(task.associated_parts())

        for part in parts:
            self.assertIsInstance(part, Part)
            self.assertTrue(part.category, Category.INSTANCE)

        for part in parts:
            self.assertIsInstance(part, Part)
            self.assertTrue(part.category, Category.INSTANCE)
>>>>>>> 493bce71
<|MERGE_RESOLUTION|>--- conflicted
+++ resolved
@@ -4,11 +4,7 @@
 import requests
 import warnings
 
-<<<<<<< HEAD
-from pykechain.enums import ActivityType
-=======
-from pykechain.enums import Category
->>>>>>> 493bce71
+from pykechain.enums import Category, ActivityType
 from pykechain.exceptions import NotFoundError, MultipleFoundError, APIError
 from pykechain.models import Part
 from tests.classes import TestBetamax
@@ -218,7 +214,6 @@
             warnings.simplefilter("ignore")
             specify_wd.edit(start_date=old_start, due_date=old_due)
 
-<<<<<<< HEAD
     # 1.8
     def test_retrieve_subprocess_of_task(self):
         task = self.project.activity(name='SubTask')
@@ -250,7 +245,7 @@
 
         self.assertTrue(task.id in [sibling.id for sibling in siblings])
         self.assertTrue(len(siblings) >= 1)
-=======
+
     def test_retrieve_part_associated_to_activities(self):
         task = self.project.activity('Specify wheel diameter')
         parts = list(task.parts())
@@ -278,4 +273,3 @@
         for part in parts:
             self.assertIsInstance(part, Part)
             self.assertTrue(part.category, Category.INSTANCE)
->>>>>>> 493bce71
