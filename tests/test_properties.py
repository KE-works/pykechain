--- conflicted
+++ resolved
@@ -320,7 +320,6 @@
         self.assertTrue(dual_pad_prop_retrieved_from_seat.name, dual_pad_name)
         self.assertTrue(dual_pad_prop_retrieved_from_seat.category, Category.INSTANCE)
 
-<<<<<<< HEAD
         self.assertEqual(dual_pad_prop_retrieved_from_seat.id, dual_pad_property.id)
 
 
@@ -424,7 +423,4 @@
         self.assertEqual(copied_ref_property._options, self.test_ref_property_model._options)
 
         # tearDown
-        copied_ref_property.delete()
-=======
-        self.assertEqual(dual_pad_prop_retrieved_from_seat.id, dual_pad_property.id)
->>>>>>> 96d36335
+        copied_ref_property.delete()