--- conflicted
+++ resolved
@@ -44,14 +44,9 @@
         # Retrieve the bike model
         bike = self.project.model('Bike')
 
-<<<<<<< HEAD
+        # test creation of new property model of bike
         new_property = self.client.create_property(model=bike, name='New property', description='Nice prop',
                                                    property_type='CHAR', default_value='EURIKA!')
-=======
-        # test creation of new property model of bike
-        new_property = bike.add_property(name='New property', property_type='CHAR',
-                                         default_value='EUREKA!')
->>>>>>> e1ba5b7c
 
         # check whether the property has been created and whether it's name and type are correct
         self.assertIsInstance(bike.property('New property'), Property)
