--- conflicted
+++ resolved
@@ -12,7 +12,6 @@
 
         self.assertTrue(len(properties) > 0)
 
-<<<<<<< HEAD
     def test_retrieve_properties_with_kwargs(self):
         # setUp
         bike = self.client.part(name='Bike')
@@ -23,12 +22,11 @@
         # testing
         for prop in properties_with_kwargs:
             self.assertEqual(prop.part.id, bike.id)
-=======
+
     def test_retrieve_property(self):
         prop = self.client.property(name='Test retrieve one property')
 
         self.assertTrue(prop)
->>>>>>> f894b963
 
     def test_get_property_by_name(self):
         bike = self.project.part('Bike')
