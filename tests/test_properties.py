from datetime import datetime

from pykechain.enums import PropertyType, Category
from pykechain.exceptions import NotFoundError, APIError, IllegalArgumentError
from pykechain.models import Property, Property2
from pykechain.models.validators import SingleReferenceValidator
from tests.classes import TestBetamax


class TestProperties(TestBetamax):
    def setUp(self):
        super(TestProperties, self).setUp()

        self.wheel_model = self.project.model('Wheel')
        self.bike = self.project.model('Bike')
        self.test_property_model = self.bike.add_property(name="__Test property @ {}".format(datetime.now()),
                                                          property_type=PropertyType.INT_VALUE,
                                                          description='Description of test property',
                                                          unit='units',
                                                          default_value=42)
        self.front_wheel = self.project.part(name='Front Wheel')
        self.test_property_instance = self.bike.instance().property(name=self.test_property_model.name)

        # single_reference_validator = SingleReferenceValidator()
        # self.test_ref_property_model = self.bike.add_property(name="__Test ref property @ {}".format(datetime.now()),
        #                                                       property_type=PropertyType.REFERENCES_VALUE,
        #                                                       description='Description of test ref property',
        #                                                       unit='no unit',
        #                                                       default_value=[self.wheel_model])
        # self.test_ref_property_model.validators = [single_reference_validator]

    def tearDown(self):
        self.test_property_model.delete()
        super(TestProperties, self).tearDown()

    def test_retrieve_properties(self):
        properties = self.project.properties('Diameter')

        self.assertTrue(len(properties) > 0)

    def test_retrieve_properties_with_kwargs(self):
        # setUp
        bike = self.project.part(name='Bike')
        properties_with_kwargs = self.client.properties(part_id=bike.id)

        self.assertTrue(properties_with_kwargs)

        # testing
        for prop in properties_with_kwargs:
            self.assertEqual(prop.part.id, bike.id)

    def test_retrieve_property(self):
        prop = self.project.property(name='Cheap?', category=Category.MODEL)

        self.assertTrue(prop)

    def test_property_attributes(self):
        attributes = ['_client', '_json_data', 'id', 'name', 'created_at', 'updated_at', 'ref',
                      '_output', '_value', '_options', 'type', 'category',
                      '_validators']

        obj = self.project.property(name='Cheap?', category=Category.MODEL)
        for attribute in attributes:
            self.assertTrue(hasattr(obj, attribute),
                            "Could not find '{}' in the object: '{}'".format(attribute, obj.__dict__.keys()))

    def test_get_property_by_name(self):
        bike = self.project.part('Bike')
        # retrieve the property Gears directly via an API call
        gears_property = self.project.properties(name='Gears', category=Category.INSTANCE)[0]

        self.assertEqual(bike.property('Gears'), gears_property)

    def test_get_property_by_uuid(self):
        bike = self.project.part('Bike')
        gears_id = bike.property('Gears').id
        # retrieve the property Gears directly via an API call
        gears_property = self.project.properties(pk=gears_id, category=Category.INSTANCE)[0]

        self.assertEqual(bike.property(gears_id), gears_property)

    def test_get_invalid_property(self):
        bike = self.project.part('Bike')

        with self.assertRaises(NotFoundError):
            bike.property('Price')

    def test_set_property(self):
        gears = self.project.part('Bike').property('Gears')

        gears.value = 5

        self.assertEqual(gears.value, 5)

        gears.value = 2

        self.assertEqual(self.project.part('Bike').property('Gears').value, 2)

        gears.value = 10

    def test_property_to_part(self):
        bike = self.project.part('Bike')

        bike2 = bike.property('Gears').part

        self.assertEqual(bike.id, bike2.id)

    def test_create_and_delete_property_model(self):
        # Retrieve the bike model
        bike = self.project.model('Bike')

        # test creation of new property model of bike
        new_property = self.client.create_property(model=bike, name='New property', description='Nice prop',
                                                   property_type=PropertyType.CHAR_VALUE, default_value='EUREKA!')

        # check whether the property has been created and whether it's name and type are correct
        self.assertIsInstance(bike.property('New property'), Property)
        self.assertEqual(bike.property('New property').value, 'EUREKA!')
        self.assertEqual(bike.property('New property')._json_data['property_type'], 'CHAR_VALUE')

        # Now delete the property model
        new_property.delete()

        # Retrieve the bike model again
        updated_bike = self.project.model('Bike')

        # Check whether it still has the property model that has just been deleted
        with self.assertRaises(NotFoundError):
            updated_bike.property('New property')

    def test_create_property_where_model_is_instance(self):
        # setUp
        bike_instance = self.project.part(name='Bike')

        # testing
        with self.assertRaises(IllegalArgumentError):
            self.client.create_property(name='Properties are created on models only', model=bike_instance)

    def test_wrongly_creation_of_property(self):
        # These actions should not be possible. This test is of course, expecting APIErrors to be raised
        bike_model = self.project.model('Bike')

        # Test whether an integer property model can be created with an incorrect default value
        with self.assertRaises(APIError):
            bike_model.add_property(name='Integer',
                                    property_type=PropertyType.INT_VALUE,
                                    default_value='Why is there a string here?')

    # 1.7.2
    def test_get_partmodel_of_propertymodel(self):
        """As found by @joost.schut, see #119 - thanks!"""

        wheel_model = self.project.model('Wheel')
        spokes_model = wheel_model.property('Spokes')
        part_of_spokes_model = spokes_model.part

        self.assertTrue(wheel_model.id == part_of_spokes_model.id)

    # 1.11
    def test_edit_property_model_name(self):
        bike_model = self.project.model('Bike')
        gears_property = bike_model.property(name='Gears')
        gears_old_name = gears_property.name
        gears_property.edit(name='Cogs')
        gears_property_u = bike_model.property(name='Cogs')

        self.assertEqual(gears_property.id, gears_property_u.id)
        self.assertEqual(gears_property.name, gears_property_u.name)
        self.assertEqual(gears_property.name, 'Cogs')

        with self.assertRaises(IllegalArgumentError):
            gears_property.edit(name=True)
        # teardown
        gears_property.edit(name=gears_old_name)

    def test_edit_property_model_description(self):
        bike_model = self.project.model('Bike')
        gears_property = bike_model.property(name='Gears')
        gears_old_description = str(gears_property._json_data.get('description'))

        new_description = 'Cogs, definitely cogs.'
        gears_property.edit(description=new_description)
        gears_property_u = bike_model.property(name='Gears')

        self.assertEqual(gears_property.id, gears_property_u.id)
        with self.assertRaises(IllegalArgumentError):
            gears_property.edit(description=True)

        # teardown
        gears_property.edit(description=gears_old_description)

    def test_edit_property_model_unit(self):
        front_fork_model = self.project.model('Front Fork')
        height_property = front_fork_model.property(name='Height')
        height_old_unit = str(height_property._json_data.get('unit'))
        new_unit = 'm'

        height_property.edit(unit=new_unit)

        height_property_u = front_fork_model.property(name='Height')
        self.assertEqual(height_property.id, height_property_u.id)

        with self.assertRaises(IllegalArgumentError):
            height_property.edit(unit=4)

        # teardown
        height_property.edit(unit=height_old_unit)

    # 1.11
    def test_set_property_for_real(self):
        gears = self.project.part('Bike').property('Gears')
        old_value = int(gears.value)

        # set the value
        new_value = old_value * 20 + 1
        self.assertNotEqual(new_value, old_value)

        gears.value = new_value
        self.assertEqual(gears.value, new_value)
        self.assertEqual(gears._value, new_value)
        self.assertEqual(gears._json_data.get('value'), new_value)

        # teardown
        gears.value = old_value

    # 1.16
    def test_creation_of_all_property_model_types(self):
        # set up
        bike_model = self.project.model(name='Bike')

        # create a property model for each property type
        no_value_property_type = bike_model.add_property(name='Not correct property type',
                                                         property_type=PropertyType.CHAR_VALUE)
        no_property_type_specified = bike_model.add_property(name='No property type specified')
        single_line_text = bike_model.add_property(name='Single line text', property_type=PropertyType.CHAR_VALUE)
        multi_line_text = bike_model.add_property(name='Multi line text', property_type=PropertyType.TEXT_VALUE)
        integer = bike_model.add_property(name='Integer', property_type=PropertyType.INT_VALUE)
        decimal = bike_model.add_property(name='Float', property_type=PropertyType.FLOAT_VALUE)
        boolean = bike_model.add_property(name='Boolean', property_type=PropertyType.BOOLEAN_VALUE)
        datetime = bike_model.add_property(name='Datetime', property_type=PropertyType.DATETIME_VALUE)
        attachment = bike_model.add_property(name='Attachment', property_type=PropertyType.ATTACHMENT_VALUE)
        link = bike_model.add_property(name='Link', property_type=PropertyType.LINK_VALUE)
        single_select = bike_model.add_property(name='Single select', property_type=PropertyType.SINGLE_SELECT_VALUE)
        reference = bike_model.add_property(name='Reference', property_type=PropertyType.REFERENCES_VALUE)

        # teardown
        no_value_property_type.delete()
        no_property_type_specified.delete()
        single_line_text.delete()
        multi_line_text.delete()
        integer.delete()
        decimal.delete()
        boolean.delete()
        datetime.delete()
        attachment.delete()
        link.delete()
        single_select.delete()
        reference.delete()

    # 2.5.4
    def test_property_type_property(self):
        # set up
        front_fork_model = self.project.model('Front Fork')
        height_property = front_fork_model.property(name='Height')

        self.assertEqual(str(height_property.type), PropertyType.FLOAT_VALUE)

    def test_property_unit_property(self):
        # set up
        front_fork_model = self.project.model('Front Fork')
        height_property = front_fork_model.property(name='Height')

        self.assertEqual(str(height_property.unit), str(height_property._json_data.get('unit')))

    def test_property_description_property(self):
        # set up
        front_fork_model = self.project.model('Front Fork')
        height_property = front_fork_model.property(name='Height')

        self.assertEqual(str(height_property.description), str(height_property._json_data.get('description')))

    # 3.0
    def test_copy_property_model(self):
        # setUp
        copied_property = self.test_property_model.copy(target_part=self.wheel_model, name='Copied property')

        # testing
        self.assertEqual(copied_property.name, 'Copied property')
        self.assertEqual(copied_property.description, self.test_property_model.description)
        self.assertEqual(copied_property.unit, self.test_property_model.unit)
        self.assertEqual(copied_property.value, self.test_property_model.value)

        # tearDown
        copied_property.delete()

    def test_move_property_model(self):
        # setUp
        moved_property = self.test_property_model.move(target_part=self.wheel_model, name='Copied property')

        # testing
        self.assertEqual(moved_property.name, 'Copied property')
        self.assertEqual(moved_property.description, self.test_property_model.description)
        self.assertEqual(moved_property.unit, self.test_property_model.unit)
        self.assertEqual(moved_property.value, self.test_property_model.value)
        with self.assertRaises(NotFoundError):
            self.project.property(id=self.test_property_model.id)

        # tearDown
        # for a correct teardown in the unittest we need to -reassign- the moved one to the self.test_property_model
        self.test_property_model = moved_property

    def test_copy_property_instance(self):
        # setUp
        self.test_property_instance.value = 200
        copied_property = self.test_property_instance.copy(target_part=self.front_wheel,
                                                           name='Copied property instance')

        # testing
        self.assertEqual(copied_property.name, 'Copied property instance')
        self.assertEqual(copied_property.description, self.test_property_instance.description)
        self.assertEqual(copied_property.unit, self.test_property_instance.unit)
        self.assertEqual(copied_property.value, self.test_property_instance.value)

        # tearDown
        copied_property.model().delete()

    def test_retrieve_properties_with_refs(self):
        # setup
        dual_pad_ref = 'dual-pad'
        dual_pad_name = 'Dual Pad?'
        dual_pad_property = self.project.property(ref=dual_pad_ref)
        dual_pad_property_model = self.project.property(ref=dual_pad_ref, category=Category.MODEL)
        seat_part = self.project.part(name='Seat')
        dual_pad_prop_retrieved_from_seat = seat_part.property(name=dual_pad_ref)

<<<<<<< HEAD
        # testing
        self.assertIsInstance(dual_pad_property, Property2)
        self.assertTrue(dual_pad_property.name, dual_pad_name)
        self.assertTrue(dual_pad_property.category, Category.INSTANCE)

        self.assertIsInstance(dual_pad_property_model, Property2)
        self.assertTrue(dual_pad_property_model.name, dual_pad_name)
        self.assertTrue(dual_pad_property_model.category, Category.MODEL)

        self.assertIsInstance(dual_pad_prop_retrieved_from_seat, Property2)
        self.assertTrue(dual_pad_prop_retrieved_from_seat.name, dual_pad_name)
        self.assertTrue(dual_pad_prop_retrieved_from_seat.category, Category.INSTANCE)

        self.assertEqual(dual_pad_prop_retrieved_from_seat.id, dual_pad_property.id)


=======
>>>>>>> 5d36e899
class TestPropertiesWithReferenceProperty(TestBetamax):
    def setUp(self):
        super(TestPropertiesWithReferenceProperty, self).setUp()

        self.wheel_model = self.project.model('Wheel')
        self.bike = self.project.model('Bike')

        self.test_ref_property_model = self.bike.add_property(name="__Test ref property @ {}".format(datetime.now()),
                                                              property_type=PropertyType.REFERENCES_VALUE,
                                                              description='Description of test ref property',
                                                              unit='no unit',
                                                              default_value=[self.wheel_model])
        self.test_ref_property_model.validators = [SingleReferenceValidator()]

    def tearDown(self):
        self.test_ref_property_model.delete()
        super(TestPropertiesWithReferenceProperty, self).tearDown()

    def test_copy_reference_property_with_options(self):
        # setUp
        copied_ref_property = self.test_ref_property_model.copy(target_part=self.wheel_model,
                                                                name='__Copied ref property')

        # testing
        self.assertEqual(copied_ref_property.name, '__Copied ref property')
        self.assertEqual(copied_ref_property.description, self.test_ref_property_model.description)
        self.assertEqual(copied_ref_property.unit, self.test_ref_property_model.unit)
        self.assertEqual(copied_ref_property.value, self.test_ref_property_model.value)
        self.assertEqual(copied_ref_property._options, self.test_ref_property_model._options)

        # tearDown
        copied_ref_property.delete()<|MERGE_RESOLUTION|>--- conflicted
+++ resolved
@@ -333,7 +333,6 @@
         seat_part = self.project.part(name='Seat')
         dual_pad_prop_retrieved_from_seat = seat_part.property(name=dual_pad_ref)
 
-<<<<<<< HEAD
         # testing
         self.assertIsInstance(dual_pad_property, Property2)
         self.assertTrue(dual_pad_property.name, dual_pad_name)
@@ -349,9 +348,7 @@
 
         self.assertEqual(dual_pad_prop_retrieved_from_seat.id, dual_pad_property.id)
 
-
-=======
->>>>>>> 5d36e899
+        
 class TestPropertiesWithReferenceProperty(TestBetamax):
     def setUp(self):
         super(TestPropertiesWithReferenceProperty, self).setUp()
