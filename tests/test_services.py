--- conflicted
+++ resolved
@@ -122,8 +122,6 @@
         # destroy
         service.edit(version=version_before)
 
-<<<<<<< HEAD
-=======
     def test_get_executions_of_service(self):
         # setUp
         service_name = 'Debug pykechain'
@@ -132,7 +130,6 @@
         # testing
         self.assertTrue(service.get_executions())
 
->>>>>>> 028a6ebb
     def test_create_and_delete_service(self):
         service_name = 'Test service creation'
         new_service = self.project.create_service(service_name)
@@ -221,18 +218,13 @@
     @pytest.mark.skipif("os.getenv('TRAVIS', False)",
                         reason="Skipping tests when using Travis, as Service Execution cannot be provided")
     def test_debug_service_execution_terminate(self):
-<<<<<<< HEAD
-        service_name = 'Debug pykechain'
-        service = self.client.service(name=service_name)
-=======
         service_name = 'Debug pykechain with 10s load'
         service = self.project.service(name=service_name)
->>>>>>> 028a6ebb
 
         service_execution = service.execute()
         service_execution.refresh()
         self.assertEqual(service_execution.status, ServiceExecutionStatus.LOADING)
-        time.sleep(1)
+        time.sleep(2)
         service_execution.refresh()
         self.assertEqual(service_execution.status, ServiceExecutionStatus.RUNNING)
         service_execution.terminate()
