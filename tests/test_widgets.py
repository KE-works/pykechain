--- conflicted
+++ resolved
@@ -245,7 +245,23 @@
                                           emphasize_run=False,
                                           show_log=False)
 
-<<<<<<< HEAD
+    def test_add_html_widget(self):
+        widget_manager = self.task.widgets()  # type: WidgetsManager
+        widget_manager.add_html_widget(html='Or is this just fantasy?',
+                                       custom_title='Is this the real life?')
+
+    def test_delete_all_widgets(self):
+        """Delete all widgets from an activity"""
+
+        widget_manager = self.task.widgets()  # type: WidgetsManager
+
+        self.assertEqual(len(widget_manager), 1)
+
+        widget_manager.delete_all_widgets()
+
+        self.assertEqual(len(widget_manager), 0)
+        self.assertEqual(len(self.task.widgets()), 0)
+
     def test_notebook_widget(self):
         widget_manager = self.task.widgets()  # type: WidgetsManager
         notebook = self.project.service(name="Service Gears - Successful")
@@ -262,21 +278,3 @@
 
         with self.assertRaises(IllegalArgumentError):
             widget_manager.add_notebook_widget(notebook="This will raise an error")
-=======
-    def test_add_html_widget(self):
-        widget_manager = self.task.widgets()  # type: WidgetsManager
-        widget_manager.add_html_widget(html='Or is this just fantasy?',
-                                       custom_title='Is this the real life?')
-
-    def test_delete_all_widgets(self):
-        """Delete all widgets from an activity"""
-
-        widget_manager = self.task.widgets()  # type: WidgetsManager
-
-        self.assertEqual(len(widget_manager), 1)
-
-        widget_manager.delete_all_widgets()
-
-        self.assertEqual(len(widget_manager), 0)
-        self.assertEqual(len(self.task.widgets()), 0)
->>>>>>> 389c10aa
