import json
import os

from pykechain.enums import WidgetTypes, ShowColumnTypes, NavigationBarAlignment
from pykechain.exceptions import IllegalArgumentError
from pykechain.models import Activity
from pykechain.models.widgets import UndefinedWidget, HtmlWidget, PropertygridWidget, AttachmentviewerWidget, \
    SupergridWidget, FilteredgridWidget, TasknavigationbarWidget, ServiceWidget
from pykechain.models.widgets.widget import Widget
from pykechain.models.widgets.widgets_manager import WidgetsManager
from pykechain.utils import is_uuid
from tests.classes import TestBetamax, SixTestCase


class TestWidgets(TestBetamax):

    def setUp(self):
        super(TestWidgets, self).setUp()

    def test_retrieve_widgets_in_activity(self):
        activity = self.project.activity('Task - Form + Tables + Service')
        widget_set = activity.widgets()
        self.assertIsInstance(widget_set, WidgetsManager)
        for w in widget_set:
            self.assertIsInstance(w, Widget)

    def test_create_widget_in_activity(self):
        activity = self.project.activity('test task')  # type: Activity
        created_widget = self.client.create_widget(
            title="Test_widget",
            activity=activity,
            widget_type=WidgetTypes.UNDEFINED,
            meta={},
            order=100
        )
        self.assertIsInstance(created_widget, UndefinedWidget)
        created_widget.delete()

    def test_widget_attributes(self):
        attributes = ['_client', '_json_data', 'id', 'created_at', 'updated_at', 'ref',
                      'widget_type', 'title', 'meta', 'order', '_activity_id', '_parent_id',
                      'has_subwidgets', '_scope_id', 'progress']

        obj = self.project.activity('Specify wheel diameter').widgets()[0]
        self.assertIsInstance(obj, Widget)
        for attribute in attributes:
            self.assertTrue(hasattr(obj, attribute),
                            "Could not find '{}' in the object: '{}'".format(attribute, obj.__dict__.keys()))


class TestWidgetsValidation(SixTestCase):

    def test_create_widgets_from_all_widget_test_activity(self):
        """Test a comprehensive list with all widgets created with the form editor. (JUN19)"""
        fn = 'test_activity_widgets.json'

        filepath = os.path.join(os.path.dirname(__file__), 'files', 'widget_tests', fn)
        with open(filepath) as fd:
            widget_raw_jsons = json.load(fd)
        for widget in widget_raw_jsons:
            w = Widget.create(json=widget, client=object())
            self.assertIsInstance(w, Widget)
            self.assertEqual(w.widget_type, widget.get('widget_type'))

    def test_create_widgets_from_all_widget_test_activity_pt2(self):
        """Test another comprehensive list with all widgets created with the form editor. (JUN19)

        In this test the customHeight is set to "800" being a string, not an int.
        """
        fn = "test_activity_widgets_2.json"

        filepath = os.path.join(os.path.dirname(__file__), 'files', 'widget_tests', fn)
        with open(filepath) as fd:
            widget_raw_jsons = json.load(fd)
        for widget in widget_raw_jsons:
            w = Widget.create(json=widget, client=object())
            self.assertIsInstance(w, Widget)
            self.assertEqual(w.widget_type, widget.get('widget_type'))


class TestWidgetManager(TestBetamax):
    def test_activity_has_metapanel_in_widget_manager(self):
        activity = self.project.activity('Task - Form + Tables + Service')
        widgets = activity.widgets()
        self.assertIsInstance(widgets, WidgetsManager)
        self.assertTrue(len(widgets) >= 5)

        self.assertTrue(widgets[0].widget_type, WidgetTypes.METAPANEL)

    def test_widget_can_be_found_with_uuid_in_widget_manager(self):
        activity = self.project.activity('Task - Form + Tables + Service')
        widgets = activity.widgets()
        metapanel = widgets[0]
        self.assertTrue(metapanel, WidgetTypes.METAPANEL)

        self.assertEqual(widgets[metapanel.id], metapanel)

    def test_widgetmanager_has_activity_and_client(self):
        activity = self.project.activity('Task - Form + Tables + Service')
        widgets = activity.widgets()
        self.assertIsNotNone(widgets._client)
        self.assertIsNotNone(widgets._activity_id)
        self.assertIsInstance(widgets._client, self.client.__class__)
        self.assertTrue(is_uuid(widgets._activity_id))


class TestWidgetManagerInActivity(TestBetamax):
    def setUp(self):
        super(TestWidgetManagerInActivity, self).setUp()
        self.task = self.project.create_activity(name="widget_test_task")  # type: Activity2

        self.frame = self.project.part(name='Frame')
        self.frame_model = self.project.model(name='Frame')

    def tearDown(self):
        # self.task.delete()
        super(TestWidgetManagerInActivity, self).tearDown()

    def test_new_widget_using_widget_manager(self):
        widget_manager = self.task.widgets()  # type: WidgetsManager

        self.assertEqual(len(widget_manager), 1)
        metapanel = widget_manager[0]

        htmlwidget = widget_manager.create_widget(
            widget_type=WidgetTypes.HTML,
            title="Test HTML widget",
            meta=dict(html="Hello")
        )

        self.assertIsInstance(htmlwidget, HtmlWidget)
        self.assertEqual(len(widget_manager), 1 + 1)

    def test_property_grid_with_associations_using_widget_manager(self):
        widget_manager = self.task.widgets()  # type: WidgetsManager

        widget = widget_manager.create_widget(
            widget_type=WidgetTypes.PROPERTYGRID,
            title="Frame Property Grid",
            meta=dict(
                activityId=str(self.task.id),
                partInstanceId=str(self.frame.id)
            ),
            writable_models=self.frame_model.properties,
            readable_models=[]
        )

        self.assertIsInstance(widget, PropertygridWidget)
        self.assertEqual(len(widget_manager), 1 + 1)

    def test_attachment_widget_with_associations_using_widget_manager(self):
        widget_manager = self.task.widgets()  # type: WidgetsManager
        foto_property = self.project.property("Picture")

        widget = widget_manager.create_widget(
            widget_type=WidgetTypes.ATTACHMENTVIEWER,
            title="Attachment Viewer",
            meta=dict(
                activityId=str(self.task.id),
                propertyInstanceId=str(foto_property.id)
            ),
            readable_models=[foto_property.model_id]
        )

        self.assertIsInstance(widget, AttachmentviewerWidget)
        self.assertEqual(len(widget_manager), 1 + 1)

    def test_add_super_grid_widget(self):
        widget_manager = self.task.widgets()  # type: WidgetsManager
        part_model = self.project.model(name='Wheel')
        parent_instance = self.project.part(name='Bike')

        widget = widget_manager.add_super_grid_widget(
            part_model=part_model,
            parent_instance=parent_instance,
            edit=False,
            emphasize_edit=True,
            all_readable=True,
            incomplete_rows=True
        )

        self.assertIsInstance(widget, SupergridWidget)
        self.assertEqual(len(widget_manager), 1 + 1)

    def test_add_filtered_grid_widget(self):
<<<<<<< HEAD
        widgets = self.task.widgets()  # type: WidgetsManager
        part_model = self.project.model(name='Wheel').id
=======
        widget_manager = self.task.widgets()  # type: WidgetsManager
        part_model = self.project.model(name='Wheel')
>>>>>>> 0838d682
        parent_instance = self.project.part(name='Bike')
        widget = widget_manager.add_filteredgrid_widget(
            part_model=part_model,
            parent_instance=parent_instance,
            edit=True,
            # sort_property=part_model.property(name='Diameter'),
            emphasize_edit=True,
            all_writable=True,
            collapse_filters=False,
        )

        self.assertIsInstance(widget, FilteredgridWidget)
        self.assertEqual(len(widget_manager), 1 + 1)

    def test_add_attachment_widget(self):
        widget_manager = self.task.widgets()
        picture_instance = self.project.part('Bike').property('Picture')
        widget = widget_manager.add_attachmentviewer_widget(
            attachment_property=picture_instance
        )

        self.assertIsInstance(widget, AttachmentviewerWidget)
        self.assertEqual(len(widget_manager), 1 + 1)

    def test_add_navbar_widget(self):
        widget_manager = self.task.widgets()

        activity_1 = self.project.activity('Task - Basic Table')
        activity_2 = self.project.activity('Task - Form')
        activity_3 = self.project.activity('Task - Service Increase Gears')

        bar = [
            {'activityId': activity_1},
            {'activityId': activity_2},
            {'activityId': activity_3}
        ]

        widget = widget_manager.add_tasknavigationbar_widget(
            activities=bar,
            title="Navbar",
            alignment=NavigationBarAlignment.LEFT
        )

        self.assertIsInstance(widget, TasknavigationbarWidget)
        self.assertEqual(len(widget_manager), 1 + 1)

    def test_add_propertygrid_widget(self):
        widget_manager = self.task.widgets()  # type: WidgetsManager
        bike_part = self.project.part(name='Bike')
        widget = widget_manager.add_propertygrid_widget(part_instance=bike_part,
                                                        custom_title="Testing the customtitle of a property grid widget",
                                                        show_headers=False, show_columns=[ShowColumnTypes.UNIT],
                                                        readable_models=bike_part.model().properties[:2],
                                                        writable_models=bike_part.model().properties[3:])

        self.assertIsInstance(widget, PropertygridWidget)
        self.assertEqual(len(widget_manager), 1 + 1)

    def test_service_widget(self):
        widget_manager = self.task.widgets()  # type: WidgetsManager
        service_gears_successful = self.project.service("Service Gears - Successful")

        widget1 = widget_manager.add_service_widget(service=service_gears_successful)
        widget2 = widget_manager.add_service_widget(service=service_gears_successful,
                                                    custom_title=None,
                                                    custom_button_text="Run this script (Custom!) and no title",
                                                    emphasize_run=True,
                                                    download_log=True)
        widget3 = widget_manager.add_service_widget(service=service_gears_successful,
                                                    custom_title="Also a custom title, but no log",
                                                    custom_button_text="Run this script (Custom!)",
                                                    emphasize_run=False,
                                                    show_log=False)

        self.assertIsInstance(widget1, ServiceWidget)
        self.assertIsInstance(widget2, ServiceWidget)
        self.assertIsInstance(widget3, ServiceWidget)
        self.assertEqual(len(widget_manager), 1 + 3)

    def test_add_html_widget(self):
        widget_manager = self.task.widgets()  # type: WidgetsManager
        widget = widget_manager.add_html_widget(html='Or is this just fantasy?',
                                       custom_title='Is this the real life?')

        self.assertIsInstance(widget, HtmlWidget)
        self.assertEqual(len(widget_manager), 1 + 1)

    def test_metapanel_widget(self):
        widget_manager = self.task.widgets()  # type: WidgetsManager
        widget_manager.add_metapanel_widget(
            show_all=True,
            show_progress=True,
            show_progressbar=True
        )

        self.assertEqual(len(widget_manager), 1 + 1)

    def test_delete_all_widgets(self):
        """Delete all widgets from an activity"""

        widget_manager = self.task.widgets()  # type: WidgetsManager

        self.assertEqual(len(widget_manager), 1)

        widget_manager.delete_all_widgets()

        self.assertEqual(len(widget_manager), 0)
        self.assertEqual(len(self.task.widgets()), 0)

    def test_notebook_widget(self):
        widget_manager = self.task.widgets()  # type: WidgetsManager
        notebook = self.project.service(name="Service Gears - Successful")
        widget_manager.add_notebook_widget(notebook=notebook,
                                           custom_title=False)

        widget_manager.add_notebook_widget(notebook=notebook,
                                           custom_title="With custom title")

        widget_manager.add_notebook_widget(notebook=notebook.id,
                                           custom_title="With no padding and custom height",
                                           height=400,
                                           noPadding=True)

        with self.assertRaises(IllegalArgumentError):
            widget_manager.add_notebook_widget(notebook="This will raise an error")

    def test_multicolumn_widget(self):
        widget_manager = self.task.widgets()  # type: WidgetsManager
        bike_part = self.project.part('Bike')
        picture_instance = bike_part.property('Picture')
        picture_model = picture_instance.model()
        multi_column_widget = widget_manager.add_multicolumn_widget(custom_title="Multi column Grid + Attachment")
        widget_manager.add_propertygrid_widget(part_instance=bike_part,
                                               writable_models=[picture_model],
                                               parent_widget=multi_column_widget)

        widget_manager.add_attachmentviewer_widget(
            attachment_property=picture_instance, parent_widget=multi_column_widget.id
        )<|MERGE_RESOLUTION|>--- conflicted
+++ resolved
@@ -183,13 +183,8 @@
         self.assertEqual(len(widget_manager), 1 + 1)
 
     def test_add_filtered_grid_widget(self):
-<<<<<<< HEAD
-        widgets = self.task.widgets()  # type: WidgetsManager
-        part_model = self.project.model(name='Wheel').id
-=======
         widget_manager = self.task.widgets()  # type: WidgetsManager
         part_model = self.project.model(name='Wheel')
->>>>>>> 0838d682
         parent_instance = self.project.part(name='Bike')
         widget = widget_manager.add_filteredgrid_widget(
             part_model=part_model,
