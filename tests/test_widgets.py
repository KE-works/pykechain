--- conflicted
+++ resolved
@@ -1,13 +1,8 @@
 from unittest import TestCase
 
 from pykechain.enums import (WidgetTypes, ShowColumnTypes, NavigationBarAlignment, FilterType, ProgressBarColors,
-<<<<<<< HEAD
-                             Category, LinkTargets, KEChainPages)
+                             Category, LinkTargets, KEChainPages, WidgetTitleValue)
 from pykechain.exceptions import IllegalArgumentError, NotFoundError
-=======
-                             Category, LinkTargets, KEChainPages, WidgetTitleValue)
-from pykechain.exceptions import IllegalArgumentError, APIError, NotFoundError
->>>>>>> 729c32c2
 from pykechain.models import Activity2
 from pykechain.models.widgets import (UndefinedWidget, HtmlWidget, PropertygridWidget, AttachmentviewerWidget,
                                       SupergridWidget, FilteredgridWidget, TasknavigationbarWidget, SignatureWidget,
@@ -168,11 +163,11 @@
 
 
 class TestWidgetManager(TestBetamax):
-    
+
     def setUp(self):
         super().setUp()
         self.wm = self.project.activity('Task - Form + Tables + Service').widgets()  # type: WidgetsManager
-        
+
     def test_activity_has_metapanel_in_widget_manager(self):
         self.assertIsInstance(self.wm, WidgetsManager)
         self.assertTrue(len(self.wm) >= 5)
@@ -549,26 +544,13 @@
 
     def test_insert_widget(self):
         bike_part = self.project.part('Bike')
-<<<<<<< HEAD
-        w0 = widget_manager[0]  # meta panel
-        w1 = widget_manager.add_propertygrid_widget(part_instance=bike_part,
-                                                    writable_models=bike_part.model().properties,
-                                                    title="Original widget 1 (w1)")
-        w2 = widget_manager.add_propertygrid_widget(part_instance=bike_part,
-                                                    writable_models=bike_part.model().properties,
-                                                    title="Original widget 2 (w2)")
-        w3 = widget_manager.add_propertygrid_widget(part_instance=bike_part,
-                                                    writable_models=bike_part.model().properties,
-                                                    title="Original widget 3 (w3)")
-=======
         w0 = self.wm[0]  # meta panel
-        
+
         w1, w2, w3 = [self.wm.add_propertygrid_widget(
             part_instance=bike_part,
-            writable_models=[bike_part.model().properties],
+            writable_models=bike_part.model().properties,
             title='Original widget {i} (w{i})'.format(i=i+1),
         ) for i in range(3)]
->>>>>>> 729c32c2
 
         # if widget order is `[w0,w1,w2]` and inserting `w3` at index 1 (before Widget1);
         #           index:     0 ^1  2
@@ -576,17 +558,6 @@
         self.wm.insert(1, w3)
 
         self.assertTrue(w0.widget_type, WidgetTypes.METAPANEL)
-<<<<<<< HEAD
-        self.assertEqual(widget_manager[w0.id].order, 0)
-        self.assertEqual(widget_manager[w3.id].order, 1)
-        self.assertEqual(widget_manager[w1.id].order, 2)
-        self.assertEqual(widget_manager[w2.id].order, 3)
-
-        added_widget = widget_manager.add_propertygrid_widget(part_instance=bike_part,
-                                                              writable_models=bike_part.model().properties,
-                                                              title="Widget Finally Positioned Under Metapanel",
-                                                              order=1)
-=======
         self.assertEqual(self.wm[w0.id].order, 0)
         self.assertEqual(self.wm[w3.id].order, 1)
         self.assertEqual(self.wm[w1.id].order, 2)
@@ -594,11 +565,10 @@
 
         added_widget = self.wm.add_propertygrid_widget(
             part_instance=bike_part,
-            writable_models=[bike_part.model().properties],
+            writable_models=bike_part.model().properties,
             title="Widget Finally Positioned Under Metapanel",
             order=1,
         )
->>>>>>> 729c32c2
 
         self.assertEqual(added_widget.order, 1)
         self.assertEqual(self.wm[w3.id].order, 2)
