--- conflicted
+++ resolved
@@ -100,14 +100,8 @@
         bike_model = self.project.model(name='Bike')
 
         # testing
-<<<<<<< HEAD
         with self.assertRaises(IllegalArgumentError):
             self.client.create_model(name='Multiplicity does not exist', parent=bike_model, multiplicity='TEN')
-=======
-        with self.assertRaises(APIError):
-            self._part = self.client.create_model(name='Multiplicity does not exist',
-                                                  parent=bike_model, multiplicity='TEN')
->>>>>>> c251051b
 
     def test_part_add_delete_part(self):
         bike = self.project.part('Bike')
