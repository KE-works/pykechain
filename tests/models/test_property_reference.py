--- conflicted
+++ resolved
@@ -121,10 +121,6 @@
         all_referred_parts = self.ref.value
         self.assertEqual(len(all_referred_parts), len(self.ref._value))
 
-<<<<<<< HEAD
-=======
-
->>>>>>> 968c3cf1
     def test_value_if_nothing_is_referenced(self):
         # setUp
         value_of_multi_ref = self.ref.value
@@ -139,12 +135,9 @@
         self.ref_prop_model.value = [self.ref_target_model]
         possible_options = self.ref.choices()
 
-<<<<<<< HEAD
         # testing
         self.assertEqual(2, len(possible_options))
 
-=======
->>>>>>> 968c3cf1
     def test_create_ref_property_referencing_part_in_list(self):
         # setUp
         new_reference_to_wheel = self.part_model.add_property(
@@ -494,7 +487,36 @@
 
         self.assertEqual(ref_to_wheel.scope_id, self.project.id)
 
-<<<<<<< HEAD
+    def test_property_clear_selected_part_model(self):
+        # setUp
+        wheel_model = self.project.model('Wheel')
+        self.ref_prop_model.value = [wheel_model]
+
+        self.assertTrue(wheel_model.id == self.ref_prop_model.value[0].id)
+
+        self.ref_prop_model.value = None
+
+        # testing
+        self.assertIsNone(self.ref_prop_model.value)
+
+    def test_property_clear_referenced_part_instances(self):
+        # setUp
+        wheel_model = self.project.model('Wheel')
+        self.ref_prop_model.value = [wheel_model]
+
+        wheel_instances = wheel_model.instances()
+        wheel_instances_list = [instance.id for instance in wheel_instances]
+
+        # set ref value
+        self.ref.value = wheel_instances_list
+
+        # clear referenced part instances
+        self.ref.value = None
+
+        # testing
+        self.assertIsNone(self.ref.value)
+        self.assertIsNotNone(self.ref_prop_model.value)
+
     def test_copy_reference_property_with_options(self):
         # setUp
         copied_ref_property = self.ref_prop_model.copy(target_part=self.part_model,
@@ -509,37 +531,6 @@
 
         # tearDown
         copied_ref_property.delete()
-=======
-    def test_property_clear_selected_part_model(self):
-        # setUp
-        wheel_model = self.project.model('Wheel')
-        self.ref_prop_model.value = [wheel_model]
-
-        self.assertTrue(wheel_model.id == self.ref_prop_model.value[0].id)
-
-        self.ref_prop_model.value = None
-
-        # testing
-        self.assertIsNone(self.ref_prop_model.value)
-
-    def test_property_clear_referenced_part_instances(self):
-        # setUp
-        wheel_model = self.project.model('Wheel')
-        self.ref_prop_model.value = [wheel_model]
-
-        wheel_instances = wheel_model.instances()
-        wheel_instances_list = [instance.id for instance in wheel_instances]
-
-        # set ref value
-        self.ref.value = wheel_instances_list
-
-        # clear referenced part instances
-        self.ref.value = None
-
-        # testing
-        self.assertIsNone(self.ref.value)
-        self.assertIsNotNone(self.ref_prop_model.value)
->>>>>>> 968c3cf1
 
 
 class TestMultiReferencePropertyXScope(TestBetamax):
