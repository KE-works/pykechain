--- conflicted
+++ resolved
@@ -2,76 +2,55 @@
 from unittest import skip
 
 
-<<<<<<< HEAD
-class TestMultiReferenceProperty(TestBetamax):
-=======
 class TestReferenceProperty(TestBetamax):
     @skip('KE-chain deprecated property type')
->>>>>>> 437988db
     def setUp(self):
-        super(TestMultiReferenceProperty, self).setUp()
+        super(TestReferenceProperty, self).setUp()
 
-<<<<<<< HEAD
-        self.mref_prop = self.project.part('Bike').property('RefTest') # type: MultiReferenceProperty
-=======
         self.ref = self.project.part('Bike').property('Test reference property')
->>>>>>> 437988db
 
     @skip('KE-chain deprecated property type')
     def test_set_invalid_reference_value(self):
         with self.assertRaises(ValueError):
-            self.mref_prop.value = 0
+            self.ref.value = 0
 
         with self.assertRaises(ValueError):
-            self.mref_prop.value = False
+            self.ref.value = False
 
         with self.assertRaises(ValueError):
-            self.mref_prop.value = [1, 2, 3]
+            self.ref.value = [1, 2, 3]
 
     @skip('KE-chain deprecated property type')
     def test_set_reference_to_part(self):
         wheel = self.project.part('Front Wheel')
 
-<<<<<<< HEAD
-        self.mref_prop.value = [wheel]
-        self.assertEqual(self.mref_prop.value[0].name, 'Front Wheel')
-=======
         self.ref.value = [wheel]
 
         self.assertEqual(self.ref[0].value.name, 'Front Wheel')
->>>>>>> 437988db
 
     @skip('KE-chain deprecated property type')
     def test_set_reference_to_part_id(self):
         wheel = self.project.part('Front Wheel')
 
-<<<<<<< HEAD
-        self.mref_prop.value = [wheel.id]
-
-        self.assertEqual(self.mref_prop.value[0].name, 'Front Wheel')
-=======
         self.ref.value = [wheel.id]
 
         self.assertEqual(self.ref.value[0].name, 'Front Wheel')
->>>>>>> 437988db
 
     @skip('KE-chain deprecated property type')
     def test_delete_reference(self):
-        self.mref_prop.value = None
+        self.ref.value = None
 
-        self.assertIsNone(self.mref_prop.value)
+        self.assertIsNone(self.ref.value)
 
     @skip('KE-chain deprecated property type')
     def test_retrieve_parts(self):
-        reference_property_parts = self.mref_prop.choices()
+        reference_property_parts = self.ref.choices()
         wheel_model = self.project.model('Wheel')
         instances_of_wheel_model = self.project.parts(model=wheel_model)
         self.assertEqual(len(reference_property_parts), len(instances_of_wheel_model))
         self.assertEqual(instances_of_wheel_model._parts[0].id, reference_property_parts[0].id)
         self.assertEqual(instances_of_wheel_model._parts[1].id, reference_property_parts[1].id)
 
-<<<<<<< HEAD
-=======
 
 class TestMultiReferenceProperty(TestBetamax):
     def setUp(self):
@@ -130,7 +109,6 @@
         with self.assertRaises(ValueError):
             self.ref.value = fake_part
 
->>>>>>> 437988db
     def test_value_if_multi_ref_gives_back_all_parts(self):
         """because of #276 problem"""
         # setUp
