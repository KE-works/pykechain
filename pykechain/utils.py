--- conflicted
+++ resolved
@@ -688,20 +688,6 @@
     return offset
 
 
-<<<<<<< HEAD
-def uniquify(path):
-    """
-    Create a unique filename based on whether there are other files with the same name inside the same directory
-    """
-    filename, extension = os.path.splitext(path)
-    counter = 1
-
-    while os.path.exists(path):
-        path = filename + " (" + str(counter) + ")" + extension
-        counter += 1
-
-    return path
-=======
 def get_timezone_from_user(user: "User") -> pytz.BaseTzInfo:
     """
     Get the timezone from the given user.
@@ -721,4 +707,17 @@
     if not user_timezone:
         return pytz.UTC
     return user_timezone
->>>>>>> d73ee691
+
+
+def uniquify(path):
+    """
+    Create a unique filename based on whether there are other files with the same name inside the same directory
+    """
+    filename, extension = os.path.splitext(path)
+    counter = 1
+
+    while os.path.exists(path):
+        path = filename + " (" + str(counter) + ")" + extension
+        counter += 1
+
+    return path