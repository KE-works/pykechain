import warnings
from typing import Dict, List, Optional

import requests

from pykechain.defaults import API_EXTRA_PARAMS
from pykechain.exceptions import NotFoundError
<<<<<<< HEAD
from pykechain.models.input_checks import check_uuid
=======
from pykechain.models.input_checks import check_client, check_uuid
>>>>>>> 56e47d80
from pykechain.typing import ObjectID
from pykechain.utils import parse_datetime


class TooManyArgumentsWarning(UserWarning):
    """Warn a developer that too many arguments are used in the method call."""

    pass


class Base:
    """Base model connecting retrieved data to a KE-chain client.

    :ivar id: The UUID of the object (corresponds with the UUID in KE-chain).
    :type id: str
    :ivar name: The name of the object.
    :type name: basestring
    :ivar created_at: the datetime when the object was created if available (otherwise None)
    :type created_at: datetime or None
    :ivar updated_at: the datetime when the object was last updated if available (otherwise None)
    :type updated_at: datetime or None
    """

    def __init__(self, json: Dict, client: "Client"):
        """Construct a model from provided json data."""
        self._json_data = json
        self._client: "Client" = check_client(client)

        self.id = json.get("id", None)
        self.name = json.get("name", None)
        self.created_at = parse_datetime(json.get("created_at"))
        self.updated_at = parse_datetime(json.get("updated_at"))

    def __repr__(self):  # pragma: no cover
        return f"<pyke {self.__class__.__name__} '{self.name}' id {self.id[-8:]}>"

    def __eq__(self, other):  # pragma: no cover
        if hasattr(self, "id") and hasattr(other, "id"):
            return self.id == other.id
        else:
            return super().__eq__(other)

    def __hash__(self):
        return hash(self.id)

    def refresh(
        self,
        json: Optional[Dict] = None,
        url: Optional[str] = None,
        extra_params: Optional[Dict] = None,
    ):
        """Refresh the object in place.

        Can be called on the object without any arguments and should refresh the object inplace. If you want to
        use it in an advance way, you may call it with a json response from the server or provide the url to
        refetch the object from the server if the url cant be determined from the object itself.

        It is using the `Client.reload()` function to re-retrieve the object in a backend API call.

        :param json: (optional) json dictionary from a response from the server, will re-init object
        :type json: None or dict
        :param url: (optional) url to retrieve the object again, typically an identity url api/<service>/id
        :type url: None or basestring
        :param extra_params: (optional) additional paramenters (query params) for the request eg dict(fields='__all__')
        :type extra_params: None or dict
        """
        if json and isinstance(json, dict):
            self.__init__(json=json, client=self._client)
        else:
            src = self._client.reload(self, url=url, extra_params=extra_params)
            self.__dict__.update(src.__dict__)


class CrudActionsMixin:
    """
    Mixin that implements a list and get on the model.

    :cvar url_list_name: name of the list url in the defaults to contruct the api url
    :cvar url_detail_name: name of the detail url in the defaults to contruct the api url
    :cvar url_pk_name: name of the `<object>_id` as defined in the `API_PATH` in defaults
        for the detail url lookup on id.
    """

    url_list_name: str = None
    url_detail_name: str = None
    url_pk_name: str = None

    @classmethod
    def list(cls, client: "Client", **kwargs) -> List["self"]:
        """Retrieve a list of objects through the client."""
        if not cls.url_list_name:
            raise NotImplementedError(
                "This object type does not implement the list and get function on the object "
                "itself. It might be implemented in the Client object. \n"
                "[Pykechain Devs: If it is desired to implement the list/get functions "
                "on the object, the `cls.url_list_name` should match a uri string in the "
                "`defaults` for the `API_EXTRA_PARAMS` and the `API_PATH`.]"
            )

        kwargs.update(API_EXTRA_PARAMS[cls.url_list_name])
        response = client._request(
            "GET", client._build_url(cls.url_list_name), params=kwargs
        )

        if response.status_code != requests.codes.ok:  # pragma: no cover
            raise NotFoundError(f"Could not retrieve {cls.__name__}", response=response)

        return [cls(json=j, client=client) for j in response.json()["results"]]

    @classmethod
    def get(cls, client: "Client", **kwargs) -> "self":
        """Retrieve a single object using the client."""
        pk = None
        if "pk" in kwargs:
            pk = check_uuid(kwargs.pop("pk"))
        elif "id" in kwargs:
            # for accidental use of 'id' on the obj retrieving we have this smart
            # popper from the kwargs to ensure that the intention is still correct
            # it will result in a single obj retrieve.
            pk = check_uuid(kwargs.pop("id"))

        if pk:
            if not cls.url_detail_name:
                raise NotImplementedError(
                    "This object type does not implement the list and get function on the object "
                    "itself. It might be implemented in the Client object. \n"
                    "[Pykechain Devs: If it is desired to implement the list/get functions "
                    "on the object, the `cls.url_detail_name` should match a uri string in the "
                    "`defaults` for the `API_EXTRA_PARAMS` and the `API_PATH`.]"
                )
            # if more kwargs are provided, warn the developer that these will be ignored
            # and that the dev should alter the call to provide the `pk` only
            if kwargs:
                warnings.warn(
                    f"Too many arguments are passed to the method. Only the `pk` (or `id`) "
                    f"argument is used. The other arguments are not passed to the API and "
                    f"have no effect. Please alter the call to this method to reduce the "
                    f"number of arguments or use the '`list()` of <object>s' equivalent. "
                    f"Eg. if you want to filter on `pk` AND `category` you can use the "
                    f"list function. Got: {kwargs}",
                    UserWarning,
                )

            field_name_in_api_path = cls.url_pk_name or f"{cls.__name__.lower()}_id"
            url = client._build_url(cls.url_detail_name, **{field_name_in_api_path: pk})

            request_params = {}
            if cls.url_detail_name in API_EXTRA_PARAMS:
                request_params = API_EXTRA_PARAMS.get(cls.url_detail_name)
            elif cls.url_list_name in API_EXTRA_PARAMS:
                request_params = API_EXTRA_PARAMS.get(cls.url_list_name)

            response = client._request("GET", url, params=request_params)
            if response.status_code != requests.codes.ok:  # pragma: no cover
                raise NotFoundError("Could not retrieve object", response=response)
            return cls(response.json()["results"][0], client=client)

        # otherwise do the normal singular retrieve
        return client._retrieve_singular(cls.list, client=client, **kwargs)

    def delete(self) -> None:
        """
        Delete the object.

        After successful deletion on the server it will set the id to None to give feedback to the
        user that there is no relation between the object in memery and an object in KE-chain.
        """
        field_name_in_api_path = self.url_pk_name or f"{self.__name__.lower()}_id"
        url = self._client._build_url(self.url_detail_name, **{field_name_in_api_path: self.id})

        response = self._client._request("DELETE", url)
        if response.status_code != requests.codes.no_content:
            raise NotFoundError("Could not delete object", response=response)
        # reset the id to None to feedback that the object is deleted in KE-chain
        self.id = None
        return None

class BaseInScope(Base):
    """
    Base model for KE-chain objects coupled to a scope.

    :ivar scope_id: UUID of the Scope
    :type scope_id: str
    """

    def __init__(self, json, *args, **kwargs):
        """Append the scope ID to the attributes of the base object."""
        super().__init__(json, *args, **kwargs)

        self.scope_id: Optional[ObjectID] = json.get(
            "scope_id", json.get("scope", None)
        )
        self._scope: Optional["Scope"] = None

    @property
    def scope(self):
        """
        Scope this object belongs to.

        This property will return a `Scope` object. It will make an additional call to the KE-chain API.

        :return: the scope
        :type: :class:`pykechain.models.Scope`
        :raises NotFoundError: if the scope could not be found
        """
        if not self._scope and self.scope_id:
            self._scope = self._client.scope(pk=self.scope_id, status=None)
        return self._scope


class NameDescriptionTranslationMixin:
    """Mixin that includes translations of the name and description of an object."""

    pass<|MERGE_RESOLUTION|>--- conflicted
+++ resolved
@@ -5,11 +5,7 @@
 
 from pykechain.defaults import API_EXTRA_PARAMS
 from pykechain.exceptions import NotFoundError
-<<<<<<< HEAD
-from pykechain.models.input_checks import check_uuid
-=======
-from pykechain.models.input_checks import check_client, check_uuid
->>>>>>> 56e47d80
+from pykechain.models.input_checks import check_uuid, check_client
 from pykechain.typing import ObjectID
 from pykechain.utils import parse_datetime
 
@@ -187,6 +183,7 @@
         self.id = None
         return None
 
+
 class BaseInScope(Base):
     """
     Base model for KE-chain objects coupled to a scope.
