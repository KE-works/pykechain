--- conflicted
+++ resolved
@@ -88,11 +88,7 @@
     def _populate_cached_children(
             self,
             all_descendants: List[T],
-<<<<<<< HEAD
             overwrite: Optional[bool] = False,
-=======
-            overwrite: Optional[bool] = False
->>>>>>> 4ebe78dc
     ) -> None:
         """
         Fill the `_cached_children` attribute with a list of descendants.
