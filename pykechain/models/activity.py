--- conflicted
+++ resolved
@@ -1,11 +1,6 @@
-<<<<<<< HEAD
 from typing import Any  # flake8: noqa
-
-from pykechain.models.base import Base
-=======
 from pykechain.exceptions import APIError
 from pykechain.models import Base
->>>>>>> d57ce6fa
 
 
 class Activity(Base):
