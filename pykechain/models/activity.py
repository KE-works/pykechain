import warnings
import json

import requests
import datetime

from six import text_type
from typing import Any  # flake8: noqa

<<<<<<< HEAD
from pykechain.enums import ActivityType
=======
from pykechain.enums import Category
>>>>>>> 793bed8b
from pykechain.exceptions import APIError, NotFoundError
from pykechain.models.base import Base


class Activity(Base):
    """A virtual object representing a KE-chain activity."""

    def __init__(self, json, **kwargs):
        # type: (dict, **Any) -> None
        """Construct an Activity from a json object."""
        super(Activity, self).__init__(json, **kwargs)

        self.scope = json.get('scope')
        self.activity_type = json.get('activity_class', None)
        self.status = json.get('status', None)

    def parts(self, *args, **kwargs):
        """Retrieve parts belonging to this activity.

        Without any arguments it retrieves the Instances related to this task only.

        See :class:`pykechain.Client.parts` for additional available parameters.

        Example
        -------
        >>> task = project.activity('Specify Wheel Diameter')
        >>> parts = task.parts()

        To retrieve the models only.
        >>> parts = task.parts(category=Category.MODEL)

        """
        return self._client.parts(*args, activity=self.id, **kwargs)

    def associated_parts(self, *args, **kwargs):
        """Retrieve models and instances belonging to this activity.

        This is a convenience method for the `Activity.parts()` method, which is used to retrieve both the
        `Category.MODEL` as well as the `Category.INSTANCE` in a tuple.

        If you want to retrieve only the models associated to this task it is better to use:
            `task.parts(category=Category.MODEL)`.

        See :class:`pykechain.Client.parts` for additional available parameters.

        :returns: Tuple(models PartSet, instances PartSet)

        Example
        -------
        >>> task = project.activity('Specify Wheel Diameter')
        >>> all_models, all_instances = task.associated_parts()

        """
        return self.parts(category=Category.MODEL, *args, **kwargs), \
               self.parts(category=Category.INSTANCE, *args, **kwargs)

    def configure(self, inputs, outputs):
        """Configure activity input and output.

        :param inputs: iterable of input property models
        :param outputs: iterable of output property models
        :raises: APIError
        """
        url = self._client._build_url('activity', activity_id=self.id)

        r = self._client._request('PUT', url, params={'select_action': 'update_associations'}, json={
            'inputs': [p.id for p in inputs],
            'outputs': [p.id for p in outputs]
        })

        if r.status_code != 200:  # pragma: no cover
            raise APIError("Could not configure activity")

    def delete(self):
        """Delete this activity."""
        r = self._client._request('DELETE', self._client._build_url('activity', activity_id=self.id))

        if r.status_code != 204:
            raise APIError("Could not delete activity: {} with id {}".format(self.name, self.id))

    def subprocess(self):
        """Retrieve the subprocess in which this activity is defined.

        If this is a task on top level, it raises NotFounderror

        :return: subprocess `Activity`
        :raises: NotFoundError when it is a task in the top level of a project

        Example
        -------
        >>> task = project.activity('Subtask')
        >>> subprocess = task.subprocess()

        """
        subprocess_id = self._json_data.get('container')
        if subprocess_id == self._json_data.get('root_container'):
            raise NotFoundError("Cannot find subprocess for this task '{}', "
                                "as this task exist on top level.".format(self.name))
        return self._client.activity(pk=subprocess_id, scope=self._json_data['scope']['id'])

    def children(self):
        """Retrieve the direct activities of this subprocess.

        It returns a combination of Tasks (a.o. UserTasks) and Subprocesses on the direct descending level.
        Only when the activity is a Subprocess, otherwise it raises a NotFoundError

        :return: list of activities
        :raises: NotFoundError when this task is not of type `ActivityType.SUBPROCESS`

        Example
        -------
        >>> subprocess = project.subprocess('Subprocess')
        >>> children = subprocess.children()

        """
        if self.activity_type != ActivityType.SUBPROCESS:
            raise NotFoundError("Only subprocesses can have children, please choose a subprocess instead of a '{}' "
                                "(activity '{}')".format(self.activity_type, self.name))

        return self._client.activities(container=self.id, scope=self._json_data['scope']['id'])

    def siblings(self):
        """Retrieve the other activities that also belong to the subprocess.

        It returns a combination of Tasks (a.o. UserTasks) and Subprocesses on the level of the current task.
        This also works if the activity is of type `ActivityType.SUBPROCESS`.

        :return: list of activities

        Example
        -------
        >>> task = project.activity('Some Task')
        >>> siblings = task.siblings()

        """
        container_id = self._json_data.get('container')
        return self._client.activities(container=container_id, scope=self._json_data['scope']['id'])

    def create(self, *args, **kwargs):
        """Create a new activity belonging to this subprocess.

        See :class:`pykechain.Client.create_activity` for available parameters.
        """
        assert self.activity_type == ActivityType.SUBPROCESS, "One can only create a task under a subprocess."
        return self._client.create_activity(self.id, *args, **kwargs)

    def create_activity(self, *args, **kwargs):
        """See :method:`pykechain.Activity.create`. This method will be deprecated in version 1.9 onwards.

        See :class:`pykechain.Client.create_activity` for available parameters.
        """
        warnings.warn('This method will be deprecated in version 1.9 and replaced with `Activity.create()` '
                      'for consistency reasons.', PendingDeprecationWarning)
        return self.create(*args, **kwargs)

    def edit(self, name=None, description=None, start_date=None, due_date=None, assignee=None):
        """Edit the details of an activity.

        :param name: (optionally) edit the name of the activity
        :param description: (optionally) edit the description of the activity
        :param start_date: (optionally) edit the start date of the activity as a datetime object (UTC time/timezone
                            aware preferred)
        :param due_date: (optionally) edit the due_date of the activity as a datetime object (UTC time/timzeone
                            aware preferred)
        :param assignee: (optionally) edit the assignee of the activity as a string

        :return: None
        :raises: NotFoundError, TypeError, APIError

        Example
        -------

        >>> from datetime import datetime
        >>> specify_wheel_diameter = project.activity('Specify wheel diameter')
        >>> specify_wheel_diameter.edit(name='Specify wheel diameter and circumference',
        ...                             description='The diameter and circumference are specified in inches',
        ...                             start_date=datetime.utcnow(),  # naive time is interpreted as UTC time
        ...                             assignee='testuser')

        If we want to provide timezone aware datetime objects we can use the 3rd party convenience library `pytz`.
        Mind that we need to fetch the timezone first and use `<timezone>.localize(<your datetime>)` to make it
        work correctly. Using datetime(2017,6,1,23,59,0 tzinfo=<tz>) does NOT work for most timezones with a
        daylight saving time. Check the pytz documentation.
        (see http://pythonhosted.org/pytz/#localized-times-and-date-arithmetic)

        >>> import pytz
        >>> start_date_tzaware = datetime.now(pytz.utc)
        >>> mytimezone = pytz.timezone('Europe/Amsterdam')
        >>> due_date_tzaware = mytimezone.localize(datetime(2019, 10, 27, 23, 59, 0))
        >>> specify_wheel_diameter.edit(due_date=due_date_tzaware, start_date=start_date_tzaware)

        """
        update_dict = {'id': self.id}
        if name:
            if isinstance(name, (str, text_type)):
                update_dict.update({'name': name})
                self.name = name
            else:
                raise TypeError('Name should be a string')

        if description:
            if isinstance(description, (str, text_type)):
                update_dict.update({'description': description})
                self.description = description
            else:
                raise TypeError('Description should be a string')

        if start_date:
            if isinstance(start_date, datetime.datetime):
                if not start_date.tzinfo:
                    warnings.warn("The startdate '{}' is naive and not timezone aware, use pytz.timezone info. "
                                  "This date is interpreted as UTC time.".format(start_date.isoformat(sep=' ')))
                update_dict.update({'start_date': start_date.isoformat(sep='T')})
            else:
                raise TypeError('Start date should be a datetime.datetime() object')

        if due_date:
            if isinstance(due_date, datetime.datetime):
                if not due_date.tzinfo:
                    warnings.warn("The duedate '{}' is naive and not timezone aware, use pytz.timezone info. "
                                  "This date is interpreted as UTC time.".format(due_date.isoformat(sep=' ')))
                update_dict.update({'due_date': due_date.isoformat(sep='T')})
            else:
                raise TypeError('Due date should be a datetime.datetime() object')

        if assignee:
            if isinstance(assignee, (str, text_type)):
                project = self._client.scope(self._json_data['scope']['name'])
                members_list = [member['username'] for member in project._json_data['members']]
                if assignee in members_list:
                    update_dict.update({'assignee': assignee})
                else:
                    raise NotFoundError('Assignee should be a member of the scope')
            else:
                raise TypeError('Assignee should be a string')

        url = self._client._build_url('activity', activity_id=self.id)
        r = self._client._request('PUT', url, json=update_dict)

        if r.status_code != requests.codes.ok:
            raise APIError("Could not update Activity ({})".format(r))

        if assignee:
            self._json_data['assignee'] = assignee
        if due_date:
            self._json_data['due_date'] = str(due_date)
        if start_date:
            self._json_data['start_date'] = str(start_date)

    def customize(self, config):
        """Customize an activity.

        :param config: the json to be used in customization

        :return: None

        >>> my_activity = self.project.activity('Customizable activity')
        >>> my_activity.customize(config =
        ...                          {"components":
        ...                              [{"xtype": "superGrid",
        ...                                "filter":
        ...                                    {"parent": "e5106946-40f7-4b49-ae5e-421450857911",
        ...                                     "model": "edc8eba0-47c5-415d-8727-6d927543ee3b"
        ...                                    }
        ...                              }]
        ...                          }
        ...                      )

        """
        widget_config = self._json_data.get('widget_config')
        # When an activity has been costumized at least once before, then its widget config already exists
        if widget_config:
            widget_config_id = widget_config['id']
            update_dict = {'id': widget_config_id}
            update_dict.update({'config': json.dumps(config, indent=4)})
            url = self._client._build_url('widget_config', widget_config_id=widget_config_id)
            r = self._client._request('PUT', url, json=update_dict)
        # When an activity was not customized before, then there is no widget config and a new one must be created for
        # that activity
        else:
            r = self._client._request('POST', self._client._build_url('widgets_config'),
                                      data=dict(
                                          activity=self.id,
                                          config=json.dumps(config, indent=4))
                                      )<|MERGE_RESOLUTION|>--- conflicted
+++ resolved
@@ -7,11 +7,7 @@
 from six import text_type
 from typing import Any  # flake8: noqa
 
-<<<<<<< HEAD
-from pykechain.enums import ActivityType
-=======
-from pykechain.enums import Category
->>>>>>> 793bed8b
+from pykechain.enums import Category, ActivityType
 from pykechain.exceptions import APIError, NotFoundError
 from pykechain.models.base import Base
 
