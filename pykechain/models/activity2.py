--- conflicted
+++ resolved
@@ -9,21 +9,13 @@
 from pykechain.defaults import ASYNC_REFRESH_INTERVAL, ASYNC_TIMEOUT_LIMIT, API_EXTRA_PARAMS
 from pykechain.enums import ActivityType, ActivityStatus, Category, ActivityClassification, ActivityRootNames, \
     PaperSize, PaperOrientation
-<<<<<<< HEAD
 from pykechain.exceptions import NotFoundError, IllegalArgumentError, APIError, MultipleFoundError, _DeprecationMixin
 from pykechain.models.input_checks import check_datetime, check_text, check_list_of_text, check_enum
-from pykechain.models.tags import TagsMixin
-from pykechain.models.tree_traversal import TreeObject
-from pykechain.models.widgets.widgets_manager import WidgetsManager
-from pykechain.utils import parse_datetime
-=======
-from pykechain.exceptions import NotFoundError, IllegalArgumentError, APIError, MultipleFoundError
 from pykechain.models.user import User
 from pykechain.models.tags import TagsMixin
 from pykechain.models.tree_traversal import TreeObject
 from pykechain.models.widgets.widgets_manager import WidgetsManager
-from pykechain.utils import is_uuid, parse_datetime, is_valid_email
->>>>>>> 47030a24
+from pykechain.utils import parse_datetime, is_valid_email
 
 
 class Activity(TreeObject, TagsMixin):
@@ -794,33 +786,6 @@
         """
         return self._client.move_activity(self, parent, classification=classification)
 
-<<<<<<< HEAD
-
-class Activity2(Activity, _DeprecationMixin):
-    """A virtual object representing a KE-chain activity.
-
-    .. versionadded:: 2.0
-
-    :ivar id: id of the activity
-    :type id: uuid
-    :ivar name: name of the activity
-    :type name: basestring
-    :ivar created_at: created datetime of the activity
-    :type created_at: datetime
-    :ivar updated_at: updated datetime of the activity
-    :type updated_at: datetime
-    :ivar description: description of the activity
-    :type description: basestring
-    :ivar status: status of the activity. One of :class:`pykechain.enums.ActivityStatus`
-    :type status: basestring
-    :ivar classification: classification of the activity. One of :class:`pykechain.enums.ActivityClassification`
-    :type classification: basestring
-    :ivar activity_type: Type of the activity. One of :class:`pykechain.enums.ActivityType` for WIM version 2
-    :type activity_type: basestring
-    """
-
-    pass
-=======
     def share_link(self, subject, message, recipient_users):
         """
         Share the link of the `Activity` through email.
@@ -933,4 +898,29 @@
 
         if response.status_code != requests.codes.created:  # pragma: no cover
             raise APIError("Could not share the link to Activity, {}:\n\n{}'".format(str(response), response.json()))
->>>>>>> 47030a24
+
+
+class Activity2(Activity, _DeprecationMixin):
+    """A virtual object representing a KE-chain activity.
+
+    .. versionadded:: 2.0
+
+    :ivar id: id of the activity
+    :type id: uuid
+    :ivar name: name of the activity
+    :type name: basestring
+    :ivar created_at: created datetime of the activity
+    :type created_at: datetime
+    :ivar updated_at: updated datetime of the activity
+    :type updated_at: datetime
+    :ivar description: description of the activity
+    :type description: basestring
+    :ivar status: status of the activity. One of :class:`pykechain.enums.ActivityStatus`
+    :type status: basestring
+    :ivar classification: classification of the activity. One of :class:`pykechain.enums.ActivityClassification`
+    :type classification: basestring
+    :ivar activity_type: Type of the activity. One of :class:`pykechain.enums.ActivityType` for WIM version 2
+    :type activity_type: basestring
+    """
+
+    pass