--- conflicted
+++ resolved
@@ -80,12 +80,9 @@
         self.active: bool = json.get("active")
         self.category: FormCategory = json.get("category")
         self._status_forms: List[Dict] = json.get("status_forms", [])
-<<<<<<< HEAD
-        self.contexts = json.get("contexts")
-        self.context_groups = json.get("context_groups")
-=======
         self._status_assignees: List[Dict] = json.get("status_assignees_has_widgets", [])
->>>>>>> 53dfedf2
+        self.contexts = json.get("contexts", [])
+        self.context_groups = json.get("context_groups", [])
 
     def __repr__(self):  # pragma: no cover
         return f"<pyke Form  '{self.name}' '{self.category}' id {self.id[-8:]}>"
