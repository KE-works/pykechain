--- conflicted
+++ resolved
@@ -546,30 +546,18 @@
 
     @staticmethod
     def _parse_update_dict(part, properties_fvalues, update_dict):
-<<<<<<< HEAD
-        # type: (Part2, List, Dict) -> List[Dict]
-=======
         # type: (Part2, List, Dict) -> Tuple[List[Dict], List[Dict]]
->>>>>>> 589aa0f0
         """
         Check the content of the update dict and insert them into the properties_fvalues list.
 
         :param part: Depending on whether you add to or update a part, this is the model or the part itself, resp.
         :param properties_fvalues: list of property values
-<<<<<<< HEAD
-        :param update_dict: dictionory with property values, keyed by property names
-        :return: list of dicts
-        :rtype list
-        """
-        properties_fvalues = properties_fvalues or list()
-=======
         :param update_dict: dictionary with property values, keyed by property names
         :return: Tuple with 2 lists of dicts
         :rtype tuple
         """
         properties_fvalues = properties_fvalues or list()
         exception_fvalues = list()
->>>>>>> 589aa0f0
         update_dict = update_dict or dict()
 
         if part.category == Category.INSTANCE:
@@ -584,37 +572,24 @@
             else:
                 return value
 
-<<<<<<< HEAD
-        for prop_name_or_id, property_value in update_dict.items():
-=======
-        from pykechain.models import AttachmentProperty2, DatetimeProperty2
+              from pykechain.models import AttachmentProperty2, DatetimeProperty2
 
         for prop_name_or_id, property_value in update_dict.items():
             property_to_update = part.property(prop_name_or_id)
->>>>>>> 589aa0f0
             if isinstance(property_value, (list, set, tuple)):
                 property_value = list(map(make_serializable, property_value))
             else:
                 make_serializable(property_value)
 
-<<<<<<< HEAD
-=======
             if isinstance(property_to_update, DatetimeProperty2) and isinstance(property_value, datetime.datetime):
                 property_value = DatetimeProperty2.to_iso_format(property_value)
 
->>>>>>> 589aa0f0
             updated_p = dict(
                 value=property_value
             )
             if is_uuid(prop_name_or_id):
                 updated_p[key] = prop_name_or_id
             else:
-<<<<<<< HEAD
-                updated_p[key] = part.property(prop_name_or_id).id
-            properties_fvalues.append(updated_p)
-
-        return properties_fvalues
-=======
                 updated_p[key] = property_to_update.id
 
             if isinstance(property_to_update, AttachmentProperty2):
@@ -623,7 +598,6 @@
                 properties_fvalues.append(updated_p)
 
         return properties_fvalues, exception_fvalues
->>>>>>> 589aa0f0
 
     def add_with_properties(self, model, name=None, update_dict=None, properties_fvalues=None, refresh=True, **kwargs):
         # type: (Part2, Optional[Text], Optional[Dict], Optional[List[Dict]], Optional[bool], **Any) -> Part2
@@ -678,11 +652,7 @@
         name = name or model.name
         url = self._client._build_url('parts2_new_instance')
 
-<<<<<<< HEAD
-        properties_fvalues = self._parse_update_dict(model, properties_fvalues, update_dict)
-=======
         properties_fvalues, exception_fvalues = self._parse_update_dict(model, properties_fvalues, update_dict)
->>>>>>> 589aa0f0
 
         response = self._client._request(
             'POST', url,
@@ -910,11 +880,7 @@
         if properties_fvalues and not isinstance(properties_fvalues, list):
             raise IllegalArgumentError("optional `properties_fvalues` need to be provided as a list of dicts")
 
-<<<<<<< HEAD
-        properties_fvalues = self._parse_update_dict(self, properties_fvalues, update_dict)
-=======
         properties_fvalues, exception_fvalues = self._parse_update_dict(self, properties_fvalues, update_dict)
->>>>>>> 589aa0f0
 
         payload_json = dict(
             properties_fvalues=properties_fvalues,
