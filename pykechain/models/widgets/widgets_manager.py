import warnings
from typing import Sized, Any, Iterable, Union, AnyStr, Optional, Text, Dict

import requests
from six import string_types, text_type

from pykechain.defaults import API_EXTRA_PARAMS
from pykechain.enums import SortTable, WidgetTypes, ShowColumnTypes, NavigationBarAlignment, ScopeWidgetColumnTypes, \
<<<<<<< HEAD
    ProgressBarColors, PropertyType, CardWidgetImageValue, CardWidgetLinkValue, LinkTargets
=======
    ProgressBarColors, PropertyType, CardWidgetImageValue, CardWidgetLinkValue, CardWidgetLinkTarget, ImageFitValue
>>>>>>> f78efa3d
from pykechain.exceptions import NotFoundError, APIError, IllegalArgumentError
from pykechain.models.widgets import Widget
from pykechain.models.widgets.helpers import _set_title, _initiate_meta, _retrieve_object, _retrieve_object_id, \
    _check_prefilters, _check_excluded_propmodels
from pykechain.utils import is_uuid, find


class WidgetsManager(Sized):
    """Manager for Widgets.

    This is the list of widgets. The widgets in the list are accessible directly using an index, uuid of the widget,
    widget title or widget 'ref'.
    """

    def __init__(self, widgets, activity, client=None, **kwargs):
        # type: (Iterable[Widget], Union['Activity2', 'Activity2', AnyStr], Optional['Client'], **Any) -> None  # noqa: E501
        """Construct a Widget Manager from a list of widgets.

        You need to provide an :class:`Activity` to initiate the WidgetsManager. Alternatively you may provide both a
        activity uuid and a :class:`Client`.

        :param widgets: list of widgets.
        :type widgets: List[Widget]
        :param activity: an :class:`Activity` object or an activity UUID
        :type activity: basestring or None
        :param client: (O) if the activity was provided as a UUID, also provide a :class:`Client` object.
        :type client: `Client` or None
        :param kwargs: additional keyword arguments
        :type kwargs: dict or None
        :returns: None
        :raises IllegalArgumentError: if not provided one of :class:`Activity` or activity uuid and a `Client`
        """
        self._widgets = list(widgets)
        from pykechain.models import Activity
        from pykechain.models import Activity2
        if isinstance(activity, (Activity, Activity2)):
            self._activity_id = activity.id
            self._client = activity._client
        elif isinstance(activity, (text_type)) and client is not None:
            self._activity_id = activity
            self._client = client
        else:
            raise IllegalArgumentError("The `WidgetsManager` should be provided either an :class:`Activity` or "
                                       "an activity uuid and a `Client` to function properly.")

        self._iter = iter(self._widgets)

    def __repr__(self):  # pragma: no cover
        return "<pyke {} object {} widgets>".format(self.__class__.__name__, self.__len__())

    def __iter__(self):
        return self

    def __len__(self):
        return len(self._widgets)

    def __next__(self):
        # py3.4 and up style next
        return next(self._iter)

    next = __next__  # py2.7 alias

    def __getitem__(self, key):
        # type: (Union[int, str]) -> Widget
        """Widget from the list of widgets based on index, uuid, title or ref.

        :param key: index, uuid, title or ref of the widget to retrieve
        :type key: int or basestring
        :return: Retrieved widget
        :rtype: Widget
        :raises NotFoundError: when the widget could not be found
        """
        found = None
        if isinstance(key, int):
            found = self._widgets[key]
        elif is_uuid(key):
            found = find(self._widgets, lambda p: key == p.id)
        elif isinstance(key, (string_types, text_type)):
            found = find(self._widgets, lambda p: key == p.title or key == p.ref)

        if found is not None:
            return found
        raise NotFoundError("Could not find widget with index, title, ref, or id '{}'".format(key))

    def create_widget(self, *args, **kwargs):
        # type: (*Any, **Any) -> Widget
        """Create a widget inside an activity.

        If you want to associate models (and instances) in a single go, you may provide a list of `Property`
        (models) to the `readable_model_ids` or `writable_model_ids`.

        Alternatively you can use the alias, `inputs` and `outputs` which connect to respectively
        `readable_model_ids` and `writable_models_ids`.

        :param activity: activity objects to create the widget in.
        :type activity: :class:`Activity` or UUID
        :param widget_type: type of the widget, one of :class:`WidgetTypes`
        :type: string
        :param title: (O) title of the widget
        :type title: basestring or None
        :param meta: meta dictionary of the widget.
        :type meta: dict
        :param order: (O) order in the activity of the widget.
        :type order: int or None
        :param parent: (O) parent of the widget for Multicolumn and Multirow widget.
        :type parent: :class:`Widget` or UUID
        :param readable_models: (O) list of property model ids to be configured as readable (alias = inputs)
        :type readable_models: list of properties or list of property id's
        :param writable_models: (O) list of property model ids to be configured as writable (alias = outputs)
        :type writable_models: list of properties or list of property id's
        :param kwargs: additional keyword arguments to pass
        :return: newly created widget
        :rtype: Widget
        :raises IllegalArgumentError: when incorrect arguments are provided
        :raises APIError: When the widget could not be created.
        """
        widget = self._client.create_widget(*args, activity=self._activity_id, **kwargs)

        if kwargs.get('order') is None:
            self._widgets.append(widget)
        else:
            self.insert(kwargs.get('order'), widget)
        return widget

    def add_supergrid_widget(self, part_model, parent_instance=None, title=False, new_instance=True,
                             edit=True, clone=True, export=True, delete=False, incomplete_rows=True,
                             emphasize_new_instance=True, emphasize_edit=False, emphasize_clone=False,
                             emphasize_delete=False, sort_property=None, sort_direction=SortTable.ASCENDING,
                             readable_models=None, writable_models=None, all_readable=False, all_writable=False,
                             **kwargs):
        """
        Add a KE-chain superGrid (e.g. basic table widget) to the customization.

        The widget will be saved to KE-chain.

        :param readable_models: List of `Property` models or `Property` UUIDs to be configured in the widget as readable
        :type readable_models: list
        :param writable_models: List of `Property` models or `Property` UUIDs to be configured in the widget as writable
        :type writable_models: list
        :param all_readable: Selects all the `Properties` of part_model and configures them as readable in the widget
        :type all_readable: bool
        :param all_writable: Selects all the `Properties` of part_model and configures them as writable in the widget
        :type all_writable: bool
        :param emphasize_new_instance: Emphasize the New instance button (default True)
        :type emphasize_new_instance: bool
        :param emphasize_edit: Emphasize the Edit button (default False)
        :type emphasize_edit: bool
        :param emphasize_clone: Emphasize the Clone button (default False)
        :type emphasize_clone: bool
        :param emphasize_delete: Emphasize the Delete button (default False)
        :type emphasize_delete: bool
        :param new_instance: Show or hide the New instance button (default False). You need to provide a
            `parent_instance` in order for this to work.
        :type new_instance: bool
        :param incomplete_rows: Show or hide the Incomplete Rows filter button (default True)
        :type incomplete_rows: bool
        :param export: Show or hide the Export Grid button (default True)
        :type export: bool
        :param edit: Show or hide the Edit button (default True)
        :type edit: bool
        :param clone: Show or hide the Clone button (default True)
        :type clone: bool
        :param delete: Show or hide the Delete button (default False)
        :type delete: bool
        :param part_model: The part model based on which all instances will be shown.
        :type parent_instance: :class:`Part` or UUID
        :param parent_instance: The parent part instance for which the instances will be shown or to which new
            instances will be added.
        :type parent_instance: :class:`Part` or UUID
        :param custom_height: The height of the supergrid in pixels
        :type custom_height: int or None
        :param title: A custom title for the supergrid::
            * False (default): Part instance name
            * String value: Custom title
            * None: No title
        :type title: bool or basestring or None
        :param sort_property: The property model on which the part instances are being sorted on
        :type sort_property: :class:`Property` or UUID
        :param sort_direction: The direction on which the values of property instances are being sorted on:
            * ASC (default): Sort in ascending order
            * DESC: Sort in descending order
        :type sort_direction: basestring (see :class:`enums.SortTable`)
        :param kwargs: additional keyword arguments to pass
        :return: newly created widget
        :rtype: Widget
        :raises IllegalArgumentError: when incorrect arguments are provided
        :raises APIError: When the widget could not be created.
        """
        if 'custom_title' in kwargs and not title:
            warnings.warn('`custom_title` attribute will be deprecated in version 3.4.0, please adapt your code '
                          'accordingly to use `title`', PendingDeprecationWarning)
            title = kwargs.pop('custom_title')
        # Check whether the part_model is uuid type or class `Part`
        part_model = _retrieve_object(obj=part_model, method=self._client.model)  # type: 'Part2'  # noqa
        parent_instance = _retrieve_object_id(obj=parent_instance)  # type: 'Part2'  # noqa
        sort_property_id = _retrieve_object_id(obj=sort_property)  # type: text_type

        meta = _initiate_meta(kwargs=kwargs, activity=self._activity_id)
        meta.update({
            # grid
            "partModelId": part_model.id,
            # columns
            "sortedColumn": sort_property_id if sort_property_id else None,
            "sortDirection": sort_direction,
            # buttons
            "addButtonVisible": new_instance if parent_instance else False,
            "editButtonVisible": edit,
            "deleteButtonVisible": delete,
            "cloneButtonVisible": clone,
            "downloadButtonVisible": export,
            "incompleteRowsVisible": incomplete_rows,
            "primaryAddUiValue": emphasize_new_instance,
            "primaryEditUiValue": emphasize_edit,
            "primaryCloneUiValue": emphasize_clone,
            "primaryDeleteUiValue": emphasize_delete,
        })

        if parent_instance:
            meta['parentInstanceId'] = parent_instance

        if all_readable and all_writable:
            raise IllegalArgumentError('Properties can be either writable or readable, but not both')

        if all_readable and not readable_models:
            readable_models = part_model.properties
        if all_writable and not writable_models:
            writable_models = part_model.properties

        meta, title = _set_title(meta, title, default_title=part_model.name)

        widget = self.create_widget(
            widget_type=WidgetTypes.SUPERGRID,
            title=title,
            meta=meta,
            order=kwargs.get("order"),
            parent=kwargs.get("parent_widget"),
            readable_models=readable_models,
            writable_models=writable_models
        )
        return widget

    def add_filteredgrid_widget(self, part_model, parent_instance=None, title=False, new_instance=True,
                                edit=True, clone=True, export=True, delete=False, incomplete_rows=True,
                                emphasize_new_instance=True, emphasize_edit=False, emphasize_clone=False,
                                emphasize_delete=False, sort_property=None, sort_name=False,
                                sort_direction=SortTable.ASCENDING, collapse_filters=False, page_size=25,
                                readable_models=None, writable_models=None, all_readable=False, all_writable=False,
                                excluded_propmodels=None, prefilters=None,
                                **kwargs):
        """
        Add a KE-chain superGrid (e.g. basic table widget) to the customization.

        The widget will be saved to KE-chain.

        :param readable_models: List of `Property` models or `Property` UUIDs to be configured in the widget as readable
        :type readable_models: list
        :param writable_models: List of `Property` models or `Property` UUIDs to be configured in the widget as writable
        :type writable_models: list
        :param all_readable: Selects all the `Properties` of part_model and configures them as readable in the widget
        :type all_readable: bool
        :param all_writable: Selects all the `Properties` of part_model and configures them as writable in the widget
        :type all_writable: bool
        :param emphasize_new_instance: Emphasize the New instance button (default True)
        :type emphasize_new_instance: bool
        :param emphasize_edit: Emphasize the Edit button (default False)
        :type emphasize_edit: bool
        :param emphasize_clone: Emphasize the Clone button (default False)
        :type emphasize_clone: bool
        :param emphasize_delete: Emphasize the Delete button (default False)
        :type emphasize_delete: bool
        :param new_instance: Show or hide the New instance button (default False). You need to provide a
            `parent_instance` in order for this to work.
        :type new_instance: bool
        :param incomplete_rows: Show or hide the Incomplete Rows filter button (default True)
        :type incomplete_rows: bool
        :param export: Show or hide the Export Grid button (default True)
        :type export: bool
        :param edit: Show or hide the Edit button (default True)
        :type edit: bool
        :param clone: Show or hide the Clone button (default True)
        :type clone: bool
        :param delete: Show or hide the Delete button (default False)
        :type delete: bool
        :param collapse_filters: Hide or show the filters pane (default False)
        :type collapse_filters: bool
        :param page_size: Number of parts that will be shown per page in the grid.
        :type page_size: int
        :param part_model: The part model based on which all instances will be shown.
        :type parent_instance: :class:`Part` or UUID
        :param parent_instance: The parent part instance for which the instances will be shown or to which new
            instances will be added.
        :type parent_instance: :class:`Part` or UUID
        :param custom_height: The height of the supergrid in pixels
        :type custom_height: int or None
        :param title: A custom title for the supergrid::
            * False (default): Part instance name
            * String value: Custom title
            * None: No title
        :type title: bool or basestring or None
        :param sort_name: If set to True it will sort on name of the part. It is ignored if sort_property is None
        :type sort_name: bool
        :param sort_property: The property model on which the part instances are being sorted on
        :type sort_property: :class:`Property` or UUID
        :param sort_direction: The direction on which the values of property instances are being sorted on:
            * ASC (default): Sort in ascending order
            * DESC: Sort in descending order
        :type sort_direction: basestring (see :class:`enums.SortTable`)
        :param kwargs: additional keyword arguments to pass
        :return: newly created widget
        :rtype: Widget
        :raises IllegalArgumentError: when incorrect arguments are provided
        :raises APIError: When the widget could not be created.
        """
        if 'custom_title' in kwargs and not title:
            warnings.warn('`custom_title` attribute will be deprecated in version 3.4.0, please adapt your code '
                          'accordingly to use `title`', PendingDeprecationWarning)
            title = kwargs.pop('custom_title')
        # Check whether the part_model is uuid type or class `Part`
        part_model = _retrieve_object(obj=part_model, method=self._client.model)  # type: 'Part2'  # noqa
        parent_instance_id = _retrieve_object_id(obj=parent_instance)  # type: text_type
        sort_property_id = _retrieve_object_id(obj=sort_property)  # type: text_type
        if not sort_property_id and sort_name:
            sort_property_id = "name"
        meta = _initiate_meta(kwargs=kwargs, activity=self._activity_id)
        if prefilters:
            list_of_prefilters = _check_prefilters(part_model=part_model, prefilters=prefilters)
            prefilters = {'property_value': ','.join(list_of_prefilters) if list_of_prefilters else {}}
            meta['prefilters'] = prefilters
        if excluded_propmodels:
            excluded_propmodels = _check_excluded_propmodels(part_model=part_model,
                                                             property_models=excluded_propmodels)
            meta['propmodelsExcl'] = excluded_propmodels

        meta.update({
            # grid
            "partModelId": part_model.id,
            # columns
            "sortedColumn": sort_property_id if sort_property_id else None,
            "sortDirection": sort_direction,
            "showCollapseFiltersValue": "Collapsed" if collapse_filters else "Expanded",  # compatibility
            "collapseFilters": collapse_filters,
            "customPageSize": page_size,
            # buttons
            "addButtonVisible": new_instance if parent_instance_id else False,
            "editButtonVisible": edit,
            "deleteButtonVisible": delete,
            "cloneButtonVisible": clone,
            "downloadButtonVisible": export,
            "incompleteRowsVisible": incomplete_rows,
            "primaryAddUiValue": emphasize_new_instance,
            "primaryEditUiValue": emphasize_edit,
            "primaryCloneUiValue": emphasize_clone,
            "primaryDeleteUiValue": emphasize_delete,
        })

        if parent_instance_id:
            meta['parentInstanceId'] = parent_instance_id

        if all_readable and all_writable:
            raise IllegalArgumentError('Properties can be either writable or readable, but not both')

        if all_readable and not readable_models:
            readable_models = part_model.properties
        if all_writable and not writable_models:
            writable_models = part_model.properties

        meta, title = _set_title(meta, title, default_title=part_model.name)

        widget = self.create_widget(
            widget_type=WidgetTypes.FILTEREDGRID,
            title=title,
            meta=meta,
            order=kwargs.get("order"),
            parent=kwargs.get("parent_widget"),
            readable_models=readable_models,
            writable_models=writable_models
        )
        return widget

    def add_attachmentviewer_widget(self, attachment_property, title=False, alignment=None,
                                    image_fit=ImageFitValue.CONTAIN, **kwargs):
        # type: (Union[Text, 'Property2'], Optional[Text, bool], Optional[int], Optional[ImageFitValue], **Any) -> Widget  # noqa
        """
        Add a KE-chain Attachment widget widget manager.

        The widget will be saved to KE-chain.

        :param attachment_property: KE-chain Attachment property to display
        :type attachment_property: AttachmentProperty
        :param title: A custom title for the script widget
            * False (default): Script name
            * String value: Custom title
            * None: No title
        :type title: bool or basestring or None
        :param alignment: Alignment of the previewed attachment (left, center, right, cover)
        :type alignment: basestring or None
        :param image_fit: enumeration to address the image_fit (defaults to 'contain', otherwise 'cover')
        :type image_fit: basestring or None
        :param kwargs: additional keyword arguments to pass
        :return: newly created widget
        :rtype: Widget
        :raises IllegalArgumentError: when incorrect arguments are provided
        :raises APIError: When the widget could not be created.
        """
        if 'custom_title' in kwargs and not title:
            warnings.warn('`custom_title` attribute will be deprecated in version 3.4.0, please adapt your code '
                          'accordingly to use `title`', PendingDeprecationWarning)
            title = kwargs.pop('custom_title')

        attachment_property = _retrieve_object(attachment_property,
                                               method=self._client.property)  # type: 'Property2'  # noqa
        meta = _initiate_meta(kwargs, activity=self._activity_id)

        if 'height' in kwargs:
            # TODO: Pending deprecation 3.4.0.
            warnings.warn('`height` attribute will be deprecated in version 3.4.0, please adapt your code accordingly '
                          'to use `custom_height`', PendingDeprecationWarning)
            kwargs['custom_height'] = kwargs.pop('height')

        if image_fit not in ImageFitValue.values():
            raise IllegalArgumentError('`image_fit` must be an ImageFitValue option, "{}" is not.'.format(image_fit))

        meta.update({
            "propertyInstanceId": attachment_property.id,
            "alignment": alignment,
            "imageFit": image_fit
        })

        meta, title = _set_title(meta, title, default_title=attachment_property.name)
        widget = self.create_widget(
            widget_type=WidgetTypes.ATTACHMENTVIEWER,
            meta=meta,
            title=title,
            order=kwargs.get("order"),
            parent=kwargs.get("parent_widget"),
            readable_models=[attachment_property.model()],
        )

        return widget

    def add_tasknavigationbar_widget(self, activities,
                                     alignment=NavigationBarAlignment.CENTER,
                                     parent_widget=None, **kwargs):
        # type: (Union[Iterable[Dict]], Optional[Text], Optional[Widget,Text], **Any) -> Widget  # noqa
        """
        Add a KE-chain Navigation Bar (e.g. navigation bar widget) to the activity.

        The widget will be saved to KE-chain.

        :param activities: List of activities. Each activity must be a Python dict(), with the following keys:
            * customText: A custom text for each button in the attachment viewer widget: None (default): Task name;
            a String value: Custom text
            * emphasized: bool which determines if the button should stand-out or not - default(False)
            * activityId: class `Activity` or UUID
            * isDisabled: (O) to disable the navbar button
            * link: str URL to external web page
        :type activities: list of dict
        :param alignment: The alignment of the buttons inside navigation bar. One of :class:`NavigationBarAlignment`
            * center (default): Center aligned
            * start: left aligned
        :type alignment: basestring (see :class:`enums.NavigationBarAlignment`)
        :param kwargs: additional keyword arguments to pass
        :return: newly created widget
        :rtype: Widget
        :raises IllegalArgumentError: when incorrect arguments are provided
        :raises APIError: When the widget could not be created.
        """
        from pykechain.models import Activity2

        set_of_expected_keys = {'activityId', 'customText', 'emphasized', 'emphasize', 'isDisabled', 'link'}
        task_buttons = list()
        for nr, input_dict in enumerate(activities):
            if not set(input_dict.keys()).issubset(set_of_expected_keys):
                raise IllegalArgumentError("Found unexpected key in activities. Only keys allowed are: {}".
                                           format(set_of_expected_keys))
            button_dict = dict()
            task_buttons.append(button_dict)

            if 'activityId' in input_dict:
                # Check whether the activityId is class `Activity` or UUID
                activity = input_dict['activityId']
                if isinstance(activity, Activity2):
                    button_dict['activityId'] = activity.id
                elif isinstance(activity, text_type) and is_uuid(activity):
                    button_dict['activityId'] = activity
                else:
                    raise IllegalArgumentError("When using the add_navigation_bar_widget, activityId must be an "
                                               "Activity or Activity id. Type is: {}".format(type(activity)))
            elif 'link' in input_dict:
                # TODO Validate link url
                button_dict['link'] = input_dict['link']
            else:
                raise IllegalArgumentError("Each button must have key 'activityId' or 'link'. "
                                           "Button {} has neither.".format(nr + 1))

            if 'customText' not in input_dict or not input_dict['customText']:
                button_dict['customText'] = ''
            else:
                button_dict['customText'] = str(input_dict['customText'])

            if 'emphasized' in input_dict:  # emphasize is to be moved to emphasized
                # TODO: pending deprecation in version 3.4.0
                warnings.warn("The `emphasized` key in the navbar button will be deprecated in pykechain 3.4.0",
                              PendingDeprecationWarning)
                input_dict['emphasize'] = input_dict.pop('emphasized')
            button_dict['emphasize'] = input_dict.get('emphasize', False)

            button_dict['isDisabled'] = input_dict.get('isDisabled', False)

        meta = _initiate_meta(kwargs, activity=self._activity_id, ignores=('showHeightValue',))
        meta['taskButtons'] = task_buttons

        # TODO: pending deprecation in version 3.4.0
        if alignment and alignment is NavigationBarAlignment.START:
            warnings.warn("In KE-chain 3 we use the LEFT alignment, instead of START alignment of the task "
                          "navigationbar widgets. Will be autocorrected to LEFT alignment for now. Please correct "
                          "your code as this is pending deprecation at version 3.4.0", PendingDeprecationWarning)
            alignment = NavigationBarAlignment.LEFT

        if alignment and alignment not in NavigationBarAlignment.values():
            raise IllegalArgumentError("`alignment` should be one of '{}'".format(NavigationBarAlignment.values()))
        elif alignment:
            meta['alignment'] = alignment

        widget = self.create_widget(
            widget_type=WidgetTypes.TASKNAVIGATIONBAR,
            meta=meta,
            parent=parent_widget,
            **kwargs
        )

        return widget

    def add_propertygrid_widget(self, part_instance, title=False, max_height=None, show_headers=True,
                                show_columns=None, parent_widget=None, readable_models=None, writable_models=None,
                                all_readable=False, all_writable=False, **kwargs):
        # type: (Union['Property2', Text], Optional[Text, bool], Optional[int], bool, Optional[Iterable], Optional[Text, Widget], Optional[Iterable], Optional[Iterable], bool, bool, **Any ) -> Widget  # noqa: E501,F821
        """
        Add a KE-chain Property Grid widget to the customization.

        The widget will be saved to KE-chain.
        :param part_instance: The part instance on which the property grid will be based
        :type part_instance: :class:`Part` or UUID
        :param max_height: The max height of the property grid in pixels
        :type max_height: int or None
        :param title: A custom title for the property grid::
            * False (default): Part instance name
            * String value: Custom title
            * None: No title
        :type title: bool or basestring or None
        :param show_headers: Show or hide the headers in the grid (default True)
        :type show_headers: bool
        :param show_columns: Columns to be hidden or shown (default to 'unit' and 'description')
        :type show_columns: list
        :param parent_widget: (O) parent of the widget for Multicolumn and Multirow widget.
        :type parent_widget: Widget or basestring or None
        :param readable_models: list of property model ids to be configured as readable (alias = inputs)
        :type readable_models: list of properties or list of property id's
        :param writable_models: list of property model ids to be configured as writable (alias = outputs)
        :type writable_models: list of properties or list of property id's
        :param all_readable: (O) boolean indicating if all properties should automatically be configured as
        readable (if True) or writable (if False).
        :type all_readable: bool
        :param all_writable: (O) boolean indicating if all properties should automatically be configured as
        writable (if True) or writable (if False).
        :type all_writable: bool
        :param kwargs: additional keyword arguments to pass
        :return: newly created widget
        :rtype: Widget
        :raises IllegalArgumentError: when incorrect arguments are provided
        :raises APIError: When the widget could not be created.
        """
        if 'custom_title' in kwargs and not title:
            warnings.warn('`custom_title` attribute will be deprecated in version 3.4.0, please adapt your code '
                          'accordingly to use `title`', PendingDeprecationWarning)
            title = kwargs.pop('custom_title')

        # Check whether the part_model is uuid type or class `Part`
        part_instance = _retrieve_object(part_instance, method=self._client.part)  # type: 'Part2'  # noqa: F821

        if not show_columns:
            show_columns = list()

        # Set the display_columns for the config
        possible_columns = [ShowColumnTypes.DESCRIPTION, ShowColumnTypes.UNIT]
        display_columns = dict()

        for possible_column in possible_columns:
            if possible_column in show_columns:
                display_columns[possible_column] = True
            else:
                display_columns[possible_column] = False

        meta = _initiate_meta(kwargs=kwargs, activity=self._activity_id)
        meta.update({
            "customHeight": max_height if max_height else None,
            "partInstanceId": part_instance.id,
            "showColumns": show_columns,
            "showHeaders": show_headers,
        })

        meta, title = _set_title(meta, title, default_title=part_instance.name)

        if all_readable and not readable_models:
            readable_models = part_instance.model().properties
        if all_writable and not writable_models:
            writable_models = part_instance.model().properties

        widget = self.create_widget(
            widget_type=WidgetTypes.PROPERTYGRID,
            title=title,
            meta=meta,
            parent=parent_widget,
            order=kwargs.get("order"),
            readable_models=readable_models,
            writable_models=writable_models
        )
        return widget

    def add_service_widget(self, service, title=False, custom_button_text=False, emphasize_run=True,
                           download_log=False, parent_widget=None, **kwargs):
        # type: ('Service', Optional[Union[type(None), bool, Text]], Optional[Union[type(None), bool, Text]], Optional[bool], Optional[bool], Optional[Union[Widget, Text]], **Any) -> Widget  # noqa: E501, F821
        """
        Add a KE-chain Service (e.g. script widget) to the widget manager.

        The widget will be saved to KE-chain.

        :param service: The Service to which the button will be coupled and will be ran when the button is pressed.
        :type service: :class:`Service` or UUID
        :param title: A custom title for the script widget
            * False (default): Script name
            * String value: Custom title
            * None: No title
        :type title: bool or basestring or None
        :param custom_button_text: A custom text for the button linked to the script
            * False (default): Script name
            * String value: Custom title
            * None: No title
        :type custom_button_text: bool or basestring or None
        :param emphasize_run: Emphasize the run button (default True)
        :type emphasize_run: bool
        :param download_log: Include the possibility of downloading the log inside the activity (default False)
        :type download_log: bool
        :param download_log: Include the log message inside the activity (default True)
        :type download_log: bool
        :param parent_widget: (O) parent of the widget for Multicolumn and Multirow widget.
        :type parent_widget: Widget or basestring or None
        :param kwargs: additional keyword arguments to pass
        :return: newly created widget
        :rtype: Widget
        :raises IllegalArgumentError: when incorrect arguments are provided
        :raises APIError: When the widget could not be created.
        """
        if 'custom_title' in kwargs and not title:
            warnings.warn('`custom_title` attribute will be deprecated in version 3.4.0, please adapt your code '
                          'accordingly to use `title`', PendingDeprecationWarning)
            title = kwargs.pop('custom_title')

        # Check whether the script is uuid type or class `Service`

        service = _retrieve_object(obj=service, method=self._client.service)  # type: 'Service'  # noqa

        meta = _initiate_meta(kwargs=kwargs, activity=self._activity_id)

        # Add custom button text
        if custom_button_text is False:
            show_button_value = "Default"
            button_text = service.name
        elif custom_button_text is None:
            show_button_value = "No text"
            button_text = ''
        else:
            show_button_value = "Custom text"
            button_text = str(custom_button_text)

        meta.update({
            'showButtonValue': show_button_value,
            'customText': button_text,
            'serviceId': service.id,
            'emphasizeButton': emphasize_run,
            'showDownloadLog': download_log,
            'showLog': kwargs.get('show_log', True)
        })

        meta, title = _set_title(meta, title, default_title=service.name)

        widget = self.create_widget(
            widget_type=WidgetTypes.SERVICE,
            title=title,
            meta=meta,
            parent=parent_widget,
            order=kwargs.get("order")
        )

        return widget

    def add_html_widget(self, html, title=None, **kwargs):
        # type: (Union[Text], Optional[Union[type(None), bool, Text]], **Any) -> Widget
        """
        Add a KE-chain HTML widget to the widget manager.

        The widget will be saved to KE-chain.

        :param html: The text that will be shown by the widget.
        :type html: basestring or None
        :param title: A custom title for the text panel::
            * None (default): No title
            * String value: Custom title
        :type title: basestring or None
        :param collapsible: A boolean to decide whether the panel is collapsible or not (default True)
        :type collapsible: bool
        :param collapsed: A boolean to decide whether the panel is collapsed or not (default False)
        :type collapsed: bool
        :param kwargs: additional keyword arguments to pass
        :return: newly created widget
        :rtype: Widget
        :raises IllegalArgumentError: when incorrect arguments are provided
        :raises APIError: When the widget could not be created.
        """
        if 'custom_title' in kwargs and not title:
            warnings.warn('`custom_title` attribute will be deprecated in version 3.4.0, please adapt your code '
                          'accordingly to use `title`', PendingDeprecationWarning)
            title = kwargs.pop('custom_title')

        if not isinstance(html, (str, text_type)):
            raise IllegalArgumentError("Text injected in the HTML widget must be string. Type is: {}".
                                       format(type(html)))

        meta = _initiate_meta(kwargs, activity=self._activity_id)
        meta, title = _set_title(meta, title, default_title=WidgetTypes.HTML)

        meta["htmlContent"] = html

        widget = self.create_widget(
            widget_type=WidgetTypes.HTML,
            title=title,
            meta=meta,
            order=kwargs.get("order"),
            parent=kwargs.get("parent_widget")
        )
        return widget

    def add_notebook_widget(self, notebook, title=False, parent_widget=None, **kwargs):
        # type: ('Service', Optional[Union[type(None), bool, Text]], Optional[Widget, Text], **Any) -> Widget
        """
        Add a KE-chain Notebook (e.g. notebook widget) to the WidgetManager.

        The widget will be saved to KE-chain.

        :param notebook: The Notebook to which the button will be coupled and will start when the button is pressed.
        :type notebook: :class:`Service` or UUID
        :param title: A custom title for the notebook widget
            * False (default): Notebook name
            * String value: Custom title
            * None: No title
        :type title: bool or basestring or None
        :param parent_widget: (O) parent of the widget for Multicolumn and Multirow widget.
        :type parent_widget: Widget or basestring or None
        :param kwargs: additional keyword arguments to pass
        :return: newly created widget
        :rtype: Widget
        :raises IllegalArgumentError: when incorrect arguments are provided
        :raises APIError: When the widget could not be created.

        """
        if 'custom_title' in kwargs and not title:
            warnings.warn('`custom_title` attribute will be deprecated in version 3.4.0, please adapt your code '
                          'accordingly to use `title`', PendingDeprecationWarning)
            title = kwargs.pop('custom_title')

        from pykechain.models import Service
        if isinstance(notebook, Service):
            notebook_id = notebook.id
        elif isinstance(notebook, (string_types, text_type)) and is_uuid(notebook):
            notebook_id = notebook
            notebook = self._client.service(id=notebook_id)
        else:
            raise IllegalArgumentError("When using the add_notebook_widget, notebook must be a Service or Service id. "
                                       "Type is: {}".format(type(notebook)))

        if 'height' in kwargs:
            # TODO: Pending deprecation 3.4.0.
            warnings.warn('`height` attribute will be deprecated in version 3.4.0, please '
                          'adapt your code accordingly to use `custom_height`', PendingDeprecationWarning)
            kwargs['custom_height'] = kwargs.pop('height')

        meta = _initiate_meta(kwargs=kwargs, activity=self._activity_id)
        meta, title = _set_title(meta, title, default_title=notebook.name)

        meta.update({
            'serviceId': notebook_id
        })

        widget = self.create_widget(
            widget_type=WidgetTypes.NOTEBOOK,
            title=title,
            meta=meta,
            parent=parent_widget,
            order=kwargs.get("order")
        )

        return widget

    def add_metapanel_widget(self, show_all=True,
                             show_due_date=False, show_start_date=False, show_title=False, show_status=False,
                             show_progress=False, show_assignees=False, show_breadcrumbs=False, show_menu=False,
                             show_download_pdf=False, show_progressbar=False, progress_bar=None, **kwargs):
        # type: (bool, Optional[bool], Optional[bool], Optional[bool], Optional[bool], Optional[bool], Optional[bool], Optional[bool], Optional[bool], Optional[bool], Optional[bool], Optional[dict], **Any) -> Widget  # noqa: E501
        """
        Add a KE-chain Metapanel to the WidgetManager.

        The widget will be saved to KE-chain.

        :param show_all: Show all elements of the metapanel (defaults to True). If True other arguments are ignored.
        :type show_all: bool
        :param show_due_date: show Due date
        :type show_due_date: bool
        :param show_start_date: show Start date
        :type show_start_date: bool
        :param show_title: Show Title of the activity
        :type show_title: bool
        :param show_status: Show status
        :type show_status: bool
        :param show_progress: Show progress. If True, the progressbar is not shown.
        :type show_progress: bool
        :param show_assignees: show Assignees
        :type show_assignees: bool
        :param show_breadcrumbs: show Breadcrumbs
        :type show_breadcrumbs: bool
        :param show_download_pdf: Show the Download PDF button
        :type show_download_pdf: bool
        :param show_menu: show Menu
        :type show_menu: bool
        :param show_progressbar: Show the progress bar. Shown when progress is not True.
        :type show_progressbar: bool
        :param progress_bar: Progress bar custom settings. Allowed dictionary items `colorNoProgress, showProgressText,
        showProgressText, customHeight, colorInProgress, colorCompleted, colorInProgressBackground`
        :type progress_bar: dict or None
        :param kwargs: additional keyword arguments to pass
        :return: newly created widget
        :rtype: Widget
        :raises IllegalArgumentError: when incorrect arguments are provided
        :raises APIError: When the widget could not be created.
        """
        meta = _initiate_meta(kwargs, activity=self._activity_id)

        if show_all:
            meta['showAll'] = True
        else:
            meta.update(dict(
                showAll=False,
                showDueDate=show_due_date,
                showStartDate=show_start_date,
                showTitle=show_title,
                showStatus=show_status,
                showMenuDownloadPDF=show_download_pdf,
                showAssignees=show_assignees,
                showBreadCrumb=show_breadcrumbs,
                # if show_download_pdf = Tue -> showMenu = True by default
                showMenu=show_menu or show_download_pdf,
                # if the progress = True -> bar = False. Also when the bar is set to True,
                # if progress=False and Bar=True, the bar is True
                # if progress=False and Bar=False, both are False
                showProgress=show_progress and not show_progressbar or show_progress,
                showProgressBar=show_progressbar and not show_progress
            ))
        if progress_bar:
            meta.update(dict(
                progressBarSettings=dict(
                    colorNoProgress=progress_bar.get('colorNoProgress', ProgressBarColors.DEFAULT_NO_PROGRESS),
                    showProgressText=progress_bar.get('showProgressText', True),
                    customHeight=progress_bar.get('customHeight', 25),
                    colorInProgress=progress_bar.get('colorInProgress', ProgressBarColors.DEFAULT_IN_PROGRESS),
                    colorCompleted=progress_bar.get('colorCompleted', ProgressBarColors.DEFAULT_COMPLETED),
                    colorInProgressBackground=progress_bar.get('colorInProgressBackground',
                                                               ProgressBarColors.DEFAULT_IN_PROGRESS_BACKGROUND)
                )
            ))
        widget = self.create_widget(
            widget_type=WidgetTypes.METAPANEL,
            title=kwargs.pop('title', WidgetTypes.METAPANEL),
            meta=meta,
            **kwargs
        )
        return widget

    def add_progress_widget(self, height=25,
                            color_no_progress=ProgressBarColors.DEFAULT_NO_PROGRESS,
                            color_completed=ProgressBarColors.DEFAULT_COMPLETED,
                            color_in_progress=ProgressBarColors.DEFAULT_IN_PROGRESS,
                            color_in_progress_background=ProgressBarColors.DEFAULT_IN_PROGRESS_BACKGROUND,
                            show_progress_text=True, **kwargs):
        # type: (Optional[int], Optional[Union[str, ProgressBarColors]], Optional[Union[str, ProgressBarColors]], Optional[Union[str, ProgressBarColors]], Optional[Union[str, ProgressBarColors]], Optional[bool], **Any) -> ()  # noqa: E501
        """
        Add a KE-chain progress bar widget to the WidgetManager.

        The widget will be saved to KE-chain.

        :param height: height of the progress bar, counted in pixels
        :param color_no_progress: color option for when the progress bar is empty
        :param color_completed: color option for when the progress bar is fully completed
        :param color_in_progress: color option for the filled part of the progress bar
        :param color_in_progress_background: color option for the empty part of the progress bar
        :param show_progress_text: visualize the progress percentage
        :param kwargs: additional keyword arguments to pass
        :return: newly created widget
        :rtype Widget
        """
        meta = _initiate_meta(kwargs, activity=self._activity_id)

        meta.update(dict(
            colorNoProgress=color_no_progress,
            showProgressText=show_progress_text,
            customHeight=height,
            colorInProgress=color_in_progress,
            colorCompleted=color_completed,
            colorInProgressBackground=color_in_progress_background
        ))
        widget = self.create_widget(
            widget_type=WidgetTypes.PROGRESS,
            meta=meta,
            **kwargs
        )
        return widget

    def add_multicolumn_widget(self, title=None, **kwargs):
        # type: (Optional[Text], **Any) -> Widget
        """
        Add a KE-chain Multi Column widget to the WidgetManager.

        The widget will be saved to KE-chain.

        :param title: A custom title for the multi column widget
            * False: Widget id
            * String value: Custom title
            * None (default): No title
        :type title: bool or basestring or None
        :param kwargs: additional keyword arguments to pass
        :return: newly created widget
        :rtype: Widget
        :raises IllegalArgumentError: when incorrect arguments are provided
        :raises APIError: When the widget could not be created.
        """
        if 'custom_title' in kwargs and not title:
            warnings.warn('`custom_title` attribute will be deprecated in version 3.4.0, please adapt your code '
                          'accordingly to use `title`', PendingDeprecationWarning)
            title = kwargs.pop('custom_title')

        meta = _initiate_meta(kwargs=kwargs, activity=self._activity_id)
        meta, title = _set_title(meta, title, default_title=WidgetTypes.MULTICOLUMN)

        if 'height' in kwargs:
            # TODO: Pending deprecation 3.4.0.
            warnings.warn('`height` attribute will be deprecated in version 3.4.0, please adapt your code accordingly '
                          'to use `custom_height`', PendingDeprecationWarning)
            kwargs['custom_height'] = kwargs.pop('height')

        widget = self.create_widget(
            widget_type=WidgetTypes.MULTICOLUMN,
            title=title,
            meta=meta,
            parent=None,
            order=kwargs.get("order")
        )
        return widget

    def add_scope_widget(self, team=None, title=None, show_columns=None, show_all_columns=True, tags=None,
                         sorted_column=ScopeWidgetColumnTypes.PROJECT_NAME, sorted_direction=SortTable.ASCENDING,
                         parent_widget=None, **kwargs):
        # type: (Union['Team',Text], Optional[Text], Optional[Iterable[Text]], Optional[bool], Optional[Iterable[Text]], Optional[Text], Optional[Text], Optional[Widget,Text], **Any) -> Widget  # noqa: F821,E501
        """
        Add a KE-chain Scope widget to the Widgetmanager and the activity.

        The widget will be saved in KE-chain.

        :param team: Team to limit the list of scopes to. Providing this is not obligated but highly preferred.
        :type team: :class:`Team` or basestring
        :param title:A custom title for the multi column widget
            * False: Widget id
            * String value: Custom title
            * None (default): No title
        :type title: bool or basestring or None
        :param show_columns: (O) list of column headers to show. One of `ScopeWidgetColumnTypes`.
        :type show_columns: list of basestring
        :param show_all_columns: boolean to show all columns (defaults to True). If True, will override `show_columns`
        :type show_all_columns: bool
        :param tags: (O) list of scope tags to filter the Scopes on
        :type tags: list of basestring
        :param sorted_column: column name to sort on. (defaults to project name column). One of `ScopeWidgetColumnTypes`
        :type sorted_column: basestring
        :param sorted_direction: The direction on which the values of property instances are being sorted on:
            * ASC (default): Sort in ascending order
            * DESC: Sort in descending order
        :type sorted_direction: basestring
        :param parent_widget: (O) parent of the widget for Multicolumn and Multirow widget.
        :type parent_widget: Widget or basestring or None
        :param kwargs: additional keyword arguments to pass
        :return: newly created widget
        :rtype: Widget
        :raises IllegalArgumentError: when incorrect arguments are provided
        :raises APIError: When the widget could not be created.
        """
        if 'custom_title' in kwargs and not title:
            warnings.warn('`custom_title` attribute will be deprecated in version 3.4.0, please adapt your code '
                          'accordingly to use `title`', PendingDeprecationWarning)
            title = kwargs.pop('custom_title')

        meta = _initiate_meta(kwargs, activity=self._activity_id)
        meta, title = _set_title(meta, title, default_title=WidgetTypes.SCOPE)

        if not show_all_columns and show_columns:
            if not isinstance(show_columns, (list, tuple)) and \
                    not all([isinstance(i, string_types) for i in show_columns]):
                raise IllegalArgumentError("`show_columns` should be a list of column header "
                                           "names: '{}'".format(show_columns))
            meta['showColumns'] = show_columns

        if tags:
            if not isinstance(tags, (list, tuple)) and not all([isinstance(i, string_types) for i in tags]):
                raise IllegalArgumentError("`tags` should be a list of strings: '{}'".format(tags))
            meta['tags'] = tags

        if team:
            meta['teamId'] = _retrieve_object_id(team)

        meta.update({
            'sortedColumn': sorted_column,
            'sortDirection': sorted_direction,
        })

        widget = self.create_widget(
            widget_type=WidgetTypes.SCOPE,
            title=title,
            meta=meta,
            parent=parent_widget,
            **kwargs
        )
        return widget

    def add_signature_widget(self, attachment_property, title=False, custom_button_text=False,
                             custom_undo_button_text=False, **kwargs):
        # type: ('Property2', Optional[Union[bool, Text]], Optional[Union[bool, Text]], Optional[Union[bool, Text]], **Any) -> Widget # noqa: E501
        """
        Add a KE-chain Signature widget to the Widgetmanager and the activity.

        The widget will be saved in KE-chain.

        :param attachment_property: KE-chain Attachment property to display
        :type attachment_property: AttachmentProperty
        :param title: A custom title for the script widget
            * False (default): Script name
            * String value: Custom title
            * None: No title
        :type title: bool or basestring or None
        :param custom_button_text: Custom text for 'Add signature' button
        :type custom_button_text: bool or basestring
        :param custom_undo_button_text: Custom text for 'Remove signature' button
        :type custom_undo_button_text: bool or basestring
        :param kwargs: additional keyword arguments to pass
        :return: newly created widget
        :rtype: Widget
        :raises IllegalArgumentError: when incorrect arguments are provided
        :raises APIError: When the widget could not be created.
        """
        if 'custom_title' in kwargs and not title:
            warnings.warn('`custom_title` attribute will be deprecated in version 3.4.0, please adapt your code '
                          'accordingly to use `title`', PendingDeprecationWarning)
            title = kwargs.pop('custom_title')

        attachment_property = _retrieve_object(attachment_property,
                                               method=self._client.property)  # type: 'Property2'  # noqa
        meta = _initiate_meta(kwargs, activity=self._activity_id)

        meta, title = _set_title(meta, title, default_title=attachment_property.name)

        # Add custom button text
        if not custom_button_text:
            show_button_value = "Default"
            button_text = ''
        else:
            show_button_value = "Custom text"
            button_text = str(custom_button_text)

        # Add custom undo button text
        if not custom_undo_button_text:
            show_undo_button_value = "Default"
            undo_button_text = ''
        else:
            show_undo_button_value = "Custom text"
            undo_button_text = str(custom_undo_button_text)

        meta.update({
            "propertyInstanceId": attachment_property.id,
            "showUndoButtonValue": show_undo_button_value,
            "customUndoText": undo_button_text,
            "customText": button_text,
            "showButtonValue": show_button_value
        })

        widget = self.create_widget(
            widget_type=WidgetTypes.SIGNATURE,
            meta=meta,
            title=title,
            order=kwargs.get("order"),
            parent=kwargs.get("parent_widget"),
            readable_models=[attachment_property.model()],
        )
        return widget

    def add_card_widget(self, image=None, title=None, description=None, link=None,
<<<<<<< HEAD
                        link_target=LinkTargets.SAME_TAB, **kwargs):
        # type: (Optional[Property2], Optional[Union[type(None), Text, bool]], Optional[Union[Text, bool]], Optional[Union[type(None), Text, Property2, bool]], Optional[Union[Text, LinkTargets]], **Any) -> Widget  # noqa: E501
=======
                        link_target=CardWidgetLinkTarget.SAME_TAB, image_fit=ImageFitValue.CONTAIN, **kwargs):
        # type: (Optional['Property2'], Optional[Union[type(None), Text, bool]], Optional[Union[Text, bool]], Optional[Union[type(None), Text, 'Property2', bool]], Optional[Union[Text, CardWidgetLinkTarget]], Optional[ImageFitValue], **Any) -> Widget  # noqa: E501
>>>>>>> f78efa3d
        """
        Add a KE-chain Card widget to the WidgetManager and the activity.

        The widget will be saved in KE-chain.

        :param image: AttachmentProperty2 providing the source of the image shown in the card widget.
        :param title: A custom title for the card widget
            * False (default): Card name
            * String value: Custom title
            * None: No title
        :param description: Custom text shown below the image in the card widget
            * False (default): Card name
            * String value: Custom title
            * None: No title
        :param link:
        :param link_target: how the link is opened, one of the values of CardWidgetLinkTarget enum.
        :param link_target: CardWidgetLinkTarget
        :param image_fit: how the image on the card widget is displayed
        :type image_fit: ImageFitValue
        :return: Card Widget
        """
        if 'custom_title' in kwargs and not title:
            warnings.warn('`custom_title` attribute will be deprecated in version 3.4.0, please adapt your code '
                          'accordingly to use `title`', PendingDeprecationWarning)
            title = kwargs.pop('custom_title')

        meta = _initiate_meta(kwargs, activity=self._activity_id)
        meta, title = _set_title(meta, title, default_title=WidgetTypes.CARD)

        # Process the description
        if description is False or description is None:
            show_description_value = "No description"
            description = ""
        elif isinstance(description, text_type):
            show_description_value = "Custom description"
        else:
            raise IllegalArgumentError("When using the add_card_widget, 'description' must be 'text_type' or None or "
                                       "False. Type is: {}".format(type(description)))
        meta.update({
            "showDescriptionValue": show_description_value,
            "customDescription": description
        })

        # Process the image it is linked to
        from pykechain.models import Property2
        if isinstance(image, Property2) and image.type == PropertyType.ATTACHMENT_VALUE:
            meta.update({
                'customImage': "/api/v3/properties/{}/preview".format(image.id),
                'showImageValue': CardWidgetImageValue.CUSTOM_IMAGE
            })
        elif image is None:
            meta.update({
                'customImage': None,
                'showImageValue': CardWidgetImageValue.NO_IMAGE
            })
        else:
            raise IllegalArgumentError("When using the add_card_widget, 'image' must be a Property or None. Type "
                                       "is: {}".format(type(image)))

        from pykechain.models import Activity2
        if isinstance(link, Activity2):
            meta.update({
                'customLink': link.id,
                'showLinkValue': CardWidgetLinkValue.TASK_LINK
            })
        elif isinstance(link, text_type) and is_uuid(link):
            meta.update({
                'customLink': link,
                'showLinkValue': CardWidgetLinkValue.TASK_LINK
            })
        elif link is None or link is False:
            meta.update({
                'customLink': None,
                'showLinkValue': CardWidgetLinkValue.NO_LINK
            })
        else:
            meta.update({
                'customLink': link,
                'showLinkValue': CardWidgetLinkValue.EXTERNAL_LINK
            })

        if link_target in LinkTargets.values():
            meta['linkTarget'] = link_target
        else:
            raise IllegalArgumentError("When using the add_card_widget, 'link_target' must be a '_blank' or '_self. "
                                       "link_target is: {}".format(link_target))

        if image_fit in ImageFitValue.values():
            meta['imageFit'] = image_fit
        else:
            raise IllegalArgumentError('`image_fit` must be an ImageFitValue option, "{}" is not.'.format(image_fit))

        widget = self.create_widget(
            widget_type=WidgetTypes.CARD,
            meta=meta,
            title=title,
            order=kwargs.get("order"),
            parent=kwargs.get("parent_widget")
        )
        return widget

    # Compatibility Functions
    #

    # TODO: this is pending deprecation in version 3.4.0
    def add_text_widget(self, *args, **kwargs):
        """Add a KE-chain HTML widget to the activity."""
        warnings.warn("The `add_text_widget()` method will be deprecated in favor of `add_html_widget` in version "
                      "3.4.0", PendingDeprecationWarning)
        return self.add_html_widget(*args, **kwargs)

    def add_super_grid_widget(self, *args, **kwargs):
        """Add a KE-chain Supergrid widget to the activity."""
        warnings.warn("The `add_super_grid_widget()` method will be deprecated in favor of `add_supergrid_widget` "
                      "in version 3.4.0", PendingDeprecationWarning)
        return self.add_supergrid_widget(*args, **kwargs)

    def add_property_grid_widget(self, *args, **kwargs):
        """Add a KE-chain Propertygrid widget to the activity."""
        warnings.warn("The `add_property_grid_widget()` method will be deprecated in favor of "
                      "`add_propertygrid_widget` in version 3.4.0", PendingDeprecationWarning)
        return self.add_propertygrid_widget(*args, **kwargs)

    def add_paginated_grid_widget(self, *args, **kwargs):
        """Add a KE-chain Filteredgrid widget to the activity."""
        warnings.warn("The `add_paginated_grid_widget()` method will be deprecated in favor of "
                      "`add_filteredgrid_widget` in version 3.4.0", PendingDeprecationWarning)
        return self.add_filteredgrid_widget(*args, **kwargs)

    def add_script_widget(self, *args, **kwargs):
        """Add a KE-chain Service widget to the activity."""
        warnings.warn("The `add_script_widget()` method will be deprecated in favor of `add_service_widget` in "
                      "version 3.4.0", PendingDeprecationWarning)
        return self.add_service_widget(*args, **kwargs)

    def add_attachment_viewer_widget(self, *args, **kwargs):
        """Add a KE-chain Attachmentviewer widget to the activity."""
        warnings.warn("The `add_attachment_viewer_widget()` method will be deprecated in favor of "
                      "`add_attachmentviewer_widget` in version 3.4.0", PendingDeprecationWarning)
        return self.add_attachmentviewer_widget(*args, **kwargs)

    def add_navigation_bar_widget(self, *args, **kwargs):
        """Add a KE-chain Tasknavigationbar widget to the activity."""
        warnings.warn("The `add_navigation_bar_widget()` method will be deprecated in favor of "
                      "`add_tasknavigationbar_widget` in version 3.4.0", PendingDeprecationWarning)
        return self.add_tasknavigationbar_widget(*args, **kwargs)

    #
    # Widget manager methods
    #

    def insert(self, index, widget):
        # type: (int, Widget) -> None
        """
        Insert a widget at index n, shifting the rest of the list to the right.

        if widget order is `[w0,w1,w2]` and inserting `w3` at index 1 (before Widget1);
        the list will be `[w0,w3,w1,w2]`

        :param index: integer (position) starting from 0 at first position in which the widget is inserted
        :type index: int
        :param widget: Widget object to insert
        :type widget: Widget
        :return: None
        :raises IndexError: The index is out of range
        :raises APIError: The list of widgets could not be updated
        """
        if index < 0 or index > self.__len__():
            raise IndexError("The index is out of range. "
                             "The list of widgets is '{}' widget(s) long.".format(self.__len__()))

        if widget in self._widgets:
            self._widgets.remove(widget)
        self._widgets.insert(index, widget)

        # bulk update the order of the widgets:
        fvalues = [dict(id=w.id, order=index) for index, w in enumerate(self._widgets)]

        response = self._client._request("PUT", self._client._build_url('widgets_bulk_update'),
                                         params=API_EXTRA_PARAMS['widgets'],
                                         json=fvalues)

        if response.status_code != requests.codes.ok:
            raise APIError("Could not update the order of the widgets: {}: {}".format(str(response), response.content))

        widgets_response = response.json().get('results')
        new_widgets = [Widget.create(json=widget_json, client=self._client) for widget_json in widgets_response]
        self._widgets = new_widgets

    def delete_widget(self, key):
        # type: (Any) -> bool
        """
        Delete widgets by index.

        The widgets are saved to KE-chain.

        :param key: index, uuid, title or ref of the widget to delete
        :type key: int or basestring
        :return: True if the widget is deleted successfully
        :raises APIError: if the widget could not be deleted
        :raises NotFoundError: if the widgetmanager (activity) has no such widget
        """
        widget = self[key]
        if isinstance(widget, Widget):
            if widget.delete():
                self._widgets.remove(widget)
                return True

    def delete_all_widgets(self):
        """Delete all widgets.

        :return: None
        :raises ApiError: When the deletion of the widgets was not successful
        """
        widget_ids = [dict(id=w.id) for w in self.__iter__()]
        url = self._client._build_url('widgets_bulk_delete')
        response = self._client._request('DELETE', url, json=widget_ids)

        if response.status_code != requests.codes.no_content:
            raise APIError("Could not delete the widgets: {}: {}".format(str(response), response.content))

        self._widgets = []<|MERGE_RESOLUTION|>--- conflicted
+++ resolved
@@ -6,11 +6,7 @@
 
 from pykechain.defaults import API_EXTRA_PARAMS
 from pykechain.enums import SortTable, WidgetTypes, ShowColumnTypes, NavigationBarAlignment, ScopeWidgetColumnTypes, \
-<<<<<<< HEAD
-    ProgressBarColors, PropertyType, CardWidgetImageValue, CardWidgetLinkValue, LinkTargets
-=======
-    ProgressBarColors, PropertyType, CardWidgetImageValue, CardWidgetLinkValue, CardWidgetLinkTarget, ImageFitValue
->>>>>>> f78efa3d
+    ProgressBarColors, PropertyType, CardWidgetImageValue, CardWidgetLinkValue, LinkTargets, ImageFitValue
 from pykechain.exceptions import NotFoundError, APIError, IllegalArgumentError
 from pykechain.models.widgets import Widget
 from pykechain.models.widgets.helpers import _set_title, _initiate_meta, _retrieve_object, _retrieve_object_id, \
@@ -1121,13 +1117,8 @@
         return widget
 
     def add_card_widget(self, image=None, title=None, description=None, link=None,
-<<<<<<< HEAD
-                        link_target=LinkTargets.SAME_TAB, **kwargs):
-        # type: (Optional[Property2], Optional[Union[type(None), Text, bool]], Optional[Union[Text, bool]], Optional[Union[type(None), Text, Property2, bool]], Optional[Union[Text, LinkTargets]], **Any) -> Widget  # noqa: E501
-=======
-                        link_target=CardWidgetLinkTarget.SAME_TAB, image_fit=ImageFitValue.CONTAIN, **kwargs):
-        # type: (Optional['Property2'], Optional[Union[type(None), Text, bool]], Optional[Union[Text, bool]], Optional[Union[type(None), Text, 'Property2', bool]], Optional[Union[Text, CardWidgetLinkTarget]], Optional[ImageFitValue], **Any) -> Widget  # noqa: E501
->>>>>>> f78efa3d
+                        link_target=LinkTargets.SAME_TAB, image_fit=ImageFitValue.CONTAIN, **kwargs):
+        # type: (Optional['Property2'], Optional[Union[type(None), Text, bool]], Optional[Union[Text, bool]], Optional[Union[type(None), Text, 'Property2', bool]], Optional[Union[Text, LinkTargets]], Optional[ImageFitValue], **Any) -> Widget  # noqa: E501
         """
         Add a KE-chain Card widget to the WidgetManager and the activity.
 
