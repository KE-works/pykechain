--- conflicted
+++ resolved
@@ -597,7 +597,6 @@
 
         return widget
 
-<<<<<<< HEAD
     def add_html_widget(self, html, custom_title=None, **kwargs):
         """
         Add a KE-chain HTML widget to the widget manager.
@@ -619,12 +618,6 @@
                                        format(type(html)))
 
         meta = _initiate_meta(kwargs, activity_id=self._activity_id)
-=======
-    #
-    # Additional Widget Manager Methods
-    #
-
->>>>>>> b55ddc7d
 
         meta, title = _set_title(meta, custom_title, default_title=None)
         meta["htmlContent"] = html
