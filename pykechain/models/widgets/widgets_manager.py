--- conflicted
+++ resolved
@@ -597,56 +597,6 @@
 
         return widget
 
-<<<<<<< HEAD
-    def add_notebook_widget(self, notebook, custom_title=False, height=None, parent_widget=None, **kwargs):
-        """
-        Add a KE-chain Notebook (e.g. notebook widget) to the WidgetManager.
-
-        The widget will be saved to KE-chain.
-
-        :param notebook: The Notebook to which the button will be coupled and will start when the button is pressed.
-        :type notebook: :class:`Service` or UUID
-        :param custom_title: A custom title for the notebook widget
-            * False (default): Notebook name
-            * String value: Custom title
-            * None: No title
-        :type custom_title: bool or basestring or None
-        :param height: The height of the Notebook in pixels
-        :type height: int or None
-        :param parent_widget: (optional) parent of the widget for Multicolumn and Multirow widget.
-        :type parent_widget: Widget or str or None
-        :raises IllegalArgumentError: When unknown or illegal arguments are passed.
-        """
-
-        # Check whether the notebook is uuid type or class `Service`
-        from pykechain.models import Service
-        if isinstance(notebook, Service):
-            notebook_id = notebook.id
-        elif isinstance(notebook, (string_types, text_type)) and is_uuid(notebook):
-            notebook_id = notebook
-            notebook = self._client.service(id=notebook_id)
-        else:
-            raise IllegalArgumentError("When using the add_notebook_widget, notebook must be a Service or Service id. "
-                                       "Type is: {}".format(type(notebook)))
-
-        meta = _initiate_meta(kwargs=kwargs, activity_id=self._activity_id)
-
-        meta, title = _set_title(meta, custom_title, default_title= notebook.name)
-
-        meta.update({
-            'customHeight': height if height else 800,
-            'serviceId': notebook_id
-        })
-
-        widget = self.create_widget(
-            widget_type=WidgetTypes.NOTEBOOK,
-            title=title,
-            meta=meta,
-            parent=parent_widget,
-            order=kwargs.get("order")
-        )
-
-=======
     def add_text_widget(self, *args, **kwargs):
         """Add a KE-chain HTML widget to the activity."""
         warnings.warn(PendingDeprecationWarning, "The `add_text_widget()` method will be deprecated in favor of "
@@ -685,13 +635,60 @@
             order=kwargs.get("order"),
             parent=kwargs.get("parent_widget")
         )
->>>>>>> 389c10aa
+        return widget
+
+    def add_notebook_widget(self, notebook, custom_title=False, height=None, parent_widget=None, **kwargs):
+        """
+        Add a KE-chain Notebook (e.g. notebook widget) to the WidgetManager.
+
+        The widget will be saved to KE-chain.
+
+        :param notebook: The Notebook to which the button will be coupled and will start when the button is pressed.
+        :type notebook: :class:`Service` or UUID
+        :param custom_title: A custom title for the notebook widget
+            * False (default): Notebook name
+            * String value: Custom title
+            * None: No title
+        :type custom_title: bool or basestring or None
+        :param height: The height of the Notebook in pixels
+        :type height: int or None
+        :param parent_widget: (optional) parent of the widget for Multicolumn and Multirow widget.
+        :type parent_widget: Widget or str or None
+        :raises IllegalArgumentError: When unknown or illegal arguments are passed.
+        """
+
+        # Check whether the notebook is uuid type or class `Service`
+        from pykechain.models import Service
+        if isinstance(notebook, Service):
+            notebook_id = notebook.id
+        elif isinstance(notebook, (string_types, text_type)) and is_uuid(notebook):
+            notebook_id = notebook
+            notebook = self._client.service(id=notebook_id)
+        else:
+            raise IllegalArgumentError("When using the add_notebook_widget, notebook must be a Service or Service id. "
+                                       "Type is: {}".format(type(notebook)))
+
+        meta = _initiate_meta(kwargs=kwargs, activity_id=self._activity_id)
+
+        meta, title = _set_title(meta, custom_title, default_title= notebook.name)
+
+        meta.update({
+            'customHeight': height if height else 800,
+            'serviceId': notebook_id
+        })
+
+        widget = self.create_widget(
+            widget_type=WidgetTypes.NOTEBOOK,
+            title=title,
+            meta=meta,
+            parent=parent_widget,
+            order=kwargs.get("order")
+        )
+
         return widget
 
     def add_metapanel_widget(self):
         pass
-
-
 
     #
     # Widget manager methods
