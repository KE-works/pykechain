import warnings
from typing import Any, Dict, Iterable, List, Optional, Union

from pykechain.enums import (
    ActivityClassification,
    ActivityStatus,
    ActivityType,
    Alignment,
    CardWidgetLinkValue,
    ImageFitValue,
    KEChainPages,
    LinkTargets,
    ProgressBarColors,
    ScopeWidgetColumnTypes,
    ShowColumnTypes,
    SortTable,
    WidgetTypes,
)
from pykechain.exceptions import IllegalArgumentError, NotFoundError
from pykechain.models.input_checks import (
    check_base,
    check_enum,
    check_list_of_text,
    check_text,
    check_type,
)
from pykechain.models.value_filter import PropertyValueFilter
from pykechain.models.widgets import Widget
from pykechain.models.widgets.enums import (
    AssociatedObjectId,
    DashboardWidgetShowForms,
    DashboardWidgetShowScopes,
    DashboardWidgetShowTasks,
    DashboardWidgetSourceScopes,
    MetaWidget,
    TasksAssignmentFilterTypes,
    TasksWidgetColumns,
)
from pykechain.models.widgets.helpers import (
    TITLE_TYPING,
    _check_excluded_propmodels,
    _check_prefilters,
    _initiate_meta,
    _retrieve_object,
    _retrieve_object_id,
    _set_button_text,
    _set_description,
    _set_image,
    _set_link,
    _set_title,
)
from pykechain.utils import find, is_url, is_uuid, snakecase


class WidgetsManager(Iterable):
    """Manager for Widgets.

    This is the list of widgets. The widgets in the list are accessible directly using an index, uuid of the widget,
    widget title or widget 'ref'.
    """

    def __init__(
        self, widgets: Iterable[Widget], activity: "Activity", **kwargs
    ) -> None:
        """Construct a Widget Manager from a list of widgets.

        You need to provide an :class:`Activity` to initiate the WidgetsManager. Alternatively you may provide both a
        activity uuid and a :class:`Client`.

        :param widgets: list of widgets.
        :type widgets: List[Widget]
        :param activity: an :class:`Activity` object
        :type activity: Activity
        :param kwargs: additional keyword arguments
        :type kwargs: dict or None
        :returns: None
        :raises IllegalArgumentError: if not provided one of :class:`Activity` or activity uuid and a `Client`
        """
        self._widgets: List[Widget] = list(widgets)
        for widget in self._widgets:
            widget.manager = self

        from pykechain.models import Activity
        from pykechain import Client

        if not isinstance(activity, Activity):
            raise IllegalArgumentError(
                "The `WidgetsManager` should be provided a :class:`Activity` to function properly."
            )

        self.activity: Activity = activity
        self._activity_id = activity.id
        self._client: Client = activity._client

    def __repr__(self) -> str:  # pragma: no cover
        return f"<pyke {self.__class__.__name__} object {self.__len__()} widgets>"

    def __iter__(self):
        return iter(self._widgets)

    def __len__(self) -> int:
        return len(self._widgets)

    def __getitem__(self, key: Union[int, str, Widget]) -> Widget:
        """Widget from the list of widgets based on index, uuid, title or ref.

        :param key: index, uuid, title or ref of the widget to retrieve
        :type key: int or basestring
        :return: Retrieved widget
        :rtype: Widget
        :raises NotFoundError: when the widget could not be found
        """
        found = None
        if isinstance(key, Widget) and key in self._widgets:
            found = key
        elif isinstance(key, int):
            found = self._widgets[key]
        elif is_uuid(key):
            found = find(self._widgets, lambda p: key == p.id)
        elif isinstance(key, str):
            found = find(self._widgets, lambda p: key == p.title or key == p.ref)

        if found is not None:
            return found
        raise NotFoundError(
            f"Could not find widget with index, title, ref, or id '{key}'"
        )

    def __contains__(self, item: Widget) -> bool:
        return item in self._widgets

    def create_widgets(self, widgets: List[Dict]) -> List[Widget]:
        """
        Create widgets in bulk.

        :param widgets: list of dicts defining the configuration per widget.
        :type widgets: List[Dict]
        :returns list of widgets
        :rtype: List[Widget]
        """
        # Insert the current widget
        for widget in widgets:
            widget["activity"] = self.activity

        new_widgets = self._client.create_widgets(widgets=widgets)
        self._widgets.extend(new_widgets)
        self._widgets.sort(key=lambda w: w.order)

        return new_widgets

    def create_widget(self, *args, **kwargs) -> Widget:
        """Create a widget inside an activity.

        If you want to associate models (and instances) in a single go, you may provide a list of `Property`
        (models) to the `readable_model_ids` or `writable_model_ids`.

        Alternatively you can use the alias, `inputs` and `outputs` which connect to respectively
        `readable_model_ids` and `writable_models_ids`.

        :param activity: activity objects to create the widget in.
        :type activity: :class:`Activity` or UUID
        :param widget_type: type of the widget, one of :class:`WidgetTypes`
        :type: string
        :param title: (O) title of the widget
        :type title: basestring or None
        :param meta: meta dictionary of the widget.
        :type meta: dict
        :param order: (O) order in the activity of the widget.
        :type order: int or None
        :param parent: (O) parent of the widget for Multicolumn and Multirow widget.
        :type parent: :class:`Widget` or UUID
        :param readable_models: (O) list of property model ids to be configured as readable (alias = inputs)
        :type readable_models: list of properties or list of property id's
        :param writable_models: (O) list of property model ids to be configured as writable (alias = outputs)
        :type writable_models: list of properties or list of property id's
        :param kwargs: additional keyword arguments to pass
        :return: newly created widget
        :rtype: Widget
        :raises IllegalArgumentError: when incorrect arguments are provided
        :raises APIError: When the widget could not be created.
        """
        if "parent_widget" in kwargs:
            kwargs["parent"] = kwargs.pop("parent_widget")

        widget = self._client.create_widget(*args, activity=self.activity, **kwargs)

        if kwargs.get(MetaWidget.ORDER) is None:
            self._widgets.append(widget)
        else:
            self.insert(kwargs.get(MetaWidget.ORDER), widget)
        return widget

    def create_configured_widget(
        self,
        part: "Part",
        all_readable: Optional[bool] = None,
        all_writable: Optional[bool] = None,
        readable_models: Optional[List[Union["AnyProperty", str]]] = None,
        writable_models: Optional[List[Union["AnyProperty", str]]] = None,
        **kwargs,
    ) -> Widget:
        """
        Create a widget with configured properties.

        :param part: Part to retrieve the properties from if all_readable or all_writable is True.
        :type part: Part
        :param all_readable: Selects all the `Properties` of part_model and configures them as readable in the widget
        :type all_readable: bool
        :param all_writable: Selects all the `Properties` of part_model and configures them as writable in the widget
        :type all_writable: bool
        :param readable_models: (O) list of property model ids to be configured as readable (alias = inputs)
        :type readable_models: list of properties or list of property id's
        :param writable_models: (O) list of property model ids to be configured as writable (alias = outputs)
        :type writable_models: list of properties or list of property id's
        :param kwargs: additional keyword arguments to pass
        :return: Widget
        """
        if all_readable and all_writable:
            raise IllegalArgumentError(
                "Properties can be either writable or readable, but not both."
            )

        all_property_models = [p.model_id if p.model_id else p for p in part.properties]

        if all_readable and not readable_models:
            readable_models = all_property_models
        if all_writable and not writable_models:
            writable_models = all_property_models

        return self.create_widget(
            readable_models=readable_models, writable_models=writable_models, **kwargs
        )

    def add_supergrid_widget(
        self,
        part_model: Union["Part", str],
        parent_instance: Optional[Union["Part", str]] = None,
        title: TITLE_TYPING = False,
        parent_widget: Optional[Union[Widget, str]] = None,
        new_instance: Optional[bool] = True,
        edit: Optional[bool] = True,
        clone: Optional[bool] = True,
        export: Optional[bool] = True,
        upload: Optional[bool] = True,
        delete: Optional[bool] = False,
        incomplete_rows: Optional[bool] = True,
        emphasize_new_instance: Optional[bool] = True,
        emphasize_edit: Optional[bool] = False,
        emphasize_clone: Optional[bool] = False,
        emphasize_delete: Optional[bool] = False,
        sort_property: Optional[Union["AnyProperty", str]] = None,
        sort_direction: Optional[Union[SortTable, str]] = SortTable.ASCENDING,
        show_name_column: Optional[bool] = True,
        show_images: Optional[bool] = False,
        readable_models: Optional[List[Union["AnyProperty", str]]] = None,
        writable_models: Optional[List[Union["AnyProperty", str]]] = None,
        all_readable: Optional[bool] = False,
        all_writable: Optional[bool] = False,
        **kwargs,
    ) -> Widget:
        """
        Add a KE-chain superGrid (e.g. basic table widget) to the customization.

        The widget will be saved to KE-chain.

        :param part_model: The part model based on which all instances will be shown.
        :type part_model: :class:`Part` or UUID
        :param parent_instance: The parent part instance for which the instances will be shown or to which new
            instances will be added.
        :type parent_instance: :class:`Part` or UUID
        :param title: A custom title for the supergrid::
            * False (default): Part instance name
            * String value: Custom title
            * None: No title
        :type title: bool or basestring or None
        :param new_instance: Show or hide the New instance button (default False). You need to provide a
            `parent_instance` in order for this to work.
        :type new_instance: bool
        :param edit: Show or hide the Edit button (default True)
        :type edit: bool
        :param clone: Show or hide the Clone button (default True)
        :type clone: bool
        :param export: Show or hide the Export Grid button (default True)
        :type export: bool
        :param upload: Show or hide the Import Grid button (default True)
        :type upload: bool
        :param delete: Show or hide the Delete button (default False)
        :type delete: bool
        :param incomplete_rows: Show or hide the Incomplete Rows filter button (default True)
        :type incomplete_rows: bool
        :param emphasize_new_instance: Emphasize the New instance button (default True)
        :type emphasize_new_instance: bool
        :param emphasize_edit: Emphasize the Edit button (default False)
        :type emphasize_edit: bool
        :param emphasize_clone: Emphasize the Clone button (default False)
        :type emphasize_clone: bool
        :param emphasize_delete: Emphasize the Delete button (default False)
        :type emphasize_delete: bool
        :param sort_property: The property model on which the part instances are being sorted on
        :type sort_property: :class:`Property` or UUID
        :param sort_direction: The direction on which the values of property instances are being sorted on:
            * ASC (default): Sort in ascending order
            * DESC: Sort in descending order
        :type sort_direction: basestring (see :class:`enums.SortTable`)
        :param show_name_column: (O) show the column with part names
        :type show_name_column: bool
        :param show_images: (O) show the attachments in the grid as images, not as hyperlinks (default False).
        :type show_images: bool
        :param readable_models: List of `Property` models or `Property` UUIDs to be configured in the widget as readable
        :type readable_models: list
        :param writable_models: List of `Property` models or `Property` UUIDs to be configured in the widget as writable
        :type writable_models: list
        :param all_readable: Selects all the `Properties` of part_model and configures them as readable in the widget
        :type all_readable: bool
        :param all_writable: Selects all the `Properties` of part_model and configures them as writable in the widget
        :type all_writable: bool
        :param kwargs: additional keyword arguments to pass
        :return: newly created widget
        :rtype: Widget
        :raises IllegalArgumentError: when incorrect arguments are provided
        :raises APIError: When the widget could not be created.
        """
        # Check whether the part_model is uuid type or class `Part`
        part_model: "Part" = _retrieve_object(
            obj=part_model, method=self._client.model
        )  # noqa
        parent_instance: "Part" = _retrieve_object_id(obj=parent_instance)  # noqa
        sort_property_id = _retrieve_object_id(obj=sort_property)

        meta = _initiate_meta(kwargs=kwargs, activity=self.activity)
        meta.update(
            {
                # grid
                AssociatedObjectId.PART_MODEL_ID: part_model.id,
                # columns
                MetaWidget.SORTED_COLUMN: sort_property_id
                if sort_property_id
                else None,
                MetaWidget.SORTED_DIRECTION: sort_direction,
                MetaWidget.SHOW_NAME_COLUMN: show_name_column,
                MetaWidget.SHOW_IMAGES: show_images,
                # buttons
                MetaWidget.VISIBLE_ADD_BUTTON: new_instance
                if parent_instance
                else False,
                MetaWidget.VISIBLE_EDIT_BUTTON: edit,
                MetaWidget.VISIBLE_DELETE_BUTTON: delete,
                MetaWidget.VISIBLE_CLONE_BUTTON: clone,
                MetaWidget.VISIBLE_DOWNLOAD_BUTTON: export,
                MetaWidget.VISIBLE_UPLOAD_BUTTON: upload,
                MetaWidget.VISIBLE_INCOMPLETE_ROWS: incomplete_rows,
                MetaWidget.EMPHASIZE_ADD_BUTTON: emphasize_new_instance,
                MetaWidget.EMPHASIZE_EDIT_BUTTON: emphasize_edit,
                MetaWidget.EMPHASIZE_CLONE_BUTTON: emphasize_clone,
                MetaWidget.EMPHASIZE_DELETE_BUTTON: emphasize_delete,
            }
        )

        if parent_instance:
            meta[AssociatedObjectId.PARENT_INSTANCE_ID] = parent_instance

        meta, title = _set_title(meta, title=title, **kwargs)

        widget = self.create_configured_widget(
            widget_type=WidgetTypes.SUPERGRID,
            title=title,
            meta=meta,
            parent=parent_widget,
            part=part_model,
            readable_models=readable_models,
            writable_models=writable_models,
            all_readable=all_readable,
            all_writable=all_writable,
            **kwargs,
        )
        return widget

    def add_filteredgrid_widget(
        self,
        part_model: Union["Part", str],
        parent_instance: Optional[Union["Part", str]] = None,
        title: TITLE_TYPING = False,
        parent_widget: Optional[Union[Widget, str]] = None,
        new_instance: Optional[bool] = True,
        edit: Optional[bool] = True,
        clone: Optional[bool] = True,
        export: Optional[bool] = True,
        upload: Optional[bool] = True,
        delete: Optional[bool] = False,
        incomplete_rows: Optional[bool] = True,
        emphasize_new_instance: Optional[bool] = True,
        emphasize_edit: Optional[bool] = False,
        emphasize_clone: Optional[bool] = False,
        emphasize_delete: Optional[bool] = False,
        sort_property: Optional[Union["AnyProperty", str]] = None,
        sort_name: Optional[Union[bool, str]] = False,
        sort_direction: Optional[Union[SortTable, str]] = SortTable.ASCENDING,
        show_name_column: Optional[bool] = True,
        show_images: Optional[bool] = False,
        collapse_filters: Optional[bool] = False,
        page_size: Optional[int] = 25,
        readable_models: Optional[List[Union["AnyProperty", str]]] = None,
        writable_models: Optional[List[Union["AnyProperty", str]]] = None,
        all_readable: Optional[bool] = False,
        all_writable: Optional[bool] = False,
        excluded_propmodels: Optional[List[Union["AnyProperty", str]]] = None,
        prefilters: Optional[Union[List[PropertyValueFilter], Dict]] = None,
        **kwargs,
    ) -> Widget:
        """
        Add a KE-chain superGrid (e.g. basic table widget) to the customization.

        The widget will be saved to KE-chain.

        :param part_model: The part model based on which all instances will be shown.
        :type part_model: :class:`Part` or UUID
        :param parent_instance: The parent part instance for which the instances will be shown or to which new
            instances will be added.
        :type parent_instance: :class:`Part` or UUID
        :param title: A custom title for the supergrid:
            * False (default): Part instance name
            * String value: Custom title
            * None: No title
        :type title: bool or basestring or None
        :param new_instance: Show or hide the New instance button (default False). You need to provide a
            `parent_instance` in order for this to work.
        :type new_instance: bool
        :param edit: Show or hide the Edit button (default True)
        :type edit: bool
        :param clone: Show or hide the Clone button (default True)
        :type clone: bool
        :param export: Show or hide the Export Grid button (default True)
        :type export: bool
        :param upload: Show or hide the Import Grid button (default True)
        :type upload: bool
        :param delete: Show or hide the Delete button (default False)
        :type delete: bool
        :param incomplete_rows: Show or hide the Incomplete Rows filter button (default True)
        :type incomplete_rows: bool
        :param emphasize_new_instance: Emphasize the New instance button (default True)
        :type emphasize_new_instance: bool
        :param emphasize_edit: Emphasize the Edit button (default False)
        :type emphasize_edit: bool
        :param emphasize_clone: Emphasize the Clone button (default False)
        :type emphasize_clone: bool
        :param emphasize_delete: Emphasize the Delete button (default False)
        :type emphasize_delete: bool
        :param sort_property: The property model on which the part instances are being sorted on
        :type sort_property: :class:`Property` or UUID
        :param sort_name: If set to True it will sort on name of the part. It is ignored if sort_property is None
        :type sort_name: bool
        :param sort_direction: The direction on which the values of property instances are being sorted on:
            * ASC (default): Sort in ascending order
            * DESC: Sort in descending order
        :type sort_direction: basestring (see :class:`enums.SortTable`)
        :param show_name_column: (O) show the column with part names
        :type show_name_column: bool
        :param show_images: (O) show the attachments in the grid as images, not as hyperlinks (default False).
        :type show_images: bool
        :param collapse_filters: Boolean to collapses the filters pane, or fully hide if None. (default = False)
        :type collapse_filters: bool
        :param page_size: Number of parts that will be shown per page in the grid.
        :type page_size: int
        :param readable_models: List of `Property` models or `Property` UUIDs to be configured in the widget as readable
        :type readable_models: list
        :param writable_models: List of `Property` models or `Property` UUIDs to be configured in the widget as writable
        :type writable_models: list
        :param all_readable: Selects all the `Properties` of part_model and configures them as readable in the widget
        :type all_readable: bool
        :param all_writable: Selects all the `Properties` of part_model and configures them as writable in the widget
        :type all_writable: bool
        :param excluded_propmodels: (O) list of properties not shown in the filter pane
        :type excluded_propmodels: list
        :param prefilters: (O) default filters active in the grid.
            Defined as either a list of PropertyValueFilter objects or a dict with the following fields:
            * property_models: list of Properties, defined as Property objects or UUIDs
            * values: the pre-filter value for each property to filter on
            * filters_type: the types of filters, either `le`, `ge`, `icontains` or `exact`
        :type prefilters: dict

        :param kwargs: additional keyword arguments to pass
        :return: newly created widget
        :rtype: Widget
        :raises IllegalArgumentError: when incorrect arguments are provided
        :raises APIError: When the widget could not be created.
        """
        # Check whether the part_model is uuid type or class `Part`
        part_model: "Part" = _retrieve_object(
            obj=part_model, method=self._client.model
        )  # noqa
        parent_instance_id: str = _retrieve_object_id(obj=parent_instance)
        sort_property_id: str = _retrieve_object_id(obj=sort_property)
        if not sort_property_id and sort_name:
            sort_property_id = MetaWidget.NAME
        meta = _initiate_meta(kwargs=kwargs, activity=self.activity)
        if prefilters:
            list_of_prefilters = _check_prefilters(
                part_model=part_model, prefilters=prefilters
            )
            prefilters = {
                MetaWidget.PROPERTY_VALUE_PREFILTER: ",".join(
                    [pf.format() for pf in list_of_prefilters]
                )
            }
            meta[MetaWidget.PREFILTERS] = prefilters
        if excluded_propmodels:
            excluded_propmodels = _check_excluded_propmodels(
                part_model=part_model, property_models=excluded_propmodels
            )
            meta[MetaWidget.EXCLUDED_PROPERTY_MODELS] = excluded_propmodels

        meta.update(
            {
                # grid
                AssociatedObjectId.PART_MODEL_ID: part_model.id,
                # columns
                MetaWidget.SORTED_COLUMN: sort_property_id
                if sort_property_id
                else None,
                MetaWidget.SORTED_DIRECTION: sort_direction,
                MetaWidget.COLLAPSE_FILTERS: collapse_filters,
                MetaWidget.SHOW_FILTERS: collapse_filters is not None,
                MetaWidget.CUSTOM_PAGE_SIZE: page_size,
                MetaWidget.SHOW_NAME_COLUMN: show_name_column,
                MetaWidget.SHOW_IMAGES: show_images,
                # buttons
                MetaWidget.VISIBLE_ADD_BUTTON: new_instance
                if parent_instance_id
                else False,
                MetaWidget.VISIBLE_EDIT_BUTTON: edit,
                MetaWidget.VISIBLE_DELETE_BUTTON: delete,
                MetaWidget.VISIBLE_CLONE_BUTTON: clone,
                MetaWidget.VISIBLE_DOWNLOAD_BUTTON: export,
                MetaWidget.VISIBLE_UPLOAD_BUTTON: upload,
                MetaWidget.VISIBLE_INCOMPLETE_ROWS: incomplete_rows,
                MetaWidget.EMPHASIZE_ADD_BUTTON: emphasize_new_instance,
                MetaWidget.EMPHASIZE_EDIT_BUTTON: emphasize_edit,
                MetaWidget.EMPHASIZE_CLONE_BUTTON: emphasize_clone,
                MetaWidget.EMPHASIZE_DELETE_BUTTON: emphasize_delete,
            }
        )

        if parent_instance_id:
            meta[AssociatedObjectId.PARENT_INSTANCE_ID] = parent_instance_id

        meta, title = _set_title(meta, title=title, **kwargs)

        widget = self.create_configured_widget(
            widget_type=WidgetTypes.FILTEREDGRID,
            title=title,
            meta=meta,
            parent=parent_widget,
            part=part_model,
            readable_models=readable_models,
            writable_models=writable_models,
            all_readable=all_readable,
            all_writable=all_writable,
            **kwargs,
        )
        return widget

    def add_attachmentviewer_widget(
        self,
        attachment_property: Union[str, "AttachmentProperty"],
        editable: Optional[bool] = False,
        title: TITLE_TYPING = False,
        parent_widget: Optional[Union[Widget, str]] = None,
        alignment: Optional[Alignment] = None,
        image_fit: Optional[Union[ImageFitValue, str]] = ImageFitValue.CONTAIN,
        show_download_button: Optional[bool] = True,
        show_full_screen_button: Optional[bool] = True,
        **kwargs,
    ) -> Widget:
        """
        Add a KE-chain Attachment widget widget manager.

        The widget will be saved to KE-chain.

        :param attachment_property: KE-chain Attachment property to display
        :type attachment_property: AttachmentProperty
        :param editable: Whether the attachment can be added, edited or deleted (default: False)
        :type editable: bool
        :param title: A custom title for the script widget
            * False (default): Property name
            * String value: Custom title
            * None: No title
        :type title: bool or basestring or None
        :param alignment: horizontal alignment of the previewed attachment (Alignment enum class)
        :type alignment: Alignment
        :param image_fit: (O) enumeration to address the image_fit (defaults to 'contain', otherwise 'cover')
        :type image_fit: basestring or None
        :param show_download_button: (O) whether a user can download the attached figure (defaults to True)
        :type show_download_button: bool
        :param show_full_screen_button: (O) whether the figure can be expanded to fit the full screen (defaults to True)
        :type show_full_screen_button: bool
        :param kwargs: additional keyword arguments to pass
        :return: newly created widget
        :rtype: Widget
        :raises IllegalArgumentError: when incorrect arguments are provided
        :raises APIError: When the widget could not be created.
        """
        attachment_property: "Property" = _retrieve_object(
            attachment_property, method=self._client.property
        )
        meta = _initiate_meta(kwargs, activity=self.activity)

        meta.update(
            {
                AssociatedObjectId.PROPERTY_INSTANCE_ID: attachment_property.id,
                MetaWidget.ALIGNMENT: check_enum(alignment, Alignment, "alignment"),
                MetaWidget.IMAGE_FIT: check_enum(image_fit, ImageFitValue, "image_fit"),
                MetaWidget.SHOW_DOWNLOAD_BUTTON: check_type(
                    show_download_button, bool, "show_download_button"
                ),
                MetaWidget.SHOW_FULL_SCREEN_IMAGE_BUTTON: check_type(
                    show_full_screen_button, bool, "show_full_screen_button"
                ),
            }
        )

        for deprecated_kw in ["widget_type", "readable_models"]:
            if deprecated_kw in kwargs:
                kwargs.pop(deprecated_kw)
                warnings.warn(
                    "Argument `{}` is no longer supported as input to `add_attachment_viewer`.".format(
                        deprecated_kw
                    ),
                    Warning,
                )

        meta, title = _set_title(meta, title=title, **kwargs)

        if check_type(editable, bool, "editable"):
            kwargs.update({"writable_models": [attachment_property.model_id]})
        else:
            kwargs.update({"readable_models": [attachment_property.model_id]})

        widget = self.create_widget(
            widget_type=WidgetTypes.ATTACHMENTVIEWER,
            meta=meta,
            title=title,
            parent=parent_widget,
            **kwargs,
        )

        return widget

    def add_tasknavigationbar_widget(
        self,
        activities: Union[Iterable[Dict]],
        alignment: Optional[str] = Alignment.CENTER,
        parent_widget: Optional[Union[Widget, str]] = None,
        **kwargs,
    ) -> Widget:
        """
        Add a KE-chain Navigation Bar (e.g. navigation bar widget) to the activity.

        The widget will be saved to KE-chain.

        :param activities: List of activities. Each activity must be a Python dict(), with the following keys:
            * customText: A custom text for each button in the attachment viewer widget: None (default): Task name;
            a String value: Custom text
            * emphasized: bool which determines if the button should stand-out or not - default(False)
            * activityId: class `Activity` or UUID
            * isDisabled: (O) to disable the navbar button
            * link: str URL to external web page
        :type activities: list of dict
        :param alignment: The alignment of the buttons inside navigation bar. One of :class:`Alignment`
            * left: Left aligned
            * center (default): Center aligned
            * right: Right aligned
        :type alignment: basestring (see :class:`enums.NavigationBarAlignment`)
        :param kwargs: additional keyword arguments to pass
        :return: newly created widget
        :rtype: Widget
        :raises IllegalArgumentError: when incorrect arguments are provided
        :raises APIError: When the widget could not be created.
        """
        from pykechain.models import Activity

        set_of_expected_keys = {
            AssociatedObjectId.ACTIVITY_ID,
            MetaWidget.CUSTOM_TEXT,
            MetaWidget.EMPHASIZED,
            MetaWidget.EMPHASIZE,
            MetaWidget.IS_DISABLED,
            MetaWidget.LINK,
        }
        task_buttons = list()
        for nr, input_dict in enumerate(activities):
            if not set(input_dict.keys()).issubset(set_of_expected_keys):
                raise IllegalArgumentError(
                    "Found unexpected key in activities. Only keys allowed are: {}".format(
                        set_of_expected_keys
                    )
                )
            button_dict = dict()
            task_buttons.append(button_dict)

            if AssociatedObjectId.ACTIVITY_ID in input_dict:
                # Check whether the activityId is class `Activity` or UUID
                activity = input_dict[AssociatedObjectId.ACTIVITY_ID]
                if isinstance(activity, Activity):
                    button_dict[AssociatedObjectId.ACTIVITY_ID] = activity.id
                elif isinstance(activity, str) and is_uuid(activity):
                    button_dict[AssociatedObjectId.ACTIVITY_ID] = activity
                else:
                    raise IllegalArgumentError(
                        "When using the add_navigation_bar_widget, activityId must be an "
                        "Activity or Activity id. Type is: {}".format(type(activity))
                    )
            elif MetaWidget.LINK in input_dict:
                if not is_url(input_dict[MetaWidget.LINK]):
                    raise IllegalArgumentError(
                        "The link should be an URL, got '{}'".format(input_dict["link"])
                    )
                button_dict[MetaWidget.LINK] = input_dict[MetaWidget.LINK]
            else:
                raise IllegalArgumentError(
                    "Each button must have key 'activityId' or 'link'. "
                    "Button {} has neither.".format(nr + 1)
                )

            if (
                MetaWidget.CUSTOM_TEXT not in input_dict
                or not input_dict[MetaWidget.CUSTOM_TEXT]
            ):
                button_dict[MetaWidget.CUSTOM_TEXT] = ""
            else:
                button_dict[MetaWidget.CUSTOM_TEXT] = str(
                    input_dict[MetaWidget.CUSTOM_TEXT]
                )

            button_dict[MetaWidget.EMPHASIZE] = input_dict.get(
                MetaWidget.EMPHASIZE, False
            )

            button_dict[MetaWidget.IS_DISABLED] = input_dict.get(
                MetaWidget.IS_DISABLED, False
            )

        meta = _initiate_meta(
            kwargs, activity=self.activity, ignores=(MetaWidget.SHOW_HEIGHT_VALUE,)
        )
        meta[MetaWidget.TASK_BUTTONS] = task_buttons
        meta[MetaWidget.ALIGNMENT] = check_enum(alignment, Alignment, "alignment")

        widget = self.create_widget(
            widget_type=WidgetTypes.TASKNAVIGATIONBAR,
            meta=meta,
            parent=parent_widget,
            **kwargs,
        )

        return widget

    def add_propertygrid_widget(
        self,
        part_instance: Union["Part", str],
        title: TITLE_TYPING = False,
        max_height: Optional[int] = None,
        show_headers: Optional[bool] = True,
        show_columns: Optional[Iterable[ShowColumnTypes]] = None,
        parent_widget: Optional[Union[str, Widget]] = None,
        readable_models: Optional[Iterable] = None,
        writable_models: Optional[Iterable] = None,
        all_readable: Optional[bool] = False,
        all_writable: Optional[bool] = False,
        **kwargs,
    ) -> Widget:
        """
        Add a KE-chain Property Grid widget to the customization.

        The widget will be saved to KE-chain.
        :param part_instance: The part instance on which the property grid will be based
        :type part_instance: :class:`Part` or UUID
        :param max_height: The max height of the property grid in pixels
        :type max_height: int or None
        :param title: A custom title for the property grid::
            * False (default): Part instance name
            * String value: Custom title
            * None: No title
        :type title: bool or basestring or None
        :param show_headers: Show or hide the headers in the grid (default True)
        :type show_headers: bool
        :param show_columns: Columns to be hidden or shown (default to 'unit' and 'description')
        :type show_columns: list
        :param parent_widget: (O) parent of the widget for Multicolumn and Multirow widget.
        :type parent_widget: Widget or basestring or None
        :param readable_models: list of property model ids to be configured as readable (alias = inputs)
        :type readable_models: list of properties or list of property id's
        :param writable_models: list of property model ids to be configured as writable (alias = outputs)
        :type writable_models: list of properties or list of property id's
        :param all_readable: (O) boolean indicating if all properties should automatically be configured as
        readable (if True) or writable (if False).
        :type all_readable: bool
        :param all_writable: (O) boolean indicating if all properties should automatically be configured as
        writable (if True) or writable (if False).
        :type all_writable: bool
        :param kwargs: additional keyword arguments to pass
        :return: newly created widget
        :rtype: Widget
        :raises IllegalArgumentError: when incorrect arguments are provided
        :raises APIError: When the widget could not be created.
        """
        # Check whether the part_model is uuid type or class `Part`
        part_instance: "Part" = _retrieve_object(
            part_instance, method=self._client.part
        )  # noqa: F821

        if not show_columns:
            show_columns = list()

        # Set the display_columns for the config
        possible_columns = [ShowColumnTypes.DESCRIPTION, ShowColumnTypes.UNIT]
        display_columns = dict()

        for possible_column in possible_columns:
            if possible_column in show_columns:
                display_columns[possible_column] = True
            else:
                display_columns[possible_column] = False

        meta = _initiate_meta(kwargs=kwargs, activity=self.activity)
        meta.update(
            {
                MetaWidget.CUSTOM_HEIGHT: max_height if max_height else None,
                AssociatedObjectId.PART_INSTANCE_ID: part_instance.id,
                MetaWidget.SHOW_COLUMNS: show_columns,
                MetaWidget.SHOW_HEADERS: show_headers,
            }
        )

        meta, title = _set_title(meta, title=title, **kwargs)

        widget = self.create_configured_widget(
            widget_type=WidgetTypes.PROPERTYGRID,
            title=title,
            meta=meta,
            parent=parent_widget,
            part=part_instance,
            readable_models=readable_models,
            writable_models=writable_models,
            all_readable=all_readable,
            all_writable=all_writable,
            **kwargs,
        )
        return widget

    def add_service_widget(
        self,
        service: "Service",
        title: TITLE_TYPING = False,
        custom_button_text: TITLE_TYPING = False,
        emphasize_run: Optional[bool] = True,
        alignment: Optional[Alignment] = Alignment.LEFT,
        download_log: Optional[bool] = False,
        show_log: Optional[bool] = True,
        parent_widget: Optional[Union[Widget, str]] = None,
        **kwargs,
    ) -> Widget:
        """
        Add a KE-chain Service (e.g. script widget) to the widget manager.

        The widget will be saved to KE-chain.

        :param service: The Service to which the button will be coupled and will be ran when the button is pressed.
        :type service: :class:`Service` or UUID
        :param title: A custom title for the script widget
            * False (default): Script name
            * String value: Custom title
            * None: No title
        :type title: bool or basestring or None
        :param custom_button_text: A custom text for the button linked to the script
            * False (default): Script name
            * String value: Custom title
            * None: No title
        :type custom_button_text: bool or basestring or None
        :param emphasize_run: Emphasize the run button (default True)
        :type emphasize_run: bool
        :param alignment: Horizontal alignment of the button
        :type alignment: Alignment
        :param download_log: Include the possibility of downloading the log inside the activity (default False)
        :type download_log: bool
        :param show_log: Include the log message inside the activity (default True)
        :type show_log: bool
        :param parent_widget: (O) parent of the widget for Multicolumn and Multirow widget.
        :type parent_widget: Widget or basestring or None
        :param kwargs: additional keyword arguments to pass
        :return: newly created widget
        :rtype: Widget
        :raises IllegalArgumentError: when incorrect arguments are provided
        :raises APIError: When the widget could not be created.
        """
        # Check whether the script is uuid type or class `Service`
        service: "Service" = _retrieve_object(
            obj=service, method=self._client.service
        )  # noqa

        meta = _initiate_meta(kwargs=kwargs, activity=self.activity)
        meta, title = _set_title(meta, title=title, **kwargs)
        meta = _set_button_text(
            meta, custom_button_text=custom_button_text, service=service, **kwargs
        )

        from pykechain.models import Service

        service_id = check_base(
            service, Service, "service", method=self._client.service
        )

        meta.update(
            {
                AssociatedObjectId.SERVICE_ID: service_id,
                MetaWidget.EMPHASIZE_BUTTON: emphasize_run,
                MetaWidget.SHOW_DOWNLOAD_LOG: check_type(
                    download_log, bool, "download_log"
                ),
                MetaWidget.SHOW_LOG: True
                if download_log
                else check_type(show_log, bool, "show_log"),
                MetaWidget.ALIGNMENT: check_enum(alignment, Alignment, "alignment"),
            }
        )

        widget = self.create_widget(
            widget_type=WidgetTypes.SERVICE,
            title=title,
            meta=meta,
            parent=parent_widget,
            **kwargs,
        )

        return widget

    def add_html_widget(
        self,
        html: Optional[str],
        title: TITLE_TYPING = None,
        parent_widget: Optional[Union[Widget, str]] = None,
        **kwargs,
    ) -> Widget:
        """
        Add a KE-chain HTML widget to the widget manager.

        The widget will be saved to KE-chain.

        :param html: The text that will be shown by the widget.
        :type html: basestring or None
        :param title: A custom title for the text panel::
            * None (default): No title
            * String value: Custom title
        :type title: basestring or None
        :param parent_widget: (O) parent of the widget for Multicolumn and Multirow widget.
        :type parent_widget: Widget or basestring or None
        :param kwargs: additional keyword arguments to pass
        :return: newly created widget
        :rtype: Widget
        :raises IllegalArgumentError: when incorrect arguments are provided
        :raises APIError: When the widget could not be created.
        """
        check_text(html, "html")

        meta = _initiate_meta(kwargs, activity=self.activity)
        meta, title = _set_title(meta, title=title, **kwargs)

        meta["htmlContent"] = html

        widget = self.create_widget(
            widget_type=WidgetTypes.HTML,
            title=title,
            meta=meta,
            parent=parent_widget,
            **kwargs,
        )
        return widget

    def add_notebook_widget(
        self,
        notebook: "Service",
        title: TITLE_TYPING = False,
        parent_widget: Optional[Union[Widget, str]] = None,
        **kwargs,
    ) -> Widget:
        """
        Add a KE-chain Notebook (e.g. notebook widget) to the WidgetManager.

        The widget will be saved to KE-chain.

        :param notebook: The Notebook to which the button will be coupled and will start when the button is pressed.
        :type notebook: :class:`Service` or UUID
        :param title: A custom title for the notebook widget
            * False (default): Notebook name
            * String value: Custom title
            * None: No title
        :type title: bool or basestring or None
        :param parent_widget: (O) parent of the widget for Multicolumn and Multirow widget.
        :type parent_widget: Widget or basestring or None
        :param kwargs: additional keyword arguments to pass
        :return: newly created widget
        :rtype: Widget
        :raises IllegalArgumentError: when incorrect arguments are provided
        :raises APIError: When the widget could not be created.

        """
        from pykechain.models import Service

        if isinstance(notebook, Service):
            notebook_id = notebook.id
        elif isinstance(notebook, str) and is_uuid(notebook):
            notebook_id = notebook
            notebook = self._client.service(id=notebook_id)
        else:
            raise IllegalArgumentError(
                "When using the add_notebook_widget, notebook must be a Service or Service id. "
                "Type is: {}".format(type(notebook))
            )

        meta = _initiate_meta(kwargs=kwargs, activity=self.activity)
        meta, title = _set_title(meta, title=title, **kwargs)

        meta.update({AssociatedObjectId.SERVICE_ID: notebook_id})

        widget = self.create_widget(
            widget_type=WidgetTypes.NOTEBOOK,
            title=title,
            meta=meta,
            parent=parent_widget,
            **kwargs,
        )

        return widget

    def add_metapanel_widget(
        self,
        show_all: Optional[bool] = True,
        show_due_date: Optional[bool] = False,
        show_start_date: Optional[bool] = False,
        show_title: Optional[bool] = False,
        show_status: Optional[bool] = False,
        show_progress: Optional[bool] = False,
        show_assignees: Optional[bool] = False,
        show_breadcrumbs: Optional[bool] = False,
        show_menu: Optional[bool] = False,
        show_download_pdf: Optional[bool] = False,
        show_progressbar: Optional[bool] = False,
        progress_bar: Optional[Dict] = None,
        breadcrumb_root: Optional["Activity"] = None,
        **kwargs,
    ) -> Widget:
        """
        Add a KE-chain Metapanel to the WidgetManager.

        The widget will be saved to KE-chain.

        :param show_all: Show all elements of the metapanel (defaults to True). If True other arguments are ignored.
        :type show_all: bool
        :param show_due_date: show Due date
        :type show_due_date: bool
        :param show_start_date: show Start date
        :type show_start_date: bool
        :param show_title: Show Title of the activity
        :type show_title: bool
        :param show_status: Show status
        :type show_status: bool
        :param show_progress: Show progress. If True, the progressbar is not shown.
        :type show_progress: bool
        :param show_assignees: show Assignees
        :type show_assignees: bool
        :param show_breadcrumbs: show Breadcrumbs
        :type show_breadcrumbs: bool
        :param show_download_pdf: Show the Download PDF button
        :type show_download_pdf: bool
        :param show_menu: show Menu
        :type show_menu: bool
        :param show_progressbar: Show the progress bar. Shown when progress is not True.
        :type show_progressbar: bool
        :param progress_bar: Progress bar custom settings. Allowed dictionary items `colorNoProgress, showProgressText,
        showProgressText, customHeight, colorInProgress, colorCompleted, colorInProgressBackground`
        :type progress_bar: dict or None
        :param breadcrumb_root: Activity object or UUID to specify the breadcrumb root
        :type breadcrumb_root: Activity
        :param kwargs: additional keyword arguments to pass
        :return: newly created widget
        :rtype: Widget
        :raises IllegalArgumentError: when incorrect arguments are provided
        :raises APIError: When the widget could not be created.
        """
        meta = _initiate_meta(kwargs, activity=self.activity)

        if show_all:
            meta[MetaWidget.SHOW_ALL] = True
        else:
            from pykechain.models import Activity

            meta.update(
                dict(
                    showAll=False,
                    showDueDate=show_due_date,
                    showStartDate=show_start_date,
                    showTitle=show_title,
                    showStatus=show_status,
                    showMenuDownloadPDF=show_download_pdf,
                    showAssignees=show_assignees,
                    showBreadCrumb=show_breadcrumbs,
                    # if show_download_pdf = Tue -> showMenu = True by default
                    showMenu=show_menu or show_download_pdf,
                    # if the progress = True -> bar = False. Also when the bar is set to True,
                    # if progress=False and Bar=True, the bar is True
                    # if progress=False and Bar=False, both are False
                    showProgress=show_progress
                    and not show_progressbar
                    or show_progress,
                    showProgressBar=show_progressbar and not show_progress,
                    breadcrumbAncestor=check_base(
                        breadcrumb_root, Activity, "breadcrumb_root"
                    )
                    or None,
                )
            )
        if progress_bar:
            meta.update(
                dict(
                    progressBarSettings=dict(
                        colorNoProgress=progress_bar.get(
                            MetaWidget.COLOR_NO_PROGRESS,
                            ProgressBarColors.DEFAULT_NO_PROGRESS,
                        ),
                        showProgressText=progress_bar.get(
                            MetaWidget.SHOW_PROGRESS_TEXT, True
                        ),
                        customHeight=progress_bar.get(MetaWidget.CUSTOM_HEIGHT, 25),
                        colorInProgress=progress_bar.get(
                            MetaWidget.COLOR_IN_PROGRESS,
                            ProgressBarColors.DEFAULT_IN_PROGRESS,
                        ),
                        colorCompleted=progress_bar.get(
                            MetaWidget.COLOR_COMPLETED_PROGRESS,
                            ProgressBarColors.DEFAULT_COMPLETED,
                        ),
                        colorInProgressBackground=progress_bar.get(
                            MetaWidget.COLOR_IN_PROGRESS_BACKGROUND,
                            ProgressBarColors.DEFAULT_IN_PROGRESS_BACKGROUND,
                        ),
                    )
                )
            )
        widget = self.create_widget(
            widget_type=WidgetTypes.METAPANEL,
            title=kwargs.pop(MetaWidget.TITLE, WidgetTypes.METAPANEL),
            meta=meta,
            **kwargs,
        )
        return widget

    def add_progress_widget(
        self,
        height: Optional[int] = 25,
        color_no_progress: Optional[
            Union[str, ProgressBarColors]
        ] = ProgressBarColors.DEFAULT_NO_PROGRESS,
        color_completed: Optional[
            Union[str, ProgressBarColors]
        ] = ProgressBarColors.DEFAULT_COMPLETED,
        color_in_progress: Optional[
            Union[str, ProgressBarColors]
        ] = ProgressBarColors.DEFAULT_IN_PROGRESS,
        color_in_progress_background: Optional[
            Union[str, ProgressBarColors]
        ] = ProgressBarColors.DEFAULT_IN_PROGRESS_BACKGROUND,
        show_progress_text: Optional[bool] = True,
        **kwargs,
    ) -> Widget:
        """
        Add a KE-chain progress bar widget to the WidgetManager.

        The widget will be saved to KE-chain.

        :param height: height of the progress bar, counted in pixels
        :param color_no_progress: color option for when the progress bar is empty
        :param color_completed: color option for when the progress bar is fully completed
        :param color_in_progress: color option for the filled part of the progress bar
        :param color_in_progress_background: color option for the empty part of the progress bar
        :param show_progress_text: visualize the progress percentage
        :param kwargs: additional keyword arguments to pass
        :return: newly created widget
        :rtype Widget
        """
        meta = _initiate_meta(kwargs, activity=self.activity)

        meta.update(
            {
                MetaWidget.COLOR_NO_PROGRESS: color_no_progress,
                MetaWidget.SHOW_PROGRESS_TEXT: show_progress_text,
                MetaWidget.CUSTOM_HEIGHT: height,
                MetaWidget.COLOR_IN_PROGRESS: color_in_progress,
                MetaWidget.COLOR_COMPLETED_PROGRESS: color_completed,
                MetaWidget.COLOR_IN_PROGRESS_BACKGROUND: color_in_progress_background,
            }
        )
        widget = self.create_widget(
            widget_type=WidgetTypes.PROGRESS, meta=meta, **kwargs
        )
        return widget

    def add_multicolumn_widget(self, title: TITLE_TYPING = None, **kwargs) -> Widget:
        """
        Add a KE-chain Multi Column widget to the WidgetManager.

        The widget will be saved to KE-chain.

        :param title: A custom title for the multi column widget
            * False: Widget id
            * String value: Custom title
            * None (default): No title
        :type title: bool or basestring or None
        :param kwargs: additional keyword arguments to pass
        :return: newly created widget
        :rtype: Widget
        :raises IllegalArgumentError: when incorrect arguments are provided
        :raises APIError: When the widget could not be created.
        """
        meta = _initiate_meta(kwargs=kwargs, activity=self.activity)
        meta, title = _set_title(meta, title=title, **kwargs)

        widget = self.create_widget(
            widget_type=WidgetTypes.MULTICOLUMN,
            title=title,
            meta=meta,
            parent=None,
            **kwargs,
        )
        return widget

    def add_scope_widget(
        self,
        team: Union["Team", str] = None,
        title: TITLE_TYPING = None,
        add: Optional[bool] = True,
        edit: Optional[bool] = True,
        clone: Optional[bool] = True,
        delete: Optional[bool] = True,
        emphasize_add: Optional[bool] = True,
        emphasize_edit: Optional[bool] = False,
        emphasize_clone: Optional[bool] = False,
        emphasize_delete: Optional[bool] = False,
        show_columns: Optional[Iterable[str]] = None,
        show_all_columns: Optional[bool] = True,
        page_size: Optional[int] = 25,
        tags: Optional[Iterable[str]] = None,
        sorted_column: Optional[str] = ScopeWidgetColumnTypes.PROJECT_NAME,
        sorted_direction: Optional[SortTable] = SortTable.ASCENDING,
        parent_widget: Optional[Union[Widget, str]] = None,
        active_filter: Optional[bool] = True,
        search_filter: Optional[bool] = True,
        **kwargs,
    ) -> Widget:
        """
        Add a KE-chain Scope widget to the WidgetManager and the activity.

        The widget will be saved in KE-chain.

        :param team: Team to limit the list of scopes to. Providing this is not obligated but highly preferred.
        :type team: :class:`Team` or basestring
        :param title:A custom title for the multi column widget
            * False: Widget id
            * String value: Custom title
            * None (default): No title
        :type title: bool or basestring or None
        :param add: (O) Show or hide the Add button (default True)
        :type add: bool
        :param clone: (O) Show or hide the Clone button (default True)
        :type clone: bool
        :param edit: (O) Show or hide the Edit button (default True)
        :type edit: bool
        :param delete: (O) Show or hide the Delete button (default True)
        :type delete: bool
        :param emphasize_add: (O) Emphasize the Add button (default True)
        :type emphasize_add: bool
        :param emphasize_clone: (O) Emphasize the Clone button (default False)
        :type emphasize_clone: bool
        :param emphasize_edit: (O) Emphasize the Edit button (default False)
        :type emphasize_edit: bool
        :param emphasize_delete: (O) Emphasize the Delete button (default False)
        :type emphasize_delete: bool
        :param show_columns: (O) list of column headers to show. One of `ScopeWidgetColumnTypes`.
        :type show_columns: list of basestring
        :param show_all_columns: boolean to show all columns (defaults to True). If True, will override `show_columns`
        :type show_all_columns: bool
        :param page_size: number of scopes to show per page (defaults to 25)
        :type page_size: int
        :param tags: (O) list of scope tags to filter the Scopes on
        :type tags: list of basestring
        :param sorted_column: column name to sort on. (defaults to project name column). One of `ScopeWidgetColumnTypes`
        :type sorted_column: basestring
        :param sorted_direction: The direction on which the values of property instances are being sorted on:
            * ASC (default): Sort in ascending order
            * DESC: Sort in descending order
        :type sorted_direction: basestring
        :param parent_widget: (O) parent of the widget for Multicolumn and Multirow widget.
        :type parent_widget: Widget or basestring or None
        :param active_filter: (O) whether to show the active-scopes filter, defaults to True
        :type active_filter: bool
        :param search_filter: (O) whether to show the search filter, defaults to True
        :type search_filter: bool
        :param kwargs: additional keyword arguments to pass
        :return: newly created widget
        :rtype: Widget
        :raises IllegalArgumentError: when incorrect arguments are provided
        :raises APIError: When the widget could not be created.
        """
        meta = _initiate_meta(kwargs, activity=self.activity)
        meta, title = _set_title(meta, title=title, **kwargs)

        check_type(show_all_columns, bool, "show_all_columns")

        if not show_all_columns and show_columns:
            if not isinstance(show_columns, (list, tuple)):
                raise IllegalArgumentError(
                    f"`show_columns` must be a list or tuple, `{show_columns}` is not."
                )
            options = set(ScopeWidgetColumnTypes.values())
            if not all(sc in options for sc in show_columns):
                raise IllegalArgumentError(
                    "`show_columns` must consist out of ScopeWidgetColumnTypes options."
                )
            meta[MetaWidget.SHOW_COLUMNS] = [snakecase(c) for c in show_columns]

        if not isinstance(page_size, int) or page_size < 1:
            raise IllegalArgumentError(
                f"`page_size` must be a positive integer, `{page_size}` is not."
            )

        if team:
            meta[AssociatedObjectId.TEAM_ID] = _retrieve_object_id(team)

        for button_setting in [
            add,
            edit,
            delete,
            clone,
            emphasize_add,
            emphasize_clone,
            emphasize_edit,
            emphasize_delete,
        ]:
            check_type(button_setting, bool, "buttons")

        meta.update(
            {
                MetaWidget.SORTED_COLUMN: snakecase(
                    check_enum(sorted_column, ScopeWidgetColumnTypes, "sorted_column")
                ),
                MetaWidget.SORTED_DIRECTION: check_enum(
                    sorted_direction, SortTable, "sorted_direction"
                ),
                MetaWidget.VISIBLE_ACTIVE_FILTER: check_type(
                    active_filter, bool, "active_filter"
                ),
                MetaWidget.VISIBLE_SEARCH_FILTER: check_type(
                    search_filter, bool, "search_filter"
                ),
                MetaWidget.VISIBLE_ADD_BUTTON: add,
                MetaWidget.VISIBLE_EDIT_BUTTON: edit,
                MetaWidget.VISIBLE_DELETE_BUTTON: delete,
                MetaWidget.VISIBLE_CLONE_BUTTON: clone,
                MetaWidget.EMPHASIZE_ADD_BUTTON: emphasize_add,
                MetaWidget.EMPHASIZE_EDIT_BUTTON: emphasize_edit,
                MetaWidget.EMPHASIZE_CLONE_BUTTON: emphasize_clone,
                MetaWidget.EMPHASIZE_DELETE_BUTTON: emphasize_delete,
                MetaWidget.CUSTOM_PAGE_SIZE: page_size,
                MetaWidget.TAGS: check_list_of_text(tags, "tags", True) or [],
            }
        )

        widget = self.create_widget(
            widget_type=WidgetTypes.SCOPE,
            title=title,
            meta=meta,
            parent=parent_widget,
            **kwargs,
        )
        return widget

    def add_signature_widget(
        self,
        attachment_property: "AttachmentProperty",
        title: TITLE_TYPING = False,
        parent_widget: Optional[Union[Widget, str]] = None,
        custom_button_text: Optional[Union[bool, str]] = False,
        custom_undo_button_text: Optional[Union[bool, str]] = False,
        editable: Optional[bool] = True,
        show_name_and_date: Optional[bool] = True,
        **kwargs,
    ) -> Widget:
        """
        Add a KE-chain Signature widget to the Widgetmanager and the activity.

        The widget will be saved in KE-chain.

        :param attachment_property: KE-chain Attachment property to display
        :type attachment_property: AttachmentProperty
        :param title: A custom title for the script widget
            * False (default): Script name
            * String value: Custom title
            * None: No title
        :type title: bool or basestring or None
        :param parent_widget: (O) parent of the widget for Multicolumn and Multirow widget.
        :type parent_widget: Widget or basestring or None
        :param custom_button_text: Custom text for 'Add signature' button
        :type custom_button_text: bool or basestring
        :param custom_undo_button_text: Custom text for 'Remove signature' button
        :type custom_undo_button_text: bool or basestring
        :param editable: (optional) if False, creates a viewable, not editable, signature widget (default = True)
        :type editable: bool
        :param show_name_and_date: (optional) if True, embeds the name and date on the signature widget (default = True)
        :type show_name_and_date: bool
        :param kwargs: additional keyword arguments to pass
        :return: newly created widget
        :rtype: Widget
        :raises IllegalArgumentError: when incorrect arguments are provided
        :raises APIError: When the widget could not be created.
        """
        attachment_property: "AttachmentProperty" = _retrieve_object(
            attachment_property, method=self._client.property
        )  # noqa
        meta = _initiate_meta(kwargs, activity=self.activity)
        meta, title = _set_title(meta, title=title, **kwargs)
        check_type(editable, bool, "editable")

        # Add custom button text
        if not custom_button_text:
            show_button_value = MetaWidget.BUTTON_TEXT_DEFAULT
            button_text = ""
        else:
            show_button_value = MetaWidget.BUTTON_TEXT_CUSTOM
            button_text = str(custom_button_text)

        # Add custom undo button text
        if not custom_undo_button_text:
            show_undo_button_value = MetaWidget.BUTTON_TEXT_DEFAULT
            undo_button_text = ""
        else:
            show_undo_button_value = MetaWidget.BUTTON_TEXT_CUSTOM
            undo_button_text = str(custom_undo_button_text)

        meta.update(
            {
                AssociatedObjectId.PROPERTY_INSTANCE_ID: attachment_property.id,
                MetaWidget.SHOW_UNDO_BUTTON: show_undo_button_value,
                MetaWidget.CUSTOM_UNDO_BUTTON_TEXT: undo_button_text,
                MetaWidget.CUSTOM_TEXT: button_text,
                MetaWidget.SHOW_BUTTON_VALUE: show_button_value,
                MetaWidget.SHOW_NAME_AND_DATE: show_name_and_date,
            }
        )

        widget = self.create_widget(
            widget_type=WidgetTypes.SIGNATURE,
            meta=meta,
            title=title,
            parent=parent_widget,
            readable_models=[attachment_property.model_id] if not editable else None,
            writable_models=[attachment_property.model_id] if editable else None,
            **kwargs,
        )
        return widget

    def add_card_widget(
        self,
        image: Optional["AttachmentProperty"] = None,
        title: TITLE_TYPING = False,
        parent_widget: Optional[Union[Widget, str]] = None,
        description: Optional[Union[str, bool]] = None,
        link: Optional[Union[type(None), str, bool, KEChainPages]] = None,
        link_value: Optional[CardWidgetLinkValue] = None,
        link_target: Optional[Union[str, LinkTargets]] = LinkTargets.SAME_TAB,
        image_fit: Optional[Union[str, ImageFitValue]] = ImageFitValue.CONTAIN,
        **kwargs,
    ) -> Widget:
        """
        Add a KE-chain Card widget to the WidgetManager and the activity.

        The widget will be saved in KE-chain.

        :param image: AttachmentProperty providing the source of the image shown in the card widget.
        :param title: A custom title for the card widget
            * False (default): Card name
            * String value: Custom title
            * None: No title
        :param description: Custom text shown below the image in the card widget
            * False (default): Card name
            * String value: Custom title
            * None: No title
        :param link: Where the card widget refers to. This can be one of the following:
            * None (default): no link
            * task: another KE-chain task, provided as an Activity object or its UUID
            * String value: URL to a webpage
            * KE-chain page: built-in KE-chain page of the current scope
        :param parent_widget: (O) parent of the widget for Multicolumn and Multirow widget.
        :type parent_widget: Widget or basestring or None
        :param link_value: Overwrite the default link value (obtained from the type of the link)
        :type link_value: CardWidgetLinkValue
        :param link_target: how the link is opened, one of the values of CardWidgetLinkTarget enum.
        :type link_target: CardWidgetLinkTarget
        :param image_fit: how the image on the card widget is displayed
        :type image_fit: ImageFitValue
        :return: Card Widget
        """
        meta = _initiate_meta(kwargs, activity=self.activity)
        meta, title = _set_title(meta, title=title, **kwargs)
        meta = _set_description(meta, description=description, **kwargs)
        meta = _set_link(
            meta, link=link, link_value=link_value, link_target=link_target, **kwargs
        )
        meta = _set_image(meta, image=image, image_fit=image_fit, **kwargs)

        widget = self.create_widget(
            widget_type=WidgetTypes.CARD,
            meta=meta,
            title=title,
            parent=parent_widget,
            **kwargs,
        )
        return widget

    def add_weather_widget(
        self,
        weather_property: "Property",
        autofill: Optional[bool] = None,
        title: TITLE_TYPING = False,
        parent_widget: Optional[Union[Widget, str]] = None,
        **kwargs,
    ) -> Widget:
        """
        Add a KE-chain Weather widget to the Widgetmanager and the activity.

        The widget will be saved in KE-chain.

        :param weather_property: KE-chain Weather property to display
        :type weather_property: Property
        :param title: A custom title for the script widget
            * False (default): Script name
            * String value: Custom title
            * None: No title
        :type title: bool or basestring or None
        :param parent_widget: (O) parent of the widget for Multicolumn and Multirow widget.
        :type parent_widget: Widget or basestring or None
        :param kwargs: additional keyword arguments to pass
        :return: newly created widget
        :rtype: Widget
        :raises IllegalArgumentError: when incorrect arguments are provided
        :raises APIError: When the widget could not be created.
        """
        weather_property: "Property" = _retrieve_object(
            weather_property, method=self._client.property
        )  # noqa
        meta = _initiate_meta(kwargs, activity=self.activity)
        meta, title = _set_title(meta, title=title, **kwargs)

        meta.update(
            {
                AssociatedObjectId.PROPERTY_INSTANCE_ID: weather_property.id,
            }
        )

        widget = self.create_widget(
            widget_type=WidgetTypes.WEATHER,
            meta=meta,
            title=title,
            parent=parent_widget,
            writable_models=[weather_property.model_id],
            **kwargs,
        )
        return widget

    def add_service_card_widget(
        self,
        service: "Service",
        image: Optional["AttachmentProperty"] = None,
        title: TITLE_TYPING = False,
        description: Optional[Union[str]] = None,
        parent_widget: Optional[Union[Widget, str]] = None,
        custom_button_text: TITLE_TYPING = False,
        emphasize_run: Optional[bool] = True,
        alignment: Optional[Alignment] = Alignment.LEFT,
        link: Optional[Union[type(None), str, bool, KEChainPages]] = None,
        link_value: Optional[CardWidgetLinkValue] = None,
        link_target: Optional[Union[str, LinkTargets]] = LinkTargets.SAME_TAB,
        image_fit: Optional[Union[ImageFitValue, str]] = ImageFitValue.CONTAIN,
        **kwargs,
    ) -> Widget:
        """
        Add a KE-chain Service Card widget to the WidgetManager and the activity.

        The widget will be saved in KE-chain.

        :param service: The Service to which the button will be coupled and will be ran when the button is pressed.
        :type service: :class:`Service` or UUID
        :param image: AttachmentProperty providing the source of the image shown in the card widget.
        :param title: A custom title for the card widget
            * False (default): Card name
            * String value: Custom title
            * None: No title
        :param description: Custom text shown below the image in the card widget
            * False (default): Card name
            * String value: Custom title
            * None: No title
        :param parent_widget: (O) parent of the widget for Multicolumn and Multirow widget.
        :type parent_widget: Widget or basestring or None
        :param custom_button_text: A custom text for the button linked to the script
            * False (default): Script name
            * String value: Custom title
            * None: No title
        :type custom_button_text: bool or basestring or None
        :param emphasize_run: Emphasize the run button (default True)
        :type emphasize_run: bool
        :param alignment: Horizontal alignment of the button
        :type alignment: Alignment
        :param link: Where the card widget refers to. This can be one of the following:
            * None (default): no link
            * task: another KE-chain task, provided as an Activity object or its UUID
            * String value: URL to a webpage
            * KE-chain page: built-in KE-chain page of the current scope
        :param link_value: Overwrite the default link value (obtained from the type of the link)
        :type link_value: CardWidgetLinkValue
        :param link_target: how the link is opened, one of the values of CardWidgetLinkTarget enum.
        :type link_target: CardWidgetLinkTarget
        :param image_fit: how the image on the card widget is displayed
        :type image_fit: ImageFitValue
        :return: Service Card Widget
        """
        # Check whether the script is uuid type or class `Service`
        service: "Service" = _retrieve_object(
            obj=service, method=self._client.service
        )  # noqa

        meta = _initiate_meta(kwargs=kwargs, activity=self.activity)
        meta, title = _set_title(meta, title=title, **kwargs)
        meta = _set_description(meta, description=description, **kwargs)
        meta = _set_link(
            meta, link=link, link_value=link_value, link_target=link_target, **kwargs
        )
        meta = _set_image(meta, image=image, image_fit=image_fit, **kwargs)
        meta = _set_button_text(
            meta, custom_button_text=custom_button_text, service=service, **kwargs
        )

        from pykechain.models import Service

        service_id = check_base(
            service, Service, "service", method=self._client.service
        )

        meta.update(
            {
                AssociatedObjectId.SERVICE_ID: service_id,
                MetaWidget.EMPHASIZE_BUTTON: emphasize_run,
                MetaWidget.ALIGNMENT: check_enum(alignment, Alignment, "alignment"),
            }
        )

        widget = self.create_widget(
            widget_type=WidgetTypes.SERVICECARD,
            meta=meta,
            title=title,
            parent=parent_widget,
            **kwargs,
        )
        return widget

    def add_dashboard_widget(
        self,
        title: TITLE_TYPING = False,
        parent_widget: Optional[Union[Widget, str]] = None,
        source_scopes: Optional[
            DashboardWidgetSourceScopes
        ] = DashboardWidgetSourceScopes.CURRENT_SCOPE,
        source_scopes_tags: Optional[List] = None,
        source_subprocess: Optional[List] = None,
        source_selected_scopes: Optional[List] = None,
        show_tasks: Optional[List[DashboardWidgetShowTasks]] = None,
        show_form_status: Optional[List[DashboardWidgetShowForms]] = None,
        show_scopes: Optional[List[DashboardWidgetShowScopes]] = None,
        no_background: Optional[bool] = False,
        show_forms: Optional[bool] = False,
        show_assignees: Optional[bool] = True,
        show_assignees_table: Optional[bool] = True,
        show_open_task_assignees: Optional[bool] = True,
        show_open_vs_closed_tasks: Optional[bool] = True,
        show_open_closed_tasks_assignees: Optional[bool] = True,
        show_form_status_per_assignees: Optional[bool] = True,
        show_assignees_for_form_statuses: Optional[bool] = True,
        show_status_category_forms: Optional[bool] = True,
        **kwargs,
    ) -> Widget:
        """
        Add a KE-chain Dashboard Widget to the WidgetManager and the activity.

        The widget will be saved in KE-chain

        :param title: A custom title for the card widget
            * False (default): Card name
            * String value: Custom title
            * None: No title
        :param parent_widget: (O) parent of the widget for Multicolumn and Multirow widget.
        :type parent_widget: Widget or basestring or None
        :param source_scopes: The `Project(s)` to be used as source when displaying the Widget.
            Defaults on CURRENT_SCOPE.
        :type source_scopes: basestring
            (see :class:`models.widgets.enums.DashboardWidgetSourceScopes`)
        :param source_scopes_tags: Tags on which the source projects can be filtered on. Source is
            selected automatically as TAGGED_SCOPES
        :type source_scopes_tags: list of tags
        :param source_subprocess: Subprocess that the `Widget` uses as source. Source is selected
            automatically SUBPROCESS
        :type source_subprocess: list of str (UUID of an `Activity`)
        :param source_selected_scopes: List of `Scope` to be used by the `Widget` as source. Source
            is selected automatically as SELECTED_SCOPES
        :type source_selected_scopes: list of str (UUIDs of `Scopes`)
        :param show_forms: Show all dashboard widgets based on forms within the scope
        :type show_forms: bool
        :param show_tasks: Type of tasks to be displayed in the `Widget`. If left None, all of
            them will be selected
        :type show_tasks: list of basestring
            (see :class:`models.widgets.enums.DashboardWidgetShowTasks`)
        :param show_form_status: Type of statuses to be displayed in the `Widget`. If left None,
            all of them will be selected
         :type show_form_status: list of basestring
            (see :class:`models.widgets.enums.DashboardWidgetShowForms`)
        :param show_scopes: Type of scopes to be displayed in the `Widget`. If left None, all of
            them will be selected
        :type show_scopes: list of basestring
            (see: class:`models.widgets.enums.DashboardWidgetShowScopes`)
        :param no_background: Reverse the shadows (default False)
        :type no_background: bool
        :param show_assignees: Show the assignees pie chart
        :type show_assignees: bool
        :param show_assignees_table: Show the assignees table
        :type show_assignees_table: bool
        :param show_open_task_assignees: Show the `Open tasks per assignees` pie chart
        :type show_open_task_assignees: bool
        :param show_open_vs_closed_tasks: Show the `Open vs closed tasks` pie chart
        :type show_open_vs_closed_tasks: bool
        :param show_open_closed_tasks_assignees: Show the `Open open and closed tasks per
            assignees` pie chart
        :type show_open_closed_tasks_assignees: bool
        :param show_form_status_per_assignees: Show the `Status categories per form` pie chart
        :type show_form_status_per_assignees: bool
        :param show_assignees_for_form_statuses: Show the `Show assignees per status form` pie
            chart
        :type show_assignees_for_form_statuses: bool
        :param show_status_category_forms: Show the `Show Forms Status per assignee` chart
        :type show_status_category_forms: bool
        :param kwargs:
        :return:
        """
        meta = _initiate_meta(kwargs=kwargs, activity=self.activity)
        meta, title = _set_title(meta, title=title, **kwargs)

        if source_scopes_tags:
            meta.update(
                {
                    MetaWidget.SOURCE: DashboardWidgetSourceScopes.TAGGED_SCOPES,
                    MetaWidget.SCOPE_TAG: check_type(
                        source_scopes_tags, list, "source_scopes_tags"
                    ),
                }
            )
        elif source_subprocess:
            meta.update(
                {
                    MetaWidget.SOURCE: DashboardWidgetSourceScopes.SUBPROCESS,
                    MetaWidget.SCOPE_TAG: check_type(
                        source_subprocess, list, "source_subprocess"
                    ),
                }
            )
        elif source_selected_scopes:
            meta.update(
                {
                    MetaWidget.SOURCE: DashboardWidgetSourceScopes.SELECTED_SCOPES,
                    MetaWidget.SCOPE_LIST: check_type(
                        source_selected_scopes, list, "source_selected_scopes"
                    ),
                }
            )
        elif show_forms:
            meta.update(
                {
                    MetaWidget.SOURCE: DashboardWidgetSourceScopes.FORMS,
                }
            )
        else:
            meta.update(
                {
                    MetaWidget.SOURCE: check_enum(
                        source_scopes, DashboardWidgetSourceScopes, "source_scopes"
                    )
                }
            )

        show_form_status_list = list()
        if show_form_status is None:
            for value in DashboardWidgetShowForms.values():
                show_form_status_list.append(
                    {
                        MetaWidget.NAME: value,
                        MetaWidget.ORDER: DashboardWidgetShowForms.values().index(
                            value
                        ),
                        MetaWidget.SELECTED: True,
                    }
                )
        else:
            check_type(show_form_status, list, "show_form_status")
            for value in DashboardWidgetShowForms.values():
                if value in show_form_status:
                    show_form_status_list.append(
                        {
                            MetaWidget.NAME: value,
                            MetaWidget.ORDER: DashboardWidgetShowForms.values().index(
                                value
                            ),
                            MetaWidget.SELECTED: True,
                        }
                    )
                else:
                    show_form_status_list.append(
                        {
                            MetaWidget.NAME: value,
                            MetaWidget.ORDER: DashboardWidgetShowForms.values().index(
                                value
                            ),
                            MetaWidget.SELECTED: False,
                        }
                    )

        show_tasks_list = list()
        if show_tasks is None:
            for value in DashboardWidgetShowTasks.values():
                show_tasks_list.append(
                    {
                        MetaWidget.NAME: value,
                        MetaWidget.ORDER: DashboardWidgetShowTasks.values().index(
                            value
                        ),
                        MetaWidget.SELECTED: True,
                    }
                )
        else:
            check_type(show_tasks, list, "show_tasks")
            for value in DashboardWidgetShowTasks.values():
                if value in show_tasks:
                    show_tasks_list.append(
                        {
                            MetaWidget.NAME: value,
                            MetaWidget.ORDER: DashboardWidgetShowTasks.values().index(
                                value
                            ),
                            MetaWidget.SELECTED: True,
                        }
                    )
                else:
                    show_tasks_list.append(
                        {
                            MetaWidget.NAME: value,
                            MetaWidget.ORDER: DashboardWidgetShowTasks.values().index(
                                value
                            ),
                            MetaWidget.SELECTED: False,
                        }
                    )

        show_projects_list = list()
        if show_scopes is None:
            for value in DashboardWidgetShowScopes.values():
                show_projects_list.append(
                    {
                        MetaWidget.NAME: value,
                        MetaWidget.ORDER: DashboardWidgetShowScopes.values().index(
                            value
                        ),
                        MetaWidget.SELECTED: True,
                    }
                )
        else:
            check_type(show_tasks, list, "show_tasks")
            for value in DashboardWidgetShowScopes.values():
                if value in show_scopes:
                    show_projects_list.append(
                        {
                            MetaWidget.NAME: value,
                            MetaWidget.ORDER: DashboardWidgetShowScopes.values().index(
                                value
                            ),
                            MetaWidget.SELECTED: True,
                        }
                    )
                else:
                    show_projects_list.append(
                        {
                            MetaWidget.NAME: value,
                            MetaWidget.ORDER: DashboardWidgetShowScopes.values().index(
                                value
                            ),
                            MetaWidget.SELECTED: False,
                        }
                    )
        meta.update(
            {
                MetaWidget.SHOW_NUMBERS: show_tasks_list,
                MetaWidget.SHOW_NUMBERS_FORMS: show_form_status_list,
                MetaWidget.SHOW_NUMBERS_PROJECTS: show_projects_list,
                MetaWidget.NO_BACKGROUND: check_type(
                    no_background, bool, "no_background"
                ),
                MetaWidget.SHOW_ASSIGNEES: check_type(
                    show_assignees, bool, "show_assignees"
                ),
                MetaWidget.SHOW_ASSIGNEES_TABLE: check_type(
                    show_assignees_table, bool, "show_assignees_table"
                ),
                MetaWidget.SHOW_OPEN_TASK_ASSIGNEES: check_type(
                    show_open_task_assignees, bool, "show_open_task_assignees"
                ),
                MetaWidget.SHOW_OPEN_VS_CLOSED_TASKS: check_type(
                    show_open_vs_closed_tasks, bool, "show_open_vs_closed_tasks"
                ),
                MetaWidget.SHOW_OPEN_VS_CLOSED_TASKS_ASSIGNEES: check_type(
                    show_open_closed_tasks_assignees,
                    bool,
                    "show_open_closed_tasks_assignees",
                ),
                MetaWidget.SHOW_FORM_STATUS_PER_ASSIGNEES: check_type(
                    show_form_status_per_assignees,
                    bool,
                    "show_form_status_per_assignees",
                ),
                MetaWidget.SHOW_ASSIGNEES_FOR_FORM_STATUSES: check_type(
                    show_assignees_for_form_statuses,
                    bool,
                    "show_assignees_for_form_statuses",
                ),
                MetaWidget.SHOW_STATUS_CATEGORY_FORMS: check_type(
                    show_status_category_forms, bool, "show_status_category_forms"
                ),
            }
        )

        widget = self.create_widget(
            widget_type=WidgetTypes.DASHBOARD,
            meta=meta,
            title=title,
            parent=parent_widget,
            **kwargs,
        )
        return widget

    def add_tasks_widget(
        self,
        title: TITLE_TYPING = False,
        parent_widget: Optional[Union[Widget, str]] = None,
        add: Optional[bool] = True,
        clone: Optional[bool] = True,
        edit: Optional[bool] = True,
        delete: Optional[bool] = True,
        emphasize_add: Optional[bool] = True,
        emphasize_clone: Optional[bool] = False,
        emphasize_edit: Optional[bool] = False,
        emphasize_delete: Optional[bool] = False,
        show_my_tasks_filter: Optional[bool] = True,
        show_open_tasks_filter: Optional[bool] = True,
        show_search_filter: Optional[bool] = True,
        parent_activity: Optional[Union["Activity", str]] = None,
        assigned_filter: Optional[
            TasksAssignmentFilterTypes
        ] = TasksAssignmentFilterTypes.ALL,
        status_filter: Optional[ActivityStatus] = None,
        activity_type_filter: Optional[ActivityType] = ActivityType.TASK,
        classification_filter: Optional[
            ActivityClassification
        ] = ActivityClassification.WORKFLOW,
        tags_filter: Optional[List[str]] = (),
        collapse_filter: Optional[bool] = False,
        show_columns: Optional[List[TasksWidgetColumns]] = None,
        sorted_column: Optional[TasksWidgetColumns] = None,
        sorted_direction: Optional[SortTable] = SortTable.ASCENDING,
        page_size: Optional[int] = 25,
        **kwargs,
    ) -> Widget:
        """
        Add a KE-chain Tasks Widget to the WidgetManager and the activity.

        The widget will be saved in KE-chain

        :param title: A custom title for the card widget
            * False (default): Card name
            * String value: Custom title
            * None: No title
        :param parent_widget: (O) parent of the widget for Multicolumn and Multirow widget.
        :type parent_widget: Widget or basestring or None
        :param add: Show the "add task" button, only visible if a `parent_activity` is provided (default = True)
        :type add: bool
        :param clone: Show the "clone task" button (default = True)
        :type clone: bool
        :param edit: Show the "edit task" button (default = True)
        :type edit: bool
        :param delete: Show the "delete task" button (default = True)
        :type delete: bool
        :param emphasize_add: Show green backdrop for "add task" button (default = True)
        :type emphasize_add: bool
        :param emphasize_clone: Show green backdrop for "clone task" button (default = False)
        :type emphasize_clone: bool
        :param emphasize_edit: Show green backdrop for "edit task" button (default = False)
        :type emphasize_edit: bool
        :param emphasize_delete: Show green backdrop for "delete task" button (default = False)
        :type emphasize_delete: bool
        :param show_my_tasks_filter: Show the switch to filter on assigned tasks (default = True)
        :type show_my_tasks_filter: bool
        :param show_open_tasks_filter: Show the switch to filter on tasks with status OPEN (default = True)
        :type show_open_tasks_filter: bool
        :param show_search_filter: Show textfield to filter on a task name (default = True)
        :type show_search_filter: bool
        :param parent_activity: Filter on task parent Activity, thereby enabling the "add task" button
        :type parent_activity: Activity
        :param assigned_filter: Filter on the assignment of the tasks (default = ALL)
        :type assigned_filter: TasksAssignmentFilterTypes
        :param status_filter: Filter on the status of the tasks (default = OPEN)
        :type status_filter: ActivityStatus
        :param activity_type_filter: Filter on the activity type (default = TASK)
        :type activity_type_filter: ActivityType
        :param classification_filter: Filter on the activity classification (default = WORKFLOW)
        :type classification_filter: ActivityClassification
        :param tags_filter: Filter on list of tags
        :type tags_filter: list
        :param collapse_filter: Collapse the filter pane, or hide the pane if `None` (default = False)
        :type collapse_filter: bool
        :param show_columns: List of task attributes to show (default = all)
        :type show_columns: list
        :param sorted_column: Task attribute to sort on (default = no sorting)
        :type sorted_column: TasksWidgetColumns
        :param sorted_direction: Direction of sorting (default = ascending)
        :type sorted_direction: SortTable
        :param page_size: Number of tasks to show per pagination (default = 25)
        :type page_size: int
        :return: Task widget
        :rtype Widget
        """
        meta = _initiate_meta(kwargs=kwargs, activity=self.activity)
        meta, title = _set_title(meta, title=title, **kwargs)

        from pykechain.models import Activity

        filters = {
            MetaWidget.PARENT_ACTIVITY_ID: check_base(
                parent_activity, Activity, "parent_activity"
            ),
            MetaWidget.ASSIGNED: check_enum(
                assigned_filter, TasksAssignmentFilterTypes, "assigned_filter"
            ),
            MetaWidget.ACTIVITY_STATUS: check_enum(
                status_filter, ActivityStatus, "status_filter"
            )
            or "",
            MetaWidget.ACTIVITY_TYPE: check_enum(
                activity_type_filter, ActivityType, "activity_type_filter"
            ),
            MetaWidget.ACTIVITY_CLASSIFICATION: check_enum(
                classification_filter, ActivityClassification, "classification_filter"
            ),
            MetaWidget.TAGS_FILTER: check_list_of_text(
                tags_filter, "tags_filter", unique=True
            ),
        }

        meta.update(
            {
                MetaWidget.VISIBLE_ADD_BUTTON: check_type(add, bool, "add")
                if parent_activity
                else None,
                MetaWidget.VISIBLE_CLONE_BUTTON: check_type(clone, bool, "clone"),
                MetaWidget.VISIBLE_EDIT_BUTTON: check_type(edit, bool, "edit"),
                MetaWidget.VISIBLE_DELETE_BUTTON: check_type(delete, bool, "delete"),
                MetaWidget.EMPHASIZE_ADD_BUTTON: check_type(
                    emphasize_add, bool, "emphasize_add"
                ),
                MetaWidget.EMPHASIZE_CLONE_BUTTON: check_type(
                    emphasize_clone, bool, "emphasize_clone"
                ),
                MetaWidget.EMPHASIZE_EDIT_BUTTON: check_type(
                    emphasize_edit, bool, "emphasize_edit"
                ),
                MetaWidget.EMPHASIZE_DELETE_BUTTON: check_type(
                    emphasize_delete, bool, "emphasize_delete"
                ),
                MetaWidget.VISIBLE_MY_TASKS_FILTER: check_type(
                    show_my_tasks_filter, bool, "show_my_tasks_filter"
                ),
                MetaWidget.VISIBLE_OPEN_TASKS_FILTER: check_type(
                    show_open_tasks_filter, bool, "show_open_tasks_filter"
                ),
                MetaWidget.VISIBLE_SEARCH_FILTER: check_type(
                    show_search_filter, bool, "show_search_filter"
                ),
                MetaWidget.PREFILTERS: filters,
                MetaWidget.COLLAPSE_FILTERS: check_type(
                    collapse_filter, bool, "collapse_filter"
                ),
                MetaWidget.SHOW_FILTERS: collapse_filter is not None,
                MetaWidget.SHOW_COLUMNS: check_list_of_text(
                    show_columns, "show_columns"
                )
                or TasksWidgetColumns.values(),
                MetaWidget.SORTED_COLUMN: check_enum(
                    sorted_column, TasksWidgetColumns, "sorted_column"
                ),
                MetaWidget.SORTED_DIRECTION: check_enum(
                    sorted_direction, SortTable, "sorted_direction"
                ),
                MetaWidget.CUSTOM_PAGE_SIZE: check_type(page_size, int, "page_size"),
            }
        )

        widget = self.create_widget(
            widget_type=WidgetTypes.TASKS,
            meta=meta,
            title=title,
            parent=parent_widget,
            **kwargs,
        )

        return widget

    def add_scopemembers_widget(
        self,
        title: TITLE_TYPING = False,
        parent_widget: Optional[Union[Widget, str]] = None,
        add: Optional[bool] = True,
        edit: Optional[bool] = True,
        remove: Optional[bool] = True,
        show_username_column: Optional[bool] = True,
        show_name_column: Optional[bool] = True,
        show_email_column: Optional[bool] = True,
        show_role_column: Optional[bool] = True,
        **kwargs,
    ) -> Widget:
        """
        Add a KE-chain Scope Members Widget to the WidgetManager and the activity.

        The widget will be saved in KE-chain

        :param title: A custom title for the card widget
            * False (default): Card name
            * String value: Custom title
            * None: No title
        :param parent_widget: (O) parent of the widget for Multicolumn and Multirow widget.
        :type parent_widget: Widget or basestring or None
        :param add: Show "add user" button (default = True)
        :type add: bool
        :param edit: Show "edit role" button (default = True)
        :type edit: bool
        :param remove: Show "remove user" button (default = True)
        :type remove: bool
        :param show_username_column: Show "username" column (default = True)
        :type show_username_column: bool
        :param show_name_column: Show "name" column (default = True)
        :type show_name_column: bool
        :param show_email_column: Show "email" column (default = True)
        :type show_email_column: bool
        :param show_role_column: Show "role" column (default = True)
        :type show_role_column: bool
        :return: Scope members Widget
        :rtype Widget
        """
        meta = _initiate_meta(kwargs=kwargs, activity=self.activity)
        meta, title = _set_title(meta, title=title, **kwargs)

        meta.update(
            {
                MetaWidget.SHOW_ADD_USER_BUTTON: check_type(add, bool, "add"),
                MetaWidget.SHOW_EDIT_ROLE_BUTTON: check_type(edit, bool, "edit"),
                MetaWidget.SHOW_REMOVE_USER_BUTTON: check_type(remove, bool, "remove"),
                MetaWidget.SHOW_USERNAME_COLUMN: check_type(
                    show_username_column, bool, "show_username_columns"
                ),
                MetaWidget.SHOW_NAME_COLUMN: check_type(
                    show_name_column, bool, "show_name_column"
                ),
                MetaWidget.SHOW_EMAIL_COLUMN: check_type(
                    show_email_column, bool, "show_email_column"
                ),
                MetaWidget.SHOW_ROLE_COLUMN: check_type(
                    show_role_column, bool, "show_role_column"
                ),
            }
        )

        widget = self.create_widget(
            widget_type=WidgetTypes.SCOPEMEMBERS,
            meta=meta,
            title=title,
            parent=parent_widget,
            **kwargs,
        )

        return widget

<<<<<<< HEAD
    def add_projectinfo_widget(self, *args, **kwargs):
=======
    def add_project_info_widget(
        self,
        title: TITLE_TYPING = False,
        parent_widget: Optional[Union[Widget, str]] = None,
        **kwargs,
    ) -> Widget:
>>>>>>> 8bdea0aa
        """
        Add a KE-chain Project Info Widget to the WidgetManager and the activity.

        The widget will be saved in KE-chain.
<<<<<<< HEAD
        """
        raise NotImplementedError("The Project Info Widget is not yet implemented")
=======

        :param title: A custom title for the card widget.
            * False (default): Card name
            * String value: Custom title
            * None: No title
        :param parent_widget: (O) parent of the widget for Multicolumn and Multirow widget.
        :type parent_widget: Widget or basestring or None

        :return: Project info Widget
        :rtype Widget

        """
        meta = _initiate_meta(kwargs=kwargs, activity=self.activity)
        meta, title = _set_title(meta, title=title, **kwargs)

        widget = self.create_widget(
            widget_type=WidgetTypes.PROJECTINFO,
            meta=meta,
            title=title,
            parent=parent_widget,
            **kwargs,
        )

        return widget
>>>>>>> 8bdea0aa

    #
    # Widget manager methods
    #

    def insert(self, index: int, widget: Widget) -> None:
        """
        Insert a widget at index n, shifting the rest of the list to the right.

        if widget order is `[w0,w1,w2]` and inserting `w3` at index 1 (before Widget1);
        the list will be `[w0,w3,w1,w2]`

        :param index: integer (position) starting from 0 at first position in which the widget is inserted
        :type index: int
        :param widget: Widget object to insert
        :type widget: Widget
        :return: None
        :raises IndexError: The index is out of range
        :raises APIError: The list of widgets could not be updated
        """
        if index < 0 or index > self.__len__():
            raise IndexError(
                "The index is out of range. The list of widgets is '{}' widget(s) long.".format(
                    self.__len__()
                )
            )

        if widget in self._widgets:
            self._widgets.remove(widget)
        self._widgets.insert(index, widget)

        widgets = [dict(id=w.id, order=index) for index, w in enumerate(self._widgets)]

        self._widgets = self._client.update_widgets(widgets=widgets)

    def delete_widget(self, key: Any) -> bool:
        """
        Delete a widget in the task.

        :param key: index, uuid, title or ref of the widget to delete, or the widget itself.
        :type key: Widget, int or basestring
        :return: True if the widget is deleted successfully
        :raises APIError: if the widget could not be deleted
        :raises NotFoundError: if the WidgetsManager (activity) has no such widget
        """
        widget = self[key]
        self._client.delete_widget(widget=widget)
        self._widgets.remove(widget)
        return True

    def delete_all_widgets(self) -> None:
        """
        Delete all widgets in the activity.

        :return: None
        :raises ApiError: When the deletion of the widgets was not successful
        """
        self._client.delete_widgets(list(self))
        self._widgets = []
        return None<|MERGE_RESOLUTION|>--- conflicted
+++ resolved
@@ -2206,24 +2206,16 @@
 
         return widget
 
-<<<<<<< HEAD
-    def add_projectinfo_widget(self, *args, **kwargs):
-=======
     def add_project_info_widget(
         self,
         title: TITLE_TYPING = False,
         parent_widget: Optional[Union[Widget, str]] = None,
         **kwargs,
     ) -> Widget:
->>>>>>> 8bdea0aa
         """
         Add a KE-chain Project Info Widget to the WidgetManager and the activity.
 
         The widget will be saved in KE-chain.
-<<<<<<< HEAD
-        """
-        raise NotImplementedError("The Project Info Widget is not yet implemented")
-=======
 
         :param title: A custom title for the card widget.
             * False (default): Card name
@@ -2248,7 +2240,14 @@
         )
 
         return widget
->>>>>>> 8bdea0aa
+
+    def add_projectinfo_widget(self, *args, **kwargs):
+        """
+        Add a KE-chain Project Info Widget to the WidgetManager and the activity.
+
+        The widget will be saved in KE-chain.
+        """
+        raise NotImplementedError("The Project Info Widget is not yet implemented")
 
     #
     # Widget manager methods
