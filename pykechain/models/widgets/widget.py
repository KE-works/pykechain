--- conflicted
+++ resolved
@@ -7,11 +7,8 @@
 from pykechain.enums import WidgetTypes, Category, WidgetTitleValue
 from pykechain.exceptions import APIError, IllegalArgumentError, NotFoundError
 from pykechain.models import BaseInScope
-<<<<<<< HEAD
 from pykechain.models.widgets.enums import MetaWidget, AssociatedObjectId
-=======
 from pykechain.models.widgets.helpers import _set_title
->>>>>>> 1187db73
 from pykechain.models.widgets.widget_schemas import widget_meta_schema
 from pykechain.utils import Empty, empty
 
@@ -328,17 +325,9 @@
             self.meta.update(meta)
             update_dict.update(dict(meta=self.meta))
 
-<<<<<<< HEAD
-        if title is not None:
-            self.meta.update({
-                MetaWidget.CUSTOM_TITLE: title,
-                MetaWidget.SHOW_TITLE_VALUE: WidgetTitleValue.CUSTOM_TITLE})
-            update_dict.update(dict(title=title, meta=self.meta))
-=======
         if title is not empty:
             _set_title(meta=self.meta, title=title)
             update_dict.update(meta=self.meta)
->>>>>>> 1187db73
 
         if kwargs:  # pragma: no cover
             update_dict.update(**kwargs)
