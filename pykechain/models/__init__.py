--- conflicted
+++ resolved
@@ -3,7 +3,7 @@
 from .activity import Activity
 from .part import Part
 from .property import Property
-<<<<<<< HEAD
+from .attachment import AttachmentProperty
 from .partset import PartSet
 
 __all__ = [
@@ -13,9 +13,4 @@
     'Part',
     'Property',
     'PartSet'
-]
-=======
-from .attachment import AttachmentProperty
-from .scope import Scope
-from .activity import Activity
->>>>>>> d18ee5fd
+]