--- conflicted
+++ resolved
@@ -44,21 +44,13 @@
 
 # This map is used to identify the correct class for the (KE-chain provided) property type.
 property_type_to_class_map = {
-<<<<<<< HEAD
     PropertyType.ATTACHMENT_VALUE: AttachmentProperty,
     PropertyType.SINGLE_SELECT_VALUE: SelectListProperty,
     PropertyType.REFERENCES_VALUE: MultiReferenceProperty,
     PropertyType.DATETIME_VALUE: DatetimeProperty,
     PropertyType.ACTIVITY_REFERENCES_VALUE: ActivityReferenceProperty,
-=======
-    PropertyType.ATTACHMENT_VALUE: AttachmentProperty2,
-    PropertyType.SINGLE_SELECT_VALUE: SelectListProperty2,
-    PropertyType.REFERENCES_VALUE: MultiReferenceProperty2,
-    PropertyType.DATETIME_VALUE: DatetimeProperty2,
-    PropertyType.ACTIVITY_REFERENCES_VALUE: ActivityReferencesProperty,
     PropertyType.SCOPE_REFERENCES_VALUE: ScopeReferencesProperty,
     PropertyType.USER_REFERENCES_VALUE: UserReferencesProperty,
->>>>>>> 5ff29ace
 }
 
 __all__ = (
