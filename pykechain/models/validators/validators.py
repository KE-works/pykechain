from __future__ import division

import re
from pathlib import Path
from typing import Any, Union, Tuple, Optional, Text, Dict, List  # noqa: F401 # pylint: disable=unused-import

from pykechain.enums import PropertyVTypes
from pykechain.models.validators.validator_schemas import filesizevalidator_schema, fileextensionvalidator_schema
from pykechain.models.validators.validators_base import PropertyValidator


class NumericRangeValidator(PropertyValidator):
    """
    A numeric range validator, which validates a number between a range.

    The range validates positively upto and **including** the minvalue and maxvalue.

    An added ability is the check if the number conforms to a step within that range.
    The validation checks for both integer and floats. The stepsize is only enforced when the :attr:`enforce_stepsize`
    is set to `True`. This enforcement is accurate to an accuracy set in the :const:`.accuracy`
    (normally set to be 1E-6).

    .. versionadded:: 2.2

    :ivar minvalue: minimum value of the range
    :type minvalue: float or int
    :ivar maxvalue: maximum value of the range
    :type maxvalue: float or int
    :ivar stepsize: stepsize
    :type stepsize: float or int
    :ivar enforce_stepsize: flag to ensure that the stepsize is enforced
    :type enforce_stepsize: bool

    Examples
    --------
    >>> validator = NumericRangeValidator(minvalue=0, maxvalue=50)
    >>> validator.is_valid(42)
    True
    >>> validator.is_valid(50)
    True
    >>> validator.is_valid(50.0001)
    False
    >>> validator.is_valid(-1)
    False
    >>> validator.get_reason()
    Value '-1' should be between 0 and 50

    >>> stepper = NumericRangeValidator(stepsize=1000, enforce_stepsize=True)
    >>> stepper.is_valid(2000)
    True

    """

    vtype = PropertyVTypes.NUMERICRANGE

    def __init__(self, json=None, minvalue=None, maxvalue=None, stepsize=None, enforce_stepsize=None, **kwargs):
        """Construct the numeric range validator."""
        super(NumericRangeValidator, self).__init__(json=json, **kwargs)

        if minvalue is not None:
            self._config['minvalue'] = minvalue
        if maxvalue is not None:
            self._config['maxvalue'] = maxvalue
        if stepsize is not None:
            self._config['stepsize'] = stepsize
        if enforce_stepsize is not None:
            self._config['enforce_stepsize'] = enforce_stepsize

        if self._config.get('minvalue') is None:
            self.minvalue = float('-inf')
        else:
            self.minvalue = self._config.get('minvalue')
        if self._config.get('maxvalue') is None:
            self.maxvalue = float('inf')
        else:
            self.maxvalue = self._config.get('maxvalue')

        self.stepsize = self._config.get('stepsize', None)
        self.enforce_stepsize = self._config.get('enforce_stepsize', None)

        if self.minvalue > self.maxvalue:
            raise Exception('The minvalue ({}) should be smaller than the maxvalue ({}) of the numeric '
                            'range validation'.format(self.minvalue, self.maxvalue))
        if self.enforce_stepsize and self.stepsize is None:
            raise Exception('The stepsize should be provided when enforcing stepsize')

    def _logic(self, value=None):
        # type: (Any) -> Tuple[Union[bool, None], str]
        basereason = "Value '{}' should be between {} and {}".format(value, self.minvalue, self.maxvalue)
        self._validation_result, self._validation_reason = None, "No reason"

        if value is not None:
            self._validation_result = value >= self.minvalue and value <= self.maxvalue
            if not self._validation_result:
                self._validation_reason = basereason
            else:
                self._validation_reason = basereason.replace('should be', 'is')

        if self.stepsize != 1 and self.enforce_stepsize:
            # to account also for floating point stepsize checks: https://stackoverflow.com/a/30445184/246235
            if self.minvalue == float('-inf'):
                self._validation_result = abs(value / self.stepsize - round(value / self.stepsize)) < self.accuracy
            else:
                self._validation_result = abs((value - self.minvalue) / self.stepsize - round(
                    (value - self.minvalue) / self.stepsize)) < self.accuracy

            if not self._validation_result:
                self._validation_reason = "Value '{}' is not in alignment with a stepsize of {}". \
                    format(value, self.stepsize)

        return self._validation_result, self._validation_reason


class RequiredFieldValidator(PropertyValidator):
    """
    Required field validator ensures that a value is provided.

    Does validate all values. Does not validate `None` or `''` (empty string).

    .. versionadded:: 2.2

    Examples
    --------
    >>> validator = RequiredFieldValidator()
    >>> validator.is_valid("A value")
    True
    >>> validator.is_valid("")
    False
    >>> validator.is_valid(None)
    False
    >>> validator.get_reason()
    "Value is required"

    """

    vtype = PropertyVTypes.REQUIREDFIELD

    def _logic(self, value=None):
        # type: (Any) -> Tuple[Union[bool, None], str]
        basereason = "Value is required"
        self._validation_result, self._validation_reason = None, "No reason"

        if value is not None and value != '' and value != list() and value != tuple() and value != set():
            self._validation_result = True
            self._validation_reason = "Value is provided"
        else:
            self._validation_result = False
            self._validation_reason = basereason

        return self._validation_result, self._validation_reason


class BooleanFieldValidator(PropertyValidator):
    """A boolean field validator.

    This is a stub implementation. Should validate if a value is either 'truthy' or 'falsy'.
    """

    vtype = PropertyVTypes.BOOLEANFIELD


class EvenNumberValidator(PropertyValidator):
    """An even number validator that validates `True` when the number is even.

    Even numbers are scalar numbers which can be diveded by 2 and return a scalar. Floating point numbers are converted
    to integer first. So `int(4.5)` = 4.

    .. versionadded:: 2.2

    Example
    -------
    >>> validator = EvenNumberValidator()
    >>> validator.is_valid(4)
    True
    >>> validator.is_valid(4.5)  # float is converted to integer first
    True

    """

    vtype = PropertyVTypes.EVENNUMBER

    def _logic(self, value=None):
        # type: (Any) -> Tuple[Union[bool, None], str]
        if value is None:
            self._validation_result, self.validation_reason = None, "No reason"
            return self._validation_result, self._validation_reason
        if not isinstance(value, (int, float)):
            self._validation_result, self.validation_reason = False, "Value should be an integer, or float (floored)"
            return self._validation_result, self._validation_reason

        basereason = "Value '{}' should be an even number".format(value)

        self._validation_result = int(value) % 2 < self.accuracy
        if self._validation_result:
            self._validation_reason = basereason.replace("should be", "is")
            return self._validation_result, self._validation_reason
        else:
            self._validation_reason = basereason
            return self._validation_result, self._validation_reason


class OddNumberValidator(PropertyValidator):
    """A odd number validator that validates `True` when the number is odd.

    Example
    -------
    >>> validator = OddNumberValidator()
    >>> validator.is_valid(3)
    True
    >>> validator.is_valid(3.5)  # float is converted to integer first
    True

    """

    vtype = PropertyVTypes.ODDNUMBER

    def _logic(self, value=None):
        # type: (Any) -> Tuple[Union[bool, None], str]
        if value is None:
            self._validation_result, self.validation_reason = None, "No reason"
            return self._validation_result, self._validation_reason
        if not isinstance(value, (int, float)):
            self._validation_result, self.validation_reason = False, "Value should be an integer, or float (floored)"
            return self._validation_result, self._validation_reason

        basereason = "Value '{}' should be a odd number".format(value)

        self._validation_result = int(value) % 2 > self.accuracy
        if self._validation_result:
            self._validation_reason = basereason.replace("should be", "is")
            return self._validation_result, self._validation_reason
        else:
            self._validation_reason = basereason
            return self._validation_result, self._validation_reason


class SingleReferenceValidator(PropertyValidator):
    """A single reference validator, ensuring that only a single reference is selected.

    .. versionadded:: 2.2
    """

    vtype = PropertyVTypes.SINGLEREFERENCE

    def _logic(self, value=None):
        # type: (Any) -> Tuple[Union[bool, None], str]
        if value is None:
            self._validation_result, self.validation_reason = None, "No reason"
            return self._validation_result, self._validation_reason
        if not isinstance(value, (list, tuple, set)):
            self._validation_result, self.validation_reason = False, "Value should be a list, tuple or set"
            return self._validation_result, self._validation_reason

        self._validation_result = len(value) == 1 or len(value) == 0
        if self._validation_result:
            self._validation_reason = "A single or no value is selected"
            return self._validation_result, self._validation_reason
        else:
            self._validation_reason = "More than a single instance is selected"
            return self._validation_result, self._validation_reason


class RegexStringValidator(PropertyValidator):
    """
    A regular expression string validator.

    With a configured regex pattern, a string value is compared and matched against this pattern. If there is
    a positive match, the validator validates correctly.

    For more information on constructing regex strings, see the `python documentation`_, `regex101.com`_, or
    `regexr.com`_.

    .. versionadded:: 2.2

    :ivar pattern: the regex pattern to which the provided value is matched against.

    Example
    -------
    >>> validator = RegexStringValidator(pattern=r"Yes|Y|1|Ok")
    >>> validator.is_valid("Yes")
    True
    >>> validator.is_valid("No")
    False

    .. _python documentation: https://docs.python.org/2/library/re.html
    .. _regex101.com: https://regex101.com/
    .. _regexr.com: https://regexr.com/

    """

    vtype = PropertyVTypes.REGEXSTRING

    def __init__(self, json=None, pattern=None, **kwargs):
        """Construct an regex string validator effect.

        If no pattern is provided than the regexstring `'.+'` will be used, which matches all provided text with
        at least a single character. Does not match `''` (empty string).

        :param json: (optional) dict (json) object to construct the object from
        :type json: dict
        :param pattern: (optional) valid regex string, defaults to r'.+' which matches all text.
        :type text: basestring
        :param kwargs: (optional) additional kwargs to pass down
        :type kwargs: dict
        """
        super(RegexStringValidator, self).__init__(json=json, **kwargs)

        if pattern is not None:
            self._config['pattern'] = pattern

        self.pattern = self._config.get('pattern', r'.+')
        self._re = re.compile(self.pattern)

    def _logic(self, value=None):
        # type: (Any) -> Tuple[Union[bool, None], str]
        if value is None:
            self._validation_result, self.validation_reason = None, "No reason"
            return self._validation_result, self._validation_reason

        basereason = "Value '{}' should match the regex pattern '{}'".format(value, self.pattern)

        self._validation_result = re.match(self._re, value) is not None
        if not self._validation_result:
            self._validation_reason = basereason
        else:
            self._validation_reason = basereason.replace('should match', 'matches')

        return self._validation_result, self._validation_reason


class EmailValidator(RegexStringValidator):
    """
    A email string validator.

    :cvar pattern: the email regex pattern to which the provided value is matched against.
    """

    pattern = r'\w+([\.-]?\w+)*@\w+([\.-]?\w+)*(\.\w{2,3})+'

    def __init__(self, json=None, **kwargs):
        """Construct an email string validator effect.

        :param json: (optional) dict (json) object to construct the object from
        :type json: dict
        :param kwargs: (optional) additional kwargs to pass down
        :type kwargs: dict
        """
        super(EmailValidator, self).__init__(json=json, pattern=self.pattern, **kwargs)

<<<<<<< HEAD
class FileExtensionValidator(PropertyValidator):
    vtype = PropertyVTypes.FILEEXTENSION
    jsonschema = fileextensionvalidator_schema

    def __init__(self, json: Optional[Dict] = None, accept: Optional[List[Text]] = None, **kwargs):
        super(FileExtensionValidator, self).__init__(json=json, **kwargs)
        if accept is not None:
            if isinstance(accept, Text):
                self._config['accept'] = accept.split(',')
            elif isinstance(accept, List):
                self._config['accept'] = accept
            else:
                raise ValueError("`accept` should be a commaseparated list or a list of strings.")

        self.accept = self._config.get('accept', ['*'])

    def _logic(self, value: Optional[Text] = None) -> Tuple[Optional[bool], Optional[Text]]:
        """Based on the filename of the property (value), the type is checked"""
        if value is None:
            return None, None

        def _use_mimetypes(filepath):
            import mimetypes
            content_type, _ = mimetypes.guess_type(str(filepath))
            return content_type or 'application/octet-stream'

        basereason = "Value '{}' should match the mime types '{}'".format(value, self.accept)

        if self.accept == ['*'] or _use_mimetypes(value) in self.accept:
            return True, basereason.replace('match', 'matches')
        else:
            return False, basereason


class FileSizeValidator(PropertyValidator):
    vtype = PropertyVTypes.FILESIZE
    jsonschema = filesizevalidator_schema

    def __init__(self, json: Optional[Dict] = None, max_size: Optional[Union[int, float]] = None, **kwargs):
        super(FileSizeValidator, self).__init__(json=json, **kwargs)
        if max_size is not None:
            if isinstance(max_size, (int, float)):
                self._config['maxSize'] = int(max_size)
            else:
                raise ValueError("`max_size` should be a number.")
        self.max_size = self._config.get('maxSize', int(float('inf')))

    def _logic(self, value: Optional[Union[int, float]] = None) -> Tuple[Optional[bool], Optional[Text]]:
        """Based on a filesize (numeric) or  filepath of the property (value), the filesize is checked"""
        if value is None:
            return None, None

        return True, "We determine the filesize of '{}' to be valid. We cannot check it at this end.".format(value)
=======

class AlwaysAllowValidator(PropertyValidator):
    """
    An always allow Validator.

    Will always return True.
    """

    vtype = PropertyVTypes.ALWAYSALLOW

    def _logic(self, value=None):
        # type: (Any) -> Tuple[Union[bool, None], str]
        """Process the inner logic of the validator.

        The validation results are returned as tuple (boolean (true/false), reasontext)
        """
        self._validation_result, self._validation_reason = True, 'Always True'
        return self._validation_result, self._validation_reason


class FileExtensionValidator(AlwaysAllowValidator):
    """A file extension Validator."""

    pass


class FileSizeValidator(AlwaysAllowValidator):
    """A file size Validator."""

    pass
>>>>>>> 7a59f9d0
<|MERGE_RESOLUTION|>--- conflicted
+++ resolved
@@ -347,7 +347,37 @@
         """
         super(EmailValidator, self).__init__(json=json, pattern=self.pattern, **kwargs)
 
-<<<<<<< HEAD
+
+class AlwaysAllowValidator(PropertyValidator):
+    """
+    An always allow Validator.
+
+    Will always return True.
+    """
+
+    vtype = PropertyVTypes.ALWAYSALLOW
+
+    def _logic(self, value=None):
+        # type: (Any) -> Tuple[Union[bool, None], str]
+        """Process the inner logic of the validator.
+
+        The validation results are returned as tuple (boolean (true/false), reasontext)
+        """
+        self._validation_result, self._validation_reason = True, 'Always True'
+        return self._validation_result, self._validation_reason
+
+
+class FileExtensionValidator(AlwaysAllowValidator):
+    """A file extension Validator."""
+
+    pass
+
+
+class FileSizeValidator(AlwaysAllowValidator):
+    """A file size Validator."""
+
+    pass
+
 class FileExtensionValidator(PropertyValidator):
     vtype = PropertyVTypes.FILEEXTENSION
     jsonschema = fileextensionvalidator_schema
@@ -400,36 +430,4 @@
         if value is None:
             return None, None
 
-        return True, "We determine the filesize of '{}' to be valid. We cannot check it at this end.".format(value)
-=======
-
-class AlwaysAllowValidator(PropertyValidator):
-    """
-    An always allow Validator.
-
-    Will always return True.
-    """
-
-    vtype = PropertyVTypes.ALWAYSALLOW
-
-    def _logic(self, value=None):
-        # type: (Any) -> Tuple[Union[bool, None], str]
-        """Process the inner logic of the validator.
-
-        The validation results are returned as tuple (boolean (true/false), reasontext)
-        """
-        self._validation_result, self._validation_reason = True, 'Always True'
-        return self._validation_result, self._validation_reason
-
-
-class FileExtensionValidator(AlwaysAllowValidator):
-    """A file extension Validator."""
-
-    pass
-
-
-class FileSizeValidator(AlwaysAllowValidator):
-    """A file size Validator."""
-
-    pass
->>>>>>> 7a59f9d0
+        return True, "We determine the filesize of '{}' to be valid. We cannot check it at this end.".format(value)