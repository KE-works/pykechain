import datetime
from typing import Text, Optional

import requests

from pykechain.exceptions import APIError
from pykechain.models import Base
from pykechain.models.input_checks import check_text, check_datetime, check_type, check_url
from pykechain.utils import parse_datetime


class Banner(Base):
    """
    A virtual object representing a KE-chain Banner.

    .. versionadded:: 3.6
    """

    def __init__(self, json, client):
        """Construct a banner from the provided json data."""
        super().__init__(json=json, client=client)

        self.text = json.get('text')
        self.icon = json.get('icon')
        self.is_active = json.get('is_active')
        self.active_from = parse_datetime(json.get('active_from'))
        self.active_until = parse_datetime(json.get('active_until'))
        self.url = json.get('url')

    def __repr__(self):  # pragma: no cover
        return "<pyke Banner '{}' id {}>".format(self.name, self.id[-8:])

    def edit(self,
             text: Optional[Text] = None,
             icon: Optional[Text] = None,
             active_from: Optional[datetime.datetime] = None,
             active_until: Optional[datetime.datetime] = None,
             is_active: Optional[bool] = None,
             url: Optional[Text] = None,
             ) -> None:
        """
        Update the banner properties.

        :param text: Text to display in the banner. May use HTML.
        :type text: str
        :param icon: Font-awesome icon to stylize the banner
        :type icon: str
        :param active_from: Datetime from when the banner will become active.
        :type active_from: datetime.datetime
        :param active_until: Datetime from when the banner will no longer be active.
        :type active_until: datetime.datetime
        :param is_active: Boolean whether to set the banner as active, defaults to False.
        :type is_active: bool
        :param url: target for the "more info" button within the banner.
        :param url: str
        :return: None
        """
        update_dict = {
<<<<<<< HEAD
            'text': check_text(text, 'text'),
            'icon': check_text(icon, 'icon'),
            'active_from': check_datetime(active_from, 'active_from'),
            'active_until': check_datetime(active_until, 'active_until'),
            'is_active': check_type(is_active, bool, 'is_active'),
            'url': check_url(url),
=======
            'text': text or self.text,
            'active_until': active_until.isoformat(sep='T') if active_until else None,
            'is_active': is_active if is_active is not None else self.is_active,
            'url': url,
>>>>>>> c6c6607a
        }
        if icon:
            update_dict['icon'] = icon
        if active_from:
            update_dict['active_from'] = active_from.isoformat(sep='T') if active_from else self.active_from

        url = self._client._build_url('banner', banner_id=self.id)

        response = self._client._request('PUT', url, json=update_dict)

        if response.status_code != requests.codes.ok:  # pragma: no cover
            raise APIError("Could not update Banner ({}) {}".format(response, response.json()))

        self.refresh(json=response.json().get('results')[0])

    def delete(self) -> bool:
        """Delete this banner."""
        response = self._client._request('DELETE', self._client._build_url('banner', banner_id=self.id))

        if response.status_code != requests.codes.no_content:
            raise APIError("Could not delete banner: {} with id {}".format(self.name, self.id))
        return True<|MERGE_RESOLUTION|>--- conflicted
+++ resolved
@@ -56,19 +56,12 @@
         :return: None
         """
         update_dict = {
-<<<<<<< HEAD
             'text': check_text(text, 'text'),
             'icon': check_text(icon, 'icon'),
             'active_from': check_datetime(active_from, 'active_from'),
             'active_until': check_datetime(active_until, 'active_until'),
             'is_active': check_type(is_active, bool, 'is_active'),
             'url': check_url(url),
-=======
-            'text': text or self.text,
-            'active_until': active_until.isoformat(sep='T') if active_until else None,
-            'is_active': is_active if is_active is not None else self.is_active,
-            'url': url,
->>>>>>> c6c6607a
         }
         if icon:
             update_dict['icon'] = icon
