--- conflicted
+++ resolved
@@ -1,13 +1,9 @@
-<<<<<<< HEAD
 from typing import Sized, Any, Iterable  # flake8: noqa
 
 from pykechain.models.part import Part
 
 
 class PartSet(Sized):
-=======
-class PartSet(object):
->>>>>>> 7c71f66a
     """A set of KE-chain parts.
 
     Adding set-like methods on a list of parts:
@@ -20,10 +16,7 @@
     def __init__(self, parts):
         # type: (Iterable[Part]) -> None
         """Construct a PartSet from a part iterable."""
-        if parts:
-            self._parts = list(parts)
-        else:
-            self._parts = []
+        self._parts = list(parts)
         self._iter = iter(self._parts)
 
     def __repr__(self):
