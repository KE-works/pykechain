from datetime import datetime
from typing import Union, Text, Dict, Optional, List  # noqa: F401

import requests

from pykechain.defaults import API_EXTRA_PARAMS
from pykechain.enums import (
    Multiplicity,
    ScopeStatus,
    SubprocessDisplayMode,
    KEChainPages,
    ScopeRoles,
    ScopeMemberActions,
)
from pykechain.exceptions import APIError, NotFoundError, IllegalArgumentError
from pykechain.models.base import Base
from pykechain.models.input_checks import (
    check_text,
    check_datetime,
    check_enum,
    check_list_of_text,
    check_base,
    check_type,
)
from pykechain.models.representations.component import RepresentationsComponent
from pykechain.models.sidebar.sidebar_manager import SideBarManager
from pykechain.models.tags import TagsMixin
from pykechain.models.team import Team
from pykechain.utils import parse_datetime, find


class Scope2(Base, TagsMixin):
    """A virtual object representing a KE-chain scope.

    :ivar id: id of the activity
    :type id: uuid
    :ivar name: name of the activity
    :type name: basestring
    :ivar created_at: created datetime of the activity
    :type created_at: datetime
    :ivar updated_at: updated datetime of the activity
    :type updated_at: datetime
    :ivar description: description of the activity
    :type description: basestring
    :ivar workflow_root: uuid of the workflow root object
    :type workflow_root: uuid
    :ivar status: status of the scope. One of :class:`pykechain.enums.ScopeStatus`
    :type status: basestring
    :ivar type: Type of the Scope. One of :class:`pykechain.enums.ScopeType` for WIM version 2
    :type type: basestring
    """

    def __init__(self, json: Dict, **kwargs) -> None:
        """Construct a scope from provided json data."""
        super().__init__(json, **kwargs)

        # for 'kechain2.core.wim <2.0.0'
        self.process = json.get("process")
        # for 'kechain2.core.wim >=2.0.0'
        self.workflow_root = json.get("workflow_root_id")

<<<<<<< HEAD
        self.ref = json.get("ref")
        self.description = json.get("text")
        self.status = json.get("status")
        self.category = json.get("category")
=======
        self._workflow_root_process = None
        self._catalog_root_process = None
        self._app_root_process = None
        self._product_root_model = None
        self._product_root_instance = None
        self._catalog_root_model = None
        self._catalog_root_instance = None

        self.ref = json.get('ref')
        self.description = json.get('text')
        self.status = json.get('status')
        self.category = json.get('category')
>>>>>>> 0bf79f5b

        self._tags = json.get("tags")

        self.start_date = parse_datetime(json.get("start_date"))
        self.due_date = parse_datetime(json.get("due_date"))

        self._representations_container = RepresentationsComponent(
            self, self.options.get("representations", {}), self._save_representations,
        )

    @property
    def team(self):
        """Team to which the scope is assigned."""
        team_dict = self._json_data.get("team_id_name")
        if team_dict and team_dict.get("id"):
            return self._client.team(pk=team_dict.get("id"))
        else:
            return None

    @property
    def options(self):
        """Options of the Scope.

        .. versionadded: 3.0
        """
        return self._json_data.get("scope_options")

    @options.setter
    def options(self, option_value):
        self.edit(options=option_value)

    def refresh(self, json=None, url=None, extra_params=None):
        """Refresh the object in place."""
        super().refresh(
            json=json,
            url=self._client._build_url("scope2", scope_id=self.id),
            extra_params=API_EXTRA_PARAMS["scope2"],
        )

    @property
    def representations(self):
        """Get and set the scope representations."""
        return self._representations_container.get_representations()

    @representations.setter
    def representations(self, value):
        self._representations_container.set_representations(value)

    def _save_representations(self, representation_options):
        options = self.options
        options.update({"representations": representation_options})
        self.options = options

<<<<<<< HEAD
=======
    @property
    def workflow_root_process(self) -> 'Activity2':
        """Retrieve the Activity2 root object with classification WORKFLOW."""
        if self._workflow_root_process is None:
            self._workflow_root_process = self.activity(id=self._json_data['workflow_root_id'])
        return self._workflow_root_process

    @property
    def app_root_process(self) -> 'Activity2':
        """Retrieve the Activity2 root object with classification APP."""
        if self._app_root_process is None:
            self._app_root_process = self.activity(id=self._json_data['app_root_id'])
        return self._app_root_process

    @property
    def catalog_root_process(self) -> 'Activity2':
        """Retrieve the Activity2 root object with classification CATALOG."""
        if self._catalog_root_process is None:
            self._catalog_root_process = self.activity(id=self._json_data['catalog_root_id'])
        return self._catalog_root_process

    @property
    def product_root_model(self) -> 'Part2':
        """Retrieve the Part2 root object with classification PRODUCT and category MODEL."""
        if self._product_root_model is None:
            self._product_root_model = self.model(id=self._json_data['product_model_id'])
        return self._product_root_model

    @property
    def product_root_instance(self) -> 'Part2':
        """Retrieve the Part2 root object with classification PRODUCT and category INSTANCE."""
        if self._product_root_instance is None:
            self._product_root_instance = self.part(id=self._json_data['product_instance_id'])
        return self._product_root_instance

    @property
    def catalog_root_model(self) -> 'Part2':
        """Retrieve the Part2 root object with classification CATALOG and category MODEL."""
        if self._catalog_root_model is None:
            self._catalog_root_model = self.model(id=self._json_data['catalog_model_id'])
        return self._catalog_root_model

    @property
    def catalog_root_instance(self) -> 'Part2':
        """Retrieve the Part2 root object with classification CATALOG and category INSTANCE."""
        if self._catalog_root_instance is None:
            self._catalog_root_instance = self.part(id=self._json_data['catalog_instance_id'])
        return self._catalog_root_instance

>>>>>>> 0bf79f5b
    #
    # CRUD methods
    #

    def _update_scope_project_team(self, action, role, user):
        """
        Update the Project Team of the Scope. Updates include addition or removing of managers or members.

        :param action: type of action to be applied
        :type action: ScopeMemberActions
        :param role: type of role to be applied to the user
        :type role: ScopeRoles
        :param user: the username of the user to which the action applies to
        :type user: basestring
        :raises APIError: When unable to update the scope project team.
        """
        action = check_enum(action, ScopeMemberActions, "action")
        role = check_enum(role, ScopeRoles, "role")
        user = check_text(user, "user")

        users = self._client._retrieve_users()["results"]  # type: List[Dict]
        user_object = find(users, lambda u: u["username"] == user)  # type: Dict
        if user_object is None:
            raise NotFoundError('User "{}" does not exist'.format(user))

        url = self._client._build_url(
            "scope2_{}_{}".format(action, role), scope_id=self.id
        )

        response = self._client._request(
            "PUT",
            url,
            params=API_EXTRA_PARAMS[self.__class__.__name__.lower()],
            data={"user_id": user_object["pk"]},
        )

        if response.status_code != requests.codes.ok:  # pragma: no cover
            raise APIError(
                "Could not {} {} in Scope".format(action, role), response=response
            )

        self.refresh(json=response.json().get("results")[0])

    def edit(
        self,
        name: Optional[Text] = None,
        description: Optional[Text] = None,
        start_date: Optional[datetime] = None,
        due_date: Optional[datetime] = None,
        status: Optional[Union[Text, ScopeStatus]] = None,
        tags: Optional[List[Text]] = None,
        team: Optional[Union[Team, Text]] = None,
        options: Optional[Dict] = None,
    ) -> None:
        """Edit the details of a scope.

        :param name: (optionally) edit the name of the scope
        :type name: basestring or None
        :param description: (optionally) edit the description of the scope
        :type description: basestring or None
        :param start_date: (optionally) edit the start date of the scope as a datetime object (UTC time/timezone
                            aware preferred)
        :type start_date: datetime or None
        :param due_date: (optionally) edit the due_date of the scope as a datetime object (UTC time/timzeone
                            aware preferred)
        :type due_date: datetime or None
        :param status: (optionally) edit the status of the scope as a string based
        :type status: basestring or None
        :param tags: (optionally) replace the tags on a scope, which is a list of strings ["one","two","three"]
        :type tags: list of basestring or None
        :param team: (optionally) add the scope to a team
        :type team: UUIDstring or None
        :param options: (optionally) custom options dictionary stored on the scope object
        :type options: dict or None
        :raises IllegalArgumentError: if the type of the inputs is not correct
        :raises APIError: if another Error occurs
        :warns: UserWarning - When a naive datetime is provided. Defaults to UTC.

        Examples
        --------
        >>> from datetime import datetime
        >>> project.edit(name='New project name',
        ...              description='Changing the description just because I can',
        ...              start_date=datetime.now(),  # naive time is interpreted as UTC time
        ...              status=ScopeStatus.CLOSED)

        If we want to provide timezone aware datetime objects we can use the 3rd party convenience library :mod:`pytz`.
        Mind that we need to fetch the timezone first and use `<timezone>.localize(<your datetime>)` to make it
        work correctly.

        Using `datetime(2017,6,1,23,59,0 tzinfo=<tz>)` does NOT work for most timezones with a
        daylight saving time. Check the `pytz <http://pythonhosted.org/pytz/#localized-times-and-date-arithmetic>`_
        documentation.

        To make it work using :mod:`pytz` and timezone aware :mod:`datetime` see the following example::

        >>> import pytz
        >>> start_date_tzaware = datetime.now(pytz.utc)
        >>> mytimezone = pytz.timezone('Europe/Amsterdam')
        >>> due_date_tzaware = mytimezone.localize(datetime(2019, 10, 27, 23, 59, 0))
        >>> project.edit(due_date=due_date_tzaware, start_date=start_date_tzaware)

        To assign a scope to a team see the following example::

        >>> my_team = client.team(name='My own team')
        >>> project.edit(team=my_team)

        """
        update_dict = {
            "id": self.id,
            "name": check_text(name, "name") or self.name,
            "text": check_text(description, "description") or self.description,
            "start_date": check_datetime(start_date, "start_date"),
            "due_date": check_datetime(due_date, "due_date"),
            "status": check_enum(status, ScopeStatus, "status") or self.status,
        }
        team = check_base(team, Team, "team", method=self._client.team)
        if team:
            update_dict["team_id"] = team
        tags = check_list_of_text(tags, "tags", True)
        if tags is not None:
            update_dict["tags"] = tags
        scope_options = check_type(options, dict, "options")
        if scope_options:
            update_dict["scope_options"] = scope_options

        url = self._client._build_url("scope2", scope_id=self.id)

        response = self._client._request(
            "PUT",
            url,
            params=API_EXTRA_PARAMS[self.__class__.__name__.lower()],
            json=update_dict,
        )

        if response.status_code != requests.codes.ok:  # pragma: no cover
            raise APIError("Could not update Scope {}".format(self), response=response)

        self.refresh(json=response.json().get("results")[0])

        # TODO tags that are set are not in response
        if tags is not None:
            self._tags = tags

    def clone(self, **kwargs):
        """Clone a scope.

        See :method:`pykechain.Client.clone_scope()` for available parameters.
        """
        return self._client.clone_scope(source_scope=self, **kwargs)

    def delete(self, asynchronous=True):
        """Delete the scope.

        Only works with enough permissions.

        .. versionadded: 3.0

        See :method:`pykechain.Client.delete_scope()` for available parameters.
        :raises ForbiddenError: if you do not have the permissions to delete a scope
        """
        return self._client.delete_scope(scope=self, asynchronous=asynchronous)

    #
    # Part methods
    #

    def parts(self, *args, **kwargs):
        """Retrieve parts belonging to this scope.

        This uses

        See :class:`pykechain.Client.parts` for available parameters.
        """
        return self._client.parts(*args, scope_id=self.id, **kwargs)

    def part(self, *args, **kwargs):
        """Retrieve a single part belonging to this scope.

        See :class:`pykechain.Client.part` for available parameters.
        """
        return self._client.part(*args, scope_id=self.id, **kwargs)

    def properties(self, *args, **kwargs):
        """Retrieve properties belonging to this scope.

        .. versionadded: 3.0

        See :class:`pykechain.Client.properties` for available parameters.
        """
        return self._client.properties(*args, scope_id=self.id, **kwargs)

    def property(self, *args, **kwargs):
        """Retrieve a single property belonging to this scope.

        .. versionadded: 3.0

        See :class:`pykechain.Client.property` for available parameters.
        """
        return self._client.property(*args, scope_id=self.id, **kwargs)

    def model(self, *args, **kwargs):
        """Retrieve a single model belonging to this scope.

        See :class:`pykechain.Client.model` for available parameters.
        """
        return self._client.model(*args, scope_id=self.id, **kwargs)

    def create_model(self, parent, name, multiplicity=Multiplicity.ZERO_MANY):
        """Create a single part model in this scope.

        See :class:`pykechain.Client.create_model` for available parameters.
        """
        return self._client.create_model(parent, name, multiplicity=multiplicity)

    def create_model_with_properties(
        self,
        parent,
        name,
        multiplicity=Multiplicity.ZERO_MANY,
        properties_fvalues=None,
        **kwargs
    ):
        """Create a model with its properties in a single API request.

        See :func:`pykechain.Client.create_model_with_properties()` for available parameters.
        """
        return self._client.create_model_with_properties(
            parent,
            name,
            multiplicity=multiplicity,
            properties_fvalues=properties_fvalues,
            **kwargs
        )

    #
    # Activity methods
    #

    def activities(self, *args, **kwargs):
        """Retrieve activities belonging to this scope.

        See :class:`pykechain.Client.activities` for available parameters.
        """
        return self._client.activities(*args, scope_id=self.id, **kwargs)

    def activity(self, *args, **kwargs):
        """Retrieve a single activity belonging to this scope.

        See :class:`pykechain.Client.activity` for available parameters.
        """
        return self._client.activity(*args, scope_id=self.id, **kwargs)

    def create_activity(self, *args, **kwargs):
        """Create a new activity belonging to this scope.

        See :class:`pykechain.Client.create_activity` for available parameters.
        """
        return self._client.create_activity(self.workflow_root, *args, **kwargs)

    def side_bar(self, *args, **kwargs) -> Optional[SideBarManager]:
        """Retrieve the side-bar manager."""
        return SideBarManager(scope=self, *args, **kwargs)

    def set_landing_page(
        self,
        activity: Union["Activity2", KEChainPages],
        task_display_mode: Optional[
            SubprocessDisplayMode
        ] = SubprocessDisplayMode.ACTIVITIES,
    ) -> None:
        """
        Update the landing page of the scope.

        :param activity: Activity2 object or KEChainPages option
        :type activity: (Activity2, KEChainPages)
        :param task_display_mode: display mode of the activity in KE-chain
        :type task_display_mode: SubprocessDisplayMode
        :return: None
        :rtype None
        """
        from pykechain.models import Activity2

        if not (isinstance(activity, Activity2) or activity in KEChainPages.values()):
            raise IllegalArgumentError(
                'activity must be of class Activity2 or a KEChainPages option, "{}" is not.'.format(
                    activity
                )
            )

        check_enum(task_display_mode, SubprocessDisplayMode, "task_display_mode")

        if isinstance(activity, Activity2):
            url = "#/scopes/{}/{}/{}".format(self.id, task_display_mode, activity.id)
        else:
            url = "#/scopes/{}/{}".format(self.id, activity)

        options = dict(self.options)
        options.update({"landingPage": url})
        self.options = options

    #
    # Service Methods
    #

    def services(self, *args, **kwargs):
        """Retrieve services belonging to this scope.

        See :class:`pykechain.Client.services` for available parameters.

        .. versionadded:: 1.13
        """
        return self._client.services(*args, scope=self.id, **kwargs)

    def create_service(self, *args, **kwargs):
        """Create a service to current scope.

        See :class:`pykechain.Client.create_service` for available parameters.

        .. versionadded:: 1.13
        """
        return self._client.create_service(*args, scope=self.id, **kwargs)

    def service(self, *args, **kwargs):
        """Retrieve a single service belonging to this scope.

        See :class:`pykechain.Client.service` for available parameters.

        .. versionadded:: 1.13
        """
        return self._client.service(*args, scope=self.id, **kwargs)

    def service_executions(self, *args, **kwargs):
        """Retrieve services belonging to this scope.

        See :class:`pykechain.Client.service_executions` for available parameters.

        .. versionadded:: 1.13
        """
        return self._client.service_executions(*args, scope=self.id, **kwargs)

    def service_execution(self, *args, **kwargs):
        """Retrieve a single service execution belonging to this scope.

        See :class:`pykechain.Client.service_execution` for available parameters.

        .. versionadded:: 1.13
        """
        return self._client.service_execution(*args, scope=self.id, **kwargs)

    #
    # User and Members of the Scope
    #

    def members(
        self,
        is_manager: Optional[bool] = None,
        is_supervisor: Optional[bool] = None,
        is_leadmember: Optional[bool] = None,
    ) -> List[Dict]:
        """
        Retrieve members of the scope.

        .. versionchanged:: 3.7
           we added the supervisor members for backend that support this.

        :param is_manager: (optional) set to True/False to filter members that are/aren't managers, resp.
        :type is_manager: bool
        :param is_supervisor: (optional) set to True/False to filter members that are/aren't supervisors, resp.
        :type is_supervisor: bool
        :param is_leadmember: (optional) set to True/False to filter members that are/aren't leadmembers, resp.
        :type is_leadmember: bool
        :return: List of members, each defined as a dict

        Examples
        --------
        >>> members = project.members()
        >>> managers = project.members(is_manager=True)
        >>> leadmembers = project.members(is_leadmember=True)

        """
        members = [
            member for member in self._json_data["members"] if member["is_active"]
        ]

        if is_manager is not None:
            members = [
                member for member in members if member.get("is_manager") == is_manager
            ]
        if is_supervisor is not None:
            members = [
                member
                for member in members
                if member.get("is_supervisor") == is_supervisor
            ]
        if is_leadmember is not None:
            members = [
                member
                for member in members
                if member.get("is_leadmember") == is_leadmember
            ]

        return members

    def add_member(self, member: Text) -> None:
        """
        Add a single member to the scope.

        You may only edit the list of members if the pykechain credentials allow this.

        :param member: single username to be added to the scope list of members
        :type member: basestring
        :raises APIError: when unable to update the scope member
        """
        self._update_scope_project_team(
            action=ScopeMemberActions.ADD, role=ScopeRoles.MEMBER, user=member
        )

    def remove_member(self, member: Text) -> None:
        """
        Remove a single member to the scope.

        :param member: single username to be removed from the scope list of members
        :type member: basestring
        :raises APIError: when unable to update the scope member
        """
        self._update_scope_project_team(
            action=ScopeMemberActions.REMOVE, role=ScopeRoles.MEMBER, user=member
        )

    def add_manager(self, manager: Text) -> None:
        """
        Add a single manager to the scope.

        :param manager: single username to be added to the scope list of managers
        :type manager: basestring
        :raises APIError: when unable to update the scope manager
        """
        self._update_scope_project_team(
            action=ScopeMemberActions.ADD, role=ScopeRoles.MANAGER, user=manager
        )

    def remove_manager(self, manager: Text) -> None:
        """
        Remove a single manager to the scope.

        :param manager: single username to be added to the scope list of managers
        :type manager: basestring
        :raises APIError: when unable to update the scope manager
        """
        self._update_scope_project_team(
            action=ScopeMemberActions.REMOVE, role=ScopeRoles.MANAGER, user=manager
        )

    def add_leadmember(self, leadmember: Text) -> None:
        """
        Add a single leadmember to the scope.

        :param leadmember: single username to be added to the scope list of leadmembers
        :type leadmember: basestring
        :raises APIError: when unable to update the scope leadmember
        """
        self._update_scope_project_team(
            action=ScopeMemberActions.ADD, role=ScopeRoles.LEADMEMBER, user=leadmember
        )

    def remove_leadmember(self, leadmember: Text) -> None:
        """
        Remove a single leadmember to the scope.

        :param leadmember: single username to be added to the scope list of leadmembers
        :type leadmember: basestring
        :raises APIError: when unable to update the scope leadmember
        """
        self._update_scope_project_team(
            action=ScopeMemberActions.REMOVE,
            role=ScopeRoles.LEADMEMBER,
            user=leadmember,
        )

    def add_supervisor(self, supervisor: Text) -> None:
        """
        Add a single supervisor to the scope.

        .. versionadded:: 3.7
           requires backend version 3.7 as well.

        :param supervisor: single username to be added to the scope list of supervisors
        :type supervisor: basestring
        :raises APIError: when unable to update the scope supervisor
        """
        if self._client.match_app_version(label="scope", version="<3.6.0"):
            raise NotImplementedError(
                "Adding and removal of supervisor members to a scope not "
                "possible with this backend version"
            )
        self._update_scope_project_team(
            action=ScopeMemberActions.ADD, role=ScopeRoles.SUPERVISOR, user=supervisor
        )

    def remove_supervisor(self, supervisor: Text) -> None:
        """
        Remove a single supervisor to the scope.

        .. versionadded:: 3.7
           requires backend version 3.7 as well.

        :param supervisor: single username to be added to the scope list of supervisors
        :type supervisor: basestring
        :raises APIError: when unable to update the scope supervisor
        """
        if self._client.match_app_version(label="scope", version="<3.6.0"):
            raise NotImplementedError(
                "Adding and removal of supervisor members to a scope not "
                "possible with this backend version"
            )
        self._update_scope_project_team(
            action=ScopeMemberActions.REMOVE,
            role=ScopeRoles.SUPERVISOR,
            user=supervisor,
        )<|MERGE_RESOLUTION|>--- conflicted
+++ resolved
@@ -59,12 +59,11 @@
         # for 'kechain2.core.wim >=2.0.0'
         self.workflow_root = json.get("workflow_root_id")
 
-<<<<<<< HEAD
         self.ref = json.get("ref")
         self.description = json.get("text")
         self.status = json.get("status")
         self.category = json.get("category")
-=======
+
         self._workflow_root_process = None
         self._catalog_root_process = None
         self._app_root_process = None
@@ -72,13 +71,6 @@
         self._product_root_instance = None
         self._catalog_root_model = None
         self._catalog_root_instance = None
-
-        self.ref = json.get('ref')
-        self.description = json.get('text')
-        self.status = json.get('status')
-        self.category = json.get('category')
->>>>>>> 0bf79f5b
-
         self._tags = json.get("tags")
 
         self.start_date = parse_datetime(json.get("start_date"))
@@ -131,8 +123,6 @@
         options.update({"representations": representation_options})
         self.options = options
 
-<<<<<<< HEAD
-=======
     @property
     def workflow_root_process(self) -> 'Activity2':
         """Retrieve the Activity2 root object with classification WORKFLOW."""
@@ -182,7 +172,6 @@
             self._catalog_root_instance = self.part(id=self._json_data['catalog_instance_id'])
         return self._catalog_root_instance
 
->>>>>>> 0bf79f5b
     #
     # CRUD methods
     #
