import datetime
import warnings
<<<<<<< HEAD
from typing import Any, Union, Text, Iterable, Dict, Optional  # noqa: F401
=======
from typing import Any, Union, Text, Iterable, Dict, Optional, List  # noqa: F401
>>>>>>> d18a5d5a

import requests
from six import text_type, string_types

from pykechain.enums import Multiplicity, ScopeStatus, SubprocessDisplayMode, KEChainPages
from pykechain.exceptions import APIError, NotFoundError, IllegalArgumentError
from pykechain.models.sidebar.sidebar_manager import SideBarManager
from pykechain.models.team import Team
from pykechain.models.base import Base
from pykechain.defaults import API_EXTRA_PARAMS
from pykechain.models.tags import TagsMixin
from pykechain.utils import parse_datetime, is_uuid


class Scope2(Base, TagsMixin):
    """A virtual object representing a KE-chain scope.

    :ivar id: id of the activity
    :type id: uuid
    :ivar name: name of the activity
    :type name: basestring
    :ivar created_at: created datetime of the activity
    :type created_at: datetime
    :ivar updated_at: updated datetime of the activity
    :type updated_at: datetime
    :ivar description: description of the activity
    :type description: basestring
    :ivar workflow_root: uuid of the workflow root object
    :type workflow_root: uuid
    :ivar status: status of the scope. One of :class:`pykechain.enums.ScopeStatus`
    :type status: basestring
    :ivar type: Type of the Scope. One of :class:`pykechain.enums.ScopeType` for WIM version 2
    :type type: basestring
    """

    def __init__(self, json, **kwargs):
        # type: (dict, **Any) -> None
        """Construct a scope from provided json data."""
        super(Scope2, self).__init__(json, **kwargs)

        # for 'kechain2.core.wim <2.0.0'
        self.process = json.get('process')
        # for 'kechain2.core.wim >=2.0.0'
        self.workflow_root = json.get('workflow_root_id')

        self.ref = json.get('ref')
        self.description = json.get('text')
        self.status = json.get('status')
        self.category = json.get('category')

        self._tags = json.get('tags')

        self.start_date = parse_datetime(json.get('start_date'))
        self.due_date = parse_datetime(json.get('due_date'))

    @property
    def bucket(self):
        """Bucket of the scope is deprecated in version 2.

        .. deprecated:: 3.0
           A `bucket` is a deprecated concept in KE-chain 3 backends. Use `scope_id` instead.
        """
        raise DeprecationWarning("Bucket has been deprecated in scope version 2")

    @property
    def team(self):
        """Team to which the scope is assigned."""
        team_dict = self._json_data.get('team_id_name')
        if team_dict and team_dict.get('id'):
            return self._client.team(pk=team_dict.get('id'))
        else:
            return None

    @property
    def options(self):
        """Options of the Scope.

        .. versionadded: 3.0
        """
        return self._json_data.get('scope_options')

    @options.setter
    def options(self, option_value):
        self.edit(options=option_value)

    def refresh(self, json=None, url=None, extra_params=None):
        """Refresh the object in place."""
        super(Scope2, self).refresh(json=json,
                                    url=self._client._build_url('scope2', scope_id=self.id),
                                    extra_params=API_EXTRA_PARAMS['scope2'])

    #
    # CRUD methods
    #

    def _update_scope_project_team(self, select_action, user, user_type):
        """
        Update the Project Team of the Scope. Updates include addition or removing of managers or members.

        :param select_action: type of action to be applied
        :type select_action: basestring
        :param user: the username of the user to which the action applies to
        :type user: basestring
        :param user_type: the type of the user (member or manager)
        :type user_type: basestring
        :raises APIError: When unable to update the scope project team.
        """
        if isinstance(user, (string_types, text_type)):
            users = self._client._retrieve_users()
            user_object = next((item for item in users['results'] if item["username"] == user), None)
            if user_object:
                url = self._client._build_url('scope2_{}'.format(select_action), scope_id=self.id)

                response = self._client._request('PUT', url,
                                                 params=API_EXTRA_PARAMS[self.__class__.__name__.lower()],
                                                 data={'user_id': user_object['pk']})
                if response.status_code != requests.codes.ok:  # pragma: no cover
                    raise APIError("Could not {} {} in Scope".format(select_action.split('_')[0], user_type))

                self._json_data = response.json().get('results')[0]
            else:
                raise NotFoundError("User {} does not exist".format(user))
        else:
            raise TypeError("User {} should be defined as a string".format(user))

    def _edit(self, update_dict):
        if update_dict.get('options'):
            update_dict['scope_options'] = update_dict.get('options')
            del update_dict['options']
        if update_dict.get('team'):
            update_dict['team_id'] = update_dict.get('team')
            del update_dict['team']

        url = self._client._build_url('scope2', scope_id=self.id)

        response = self._client._request('PUT', url, params=API_EXTRA_PARAMS[self.__class__.__name__.lower()],
                                         json=update_dict)

        if response.status_code != requests.codes.ok:  # pragma: no cover
            raise APIError("Could not update Scope ({})".format(response))

        self.refresh(json=response.json().get('results')[0])

    def edit(self, name=None, description=None, start_date=None, due_date=None, status=None, tags=None, team=None,
             options=None):
        # type: (Text, Text, datetime.datetime, datetime.datetime, Union[ScopeStatus, Text], Iterable[Text], Team, Dict) -> None  # noqa: E501
        """Edit the details of a scope.

        :param name: (optionally) edit the name of the scope
        :type name: basestring or None
        :param description: (optionally) edit the description of the scope
        :type description: basestring or None
        :param start_date: (optionally) edit the start date of the scope as a datetime object (UTC time/timezone
                            aware preferred)
        :type start_date: datetime or None
        :param due_date: (optionally) edit the due_date of the scope as a datetime object (UTC time/timzeone
                            aware preferred)
        :type due_date: datetime or None
        :param status: (optionally) edit the status of the scope as a string based
        :type status: basestring or None
        :param tags: (optionally) replace the tags on a scope, which is a list of strings ["one","two","three"]
        :type tags: list of basestring or None
        :param team: (optionally) add the scope to a team
        :type team: UUIDstring or None
        :param options: (optionally) custom options dictionary stored on the scope object
        :type options: dict or None
        :raises IllegalArgumentError: if the type of the inputs is not correct
        :raises APIError: if another Error occurs
        :warns: UserWarning - When a naive datetime is provided. Defaults to UTC.

        Examples
        --------
        >>> from datetime import datetime
        >>> project.edit(name='New project name',
        ...              description='Changing the description just because I can',
        ...              start_date=datetime.utcnow(),  # naive time is interpreted as UTC time
        ...              status=ScopeStatus.CLOSED)

        If we want to provide timezone aware datetime objects we can use the 3rd party convenience library :mod:`pytz`.
        Mind that we need to fetch the timezone first and use `<timezone>.localize(<your datetime>)` to make it
        work correctly.

        Using `datetime(2017,6,1,23,59,0 tzinfo=<tz>)` does NOT work for most timezones with a
        daylight saving time. Check the `pytz <http://pythonhosted.org/pytz/#localized-times-and-date-arithmetic>`_
        documentation.

        To make it work using :mod:`pytz` and timezone aware :mod:`datetime` see the following example::

        >>> import pytz
        >>> start_date_tzaware = datetime.now(pytz.utc)
        >>> mytimezone = pytz.timezone('Europe/Amsterdam')
        >>> due_date_tzaware = mytimezone.localize(datetime(2019, 10, 27, 23, 59, 0))
        >>> project.edit(due_date=due_date_tzaware, start_date=start_date_tzaware)

        To assign a scope to a team see the following example::

        >>> my_team = client.team(name='My own team')
        >>> project.edit(team=my_team)

        """
        update_dict = {'id': self.id}
        if name is not None:
            if isinstance(name, (str, text_type)):
                update_dict.update({'name': name})
                self.name = name
            else:
                raise IllegalArgumentError('Name should be a string')

        if description is not None:  # isinstance(description, (str, text_type)):
            if isinstance(description, (str, text_type)):
                update_dict.update({'text': description})
                self.text = description
            else:
                raise IllegalArgumentError('Description should be a string')

        if start_date is not None:
            if isinstance(start_date, datetime.datetime):
                if not start_date.tzinfo:
                    warnings.warn("The startdate '{}' is naive and not timezone aware, use pytz.timezone info. "
                                  "This date is interpreted as UTC time.".format(start_date.isoformat(sep=' ')))
                update_dict.update({'start_date': start_date.isoformat(sep='T')})
            else:
                raise IllegalArgumentError('Start date should be a datetime.datetime() object')

        if due_date is not None:
            if isinstance(due_date, datetime.datetime):
                if not due_date.tzinfo:
                    warnings.warn("The duedate '{}' is naive and not timezone aware, use pytz.timezone info. "
                                  "This date is interpreted as UTC time.".format(due_date.isoformat(sep=' ')))
                update_dict.update({'due_date': due_date.isoformat(sep='T')})
            else:
                raise IllegalArgumentError('Due date should be a datetime.datetime() object')

        if status is not None:
            if isinstance(status, (str, text_type)) and status in ScopeStatus.values():
                update_dict.update({'status': status})
            else:
                raise IllegalArgumentError('Status should be a string and in the list of acceptable '
                                           'status strings: {}'.format(ScopeStatus.values()))

        if tags is not None:
            if isinstance(tags, (list, tuple, set)):
                update_dict.update({'tags': tags})
            else:
                raise IllegalArgumentError('tags should be a an array (list, tuple, set) of strings')

        if team is not None:
            if isinstance(team, (str, text_type)) and is_uuid(team):
                update_dict.update({'team_id': team})
            elif isinstance(team, Team):
                update_dict.update({'team_id': team.id})
            else:
                raise IllegalArgumentError("team should be the uuid of a team")

        if options is not None:
            if isinstance(options, dict):
                update_dict.update({'options': options})
            else:
                raise IllegalArgumentError("options should be a dictionary")

        # do the update itself in an abstracted function.
        self._edit(update_dict)

    def clone(self, *args, **kwargs):
        """Clone a scope.

        See :method:`pykechain.Client.clone_scope()` for available paramters.
        """
        return self._client.clone_scope(source_scope=self, **kwargs)

    def delete(self, asynchronous=True):
        """Delete the scope.

        Only works with enough permissions.

        .. versionadded: 3.0

        See :method:`pykechain.Client.delete_scope()` for available parameters.
        :raises ForbiddenError: if you do not have the permissions to delete a scope
        """
        return self._client.delete_scope(scope=self, asynchronous=asynchronous)

    #
    # Part methods
    #

    def parts(self, *args, **kwargs):
        """Retrieve parts belonging to this scope.

        This uses

        See :class:`pykechain.Client.parts` for available parameters.
        """
        return self._client.parts(*args, scope_id=self.id, **kwargs)

    def part(self, *args, **kwargs):
        """Retrieve a single part belonging to this scope.

        See :class:`pykechain.Client.part` for available parameters.
        """
        return self._client.part(*args, scope_id=self.id, **kwargs)

    def properties(self, *args, **kwargs):
        """Retrieve properties belonging to this scope.

        .. versionadded: 3.0

        See :class:`pykechain.Client.properties` for available parameters.
        """
        return self._client.properties(*args, scope_id=self.id, **kwargs)

    def property(self, *args, **kwargs):
        """Retrieve a single property belonging to this scope.

        .. versionadded: 3.0

        See :class:`pykechain.Client.property` for available parameters.
        """
        return self._client.property(*args, scope_id=self.id, **kwargs)

    def model(self, *args, **kwargs):
        """Retrieve a single model belonging to this scope.

        See :class:`pykechain.Client.model` for available parameters.
        """
        return self._client.model(*args, scope_id=self.id, **kwargs)

    def create_model(self, parent, name, multiplicity=Multiplicity.ZERO_MANY):
        """Create a single part model in this scope.

        See :class:`pykechain.Client.create_model` for available parameters.
        """
        return self._client.create_model(parent, name, multiplicity=multiplicity)

    def create_model_with_properties(self, parent, name, multiplicity=Multiplicity.ZERO_MANY,
                                     properties_fvalues=None, **kwargs):
        """Create a model with its properties in a single API request.

        See :func:`pykechain.Client.create_model_with_properties()` for available parameters.
        """
        return self._client.create_model_with_properties(parent, name, multiplicity=multiplicity,
                                                         properties_fvalues=properties_fvalues, **kwargs)

    #
    # Activity methods
    #

    def activities(self, *args, **kwargs):
        """Retrieve activities belonging to this scope.

        See :class:`pykechain.Client.activities` for available parameters.
        """
        if self._client.match_app_version(label='wim', version='<2.0.0', default=True):
            return self._client.activities(*args, scope=self.id, **kwargs)
        else:
            return self._client.activities(*args, scope_id=self.id, **kwargs)

    def activity(self, *args, **kwargs):
        """Retrieve a single activity belonging to this scope.

        See :class:`pykechain.Client.activity` for available parameters.
        """
        if self._client.match_app_version(label='wim', version='<2.0.0', default=True):
            return self._client.activity(*args, scope=self.id, **kwargs)
        else:
            return self._client.activity(*args, scope_id=self.id, **kwargs)

    def create_activity(self, *args, **kwargs):
        """Create a new activity belonging to this scope.

        See :class:`pykechain.Client.create_activity` for available parameters.
        """
        if self._client.match_app_version(label='wim', version='<2.0.0', default=True):
            return self._client.create_activity(self.process, *args, **kwargs)
        else:
            return self._client.create_activity(self.workflow_root, *args, **kwargs)

    def side_bar(self, *args, **kwargs):
        # type: (*Any, **Any) -> (None, SideBarManager)
        """Retrieve the side-bar manager"""
        # TODO identify from which WIM/PIM version the side bar has been available in KE-chain
        # if self._client.match_app_version(label='wim', version='>=3.0.0', default=True):
        #     return SideBarManager(scope=self, *args, **kwargs)
        # else:
        #     return None
        return SideBarManager(scope=self, *args, **kwargs)

    def set_landing_page(self, activity, task_display_mode=SubprocessDisplayMode.ACTIVITIES):
        # type: (Union[Activity2, KEChainPages], Optional[SubprocessDisplayMode]) -> None
        """
        Update the landing page of the scope.

        :param activity: Activity2 object or KEChainPages option
        :type activity: (Activity2, KEChainPages)
        :param task_display_mode: display mode of the activity in KE-chain
        :type task_display_mode: SubprocessDisplayMode
        :return: None
        :rtype None
        """

        from pykechain.models import Activity2

        if not (isinstance(activity, Activity2) or activity in KEChainPages.values()):
            raise IllegalArgumentError(
                'activity must be of class Activity2 or a KEChainPages option, "{}" is not.'.format(activity))

        if task_display_mode not in SubprocessDisplayMode.values():
            raise IllegalArgumentError('task_display_mode must be a WorkBreakdownDisplayMode option, '
                                       '"{}" is not.'.format(task_display_mode))

        if isinstance(activity, Activity2):
            url = '#/scopes/{}/{}/{}'.format(self.id, task_display_mode, activity.id)
        else:
            url = '#/scopes/{}/{}'.format(self.id, activity)

        options = dict(self.options)
        options.update({'landingPage': url})
        self.options = options

    #
    # Service Methods
    #

    def services(self, *args, **kwargs):
        """Retrieve services belonging to this scope.

        See :class:`pykechain.Client.services` for available parameters.

        .. versionadded:: 1.13
        """
        return self._client.services(*args, scope=self.id, **kwargs)

    def create_service(self, *args, **kwargs):
        """Create a service to current scope.

        See :class:`pykechain.Client.create_service` for available parameters.

        .. versionadded:: 1.13
        """
        return self._client.create_service(*args, scope=self.id, **kwargs)

    def service(self, *args, **kwargs):
        """Retrieve a single service belonging to this scope.

        See :class:`pykechain.Client.service` for available parameters.

        .. versionadded:: 1.13
        """
        return self._client.service(*args, scope=self.id, **kwargs)

    def service_executions(self, *args, **kwargs):
        """Retrieve services belonging to this scope.

        See :class:`pykechain.Client.service_executions` for available parameters.

        .. versionadded:: 1.13
        """
        return self._client.service_executions(*args, scope=self.id, **kwargs)

    def service_execution(self, *args, **kwargs):
        """Retrieve a single service execution belonging to this scope.

        See :class:`pykechain.Client.service_execution` for available parameters.

        .. versionadded:: 1.13
        """
        return self._client.service_execution(*args, scope=self.id, **kwargs)

    #
    # User and Members of the Scope
    #

    def members(self, is_manager=None, is_leadmember=None):
        # type: (Optional[bool], Optional[bool]) -> List[Dict]
        """
        Retrieve members of the scope.

        :param is_manager: (otional) set to True/False to filter members that are/aren't managers, resp.
        :type is_manager: bool
        :param is_leadmember: (optional) set to True/False to filter members that are/aren't leadmembers, resp.
        :type is_leadmember: bool
        :return: List of members, each defined as a dict

        Examples
        --------
        >>> members = project.members()
        >>> managers = project.members(is_manager=True)
        >>> leadmembers = project.members(is_leadmember=True)

        """
        members = [member for member in self._json_data['members'] if member['is_active']]

        if is_manager is not None:
            members = [member for member in members if member.get('is_manager') == is_manager]
        if is_leadmember is not None:
            members = [member for member in members if member.get('is_leadmember') == is_leadmember]

        return members

    def add_member(self, member):
        # type: (Text) -> None
        """
        Add a single member to the scope.

        You may only edit the list of members if the pykechain credentials allow this.

        :param member: single username to be added to the scope list of members
        :type member: basestring
        :raises APIError: when unable to update the scope member
        """
        select_action = 'add_member'

        self._update_scope_project_team(select_action=select_action, user=member, user_type='member')

    def remove_member(self, member):
        # type: (Text) -> None
        """
        Remove a single member to the scope.

        :param member: single username to be removed from the scope list of members
        :type member: basestring
        :raises APIError: when unable to update the scope member
        """
        select_action = 'remove_member'

        self._update_scope_project_team(select_action=select_action, user=member, user_type='member')

    def add_manager(self, manager):
        # type: (Text) -> None
        """
        Add a single manager to the scope.

        :param manager: single username to be added to the scope list of managers
        :type manager: basestring
        :raises APIError: when unable to update the scope manager
        """
        select_action = 'add_manager'

        self._update_scope_project_team(select_action=select_action, user=manager, user_type='manager')

    def remove_manager(self, manager):
        # type: (Text) -> None
        """
        Remove a single manager to the scope.

        :param manager: single username to be added to the scope list of managers
        :type manager: basestring
        :raises APIError: when unable to update the scope manager
        """
        select_action = 'remove_manager'

        self._update_scope_project_team(select_action=select_action, user=manager, user_type='manager')

    def add_leadmember(self, leadmember):
        # type: (Text) -> None
        """
        Add a single leadmember to the scope.

        :param leadmember: single username to be added to the scope list of leadmembers
        :type leadmember: basestring
        :raises APIError: when unable to update the scope leadmember
        """
        select_action = 'add_leadmember'

        self._update_scope_project_team(select_action=select_action, user=leadmember, user_type='leadmember')

    def remove_leadmember(self, leadmember):
        # type: (Text) -> None
        """
        Remove a single leadmember to the scope.

        :param leadmember: single username to be added to the scope list of leadmembers
        :type leadmember: basestring
        :raises APIError: when unable to update the scope leadmember
        """
        select_action = 'remove_leadmember'

        self._update_scope_project_team(select_action=select_action, user=leadmember, user_type='leadmember')<|MERGE_RESOLUTION|>--- conflicted
+++ resolved
@@ -1,10 +1,6 @@
 import datetime
 import warnings
-<<<<<<< HEAD
-from typing import Any, Union, Text, Iterable, Dict, Optional  # noqa: F401
-=======
 from typing import Any, Union, Text, Iterable, Dict, Optional, List  # noqa: F401
->>>>>>> d18a5d5a
 
 import requests
 from six import text_type, string_types
