import json

import requests
from typing import Any, AnyStr  # flake8: noqa

from pykechain.enums import Multiplicity, Category
from pykechain.exceptions import NotFoundError, APIError, MultipleFoundError
from pykechain.models.base import Base
from pykechain.models.property import Property
from pykechain.utils import find


class Part(Base):
    """A virtual object representing a KE-chain part.

    :cvar category: The category of the part, either 'MODEL' or 'INSTANCE' (use `pykechain.enums.Category`)
    :cvar parent_id: The UUID of the parent of this part
    :cvar properties: The list of `pykechain.models.Property` objects belonging to this part.
    :cvar multiplicity: The multiplicity of the part being one of the following options: ZERO_ONE, ONE, ZERO_MANY,
                        ONE_MANY, (reserved) M_N

    Examples
    --------
    For the category property

    >>> bike = project.part('Bike')
    >>> bike.category
    'INSTANCE'

    >>> bike_model = project.model('Bike')
    >>> bike_model.category
    'MODEL'

    >>> bike_model == Category.MODEL
    True
    >>> bike == Category.INSTANCE
    True

    For the multiplicity property

    >>> bike = project.models('Bike')
    >>> bike.multiplicity
    ONE_MANY

    >>> from pykechain.enums import Multiplicity
    >>> bike.multiplicity == Multiplicity.ONE_MANY
    True

    """

    def __init__(self, json, **kwargs):
        # type: (dict, **Any) -> None
        """Construct a part from provided json data."""
        super(Part, self).__init__(json, **kwargs)

        self.category = json.get('category')
        self.parent_id = json['parent'].get('id') if 'parent' in json and json.get('parent') else None
        self.properties = [Property.create(p, client=self._client) for p in json['properties']]
        self.multiplicity = json.get('multiplicity', None)

    def property(self, name):
        # type: (str) -> Property
        """Retrieve the property with name belonging to this part.

        If you need to retrieve the property using eg. the id, use :meth:`pykechain.Client.properties`.

        :param name: property name to search for
        :return: a single :class:`pykechain.models.Property`
        :raises: NotFoundError

        Example
        -------

        >>> part = project.part('Bike')
        >>> part.properties
        [<pyke Property ...>, ...]
        # this returns a list of all properties of this part

        >>> gears = part.property('Gears')
        >>> gears.value
        6
        """
        found = find(self.properties, lambda p: name == p.name)

        if not found:
            raise NotFoundError("Could not find property with name {}".format(name))

        return found

    def parent(self):
        # type: () -> Any
        """Retrieve the parent of this `Part`.

        :return: the parent `Part`s as :class:`pykechain.model.Part`.
        :raises: APIError

        Example
        -------

        >>> part = project.part('Frame')
        >>> bike = part.parent()

        """
        if self.parent_id:
            return self._client.part(pk=self.parent_id, category=self.category)
        else:
            return None

    def children(self):
        # type: () -> Any
        """Retrieve the children of this `Part` as `Partset`.

        :return: a set of `Part`s as :class:`pykechain.model.PartSet`. Will be empty if no children
        :raises: APIError

        Example
        -------

        >>> bike = project.part('Bike')
        >>> direct_descendants_of_bike = bike.children()
        """
        return self._client.parts(parent=self.id, category=self.category)

    def siblings(self):
        # type: () -> Any
        """Retrieve the siblings of this `Part` as `Partset`.

        Siblings are other Parts sharing the same parent of this `Part`

        :return: a set of `Part`s as :class:`pykechain.model.PartSet`. Will be empty if no siblings
        :raises: APIError
        """
        if self.parent_id:
            return self._client.parts(parent=self.parent_id, category=self.category)
        else:
            from pykechain.models.partset import PartSet
            return PartSet(parts=[])

    def model(self):
        """
        Retrieve the model of this `Part` as `Part`.

        For instance, you can get the part model of a part instance. But trying to get the model of a part that
        has no model, like a part model, will raise a NotFoundError.

        :return: pykechain.models.Part
        :raises: NotFoundError

        Example
        -------
        >>> front_fork = project.part('Front Fork')
        >>> front_fork_model = front_fork.model()

        """
        if self.category == Category.INSTANCE:
            model_id = self._json_data['model'].get('id')
            return self._client.model(pk=model_id)
        else:
            raise NotFoundError("Part {} has no model".format(self.name))

    def instances(self):
        """
        Retrieve the instances of this `Part` as a `PartSet`.

        For instance, if you have a model part, you can get the list of instances that are created based on this
        moodel. If there are no instances (only possible if the multiplicity is `Multiplicity.ZERO_MANY` than a
        NotFoundError is returned

        :return: pykechain.models.PartSet
        :raises: NotFoundError

        Example
        -------
        >>> wheel_model = project.model('Wheel')
        >>> wheel_instance_set = wheel_model.instances()

        """
        if self.category == Category.MODEL:
            return self._client.parts(model=self, category=Category.INSTANCE)
        else:
            raise NotFoundError("Part {} has no instances or is not a model".format(self.name))

    def instance(self):
        """
        Retrieve the single (expected) instance of this 'Part' (of `Category.MODEL`) as a 'Part'.

        See `Part.instances()` method for documentation.

        :return: pykechain.models.Part
        :raises: NotFoundError, MultipleFoundError
        """
        instances_list = list(self.instances())
        if len(instances_list) == 1:
            return instances_list[0]
        else:
            raise MultipleFoundError("Part {} has more than a single instance. "
                                     "Use the `Part.instances()` method".format(self.name))

    def proxy_model(self):
        """
        Retrieve the proxy model of this proxied `Part` as a `Part`.

        Allows you to retrieve the model of a proxy. But trying to get the catalog model of a part that
        has is no proxy, will raise a NotFoundError. Only models can have a proxy.

        :return: pykechain.models.Part
        :raises: NotFoundError

        Example
        -------

        >>> proxy_part = project.model('Proxy based on catalog model')
        >>> catalog_model_of_proxy_part = proxy_part.proxy_model()

        >>> proxied_material_of_the_bolt_model = project.model('Bolt Material')
        >>> proxy_basis_for_the_material_model = proxied_material_of_the_bolt_model.proxy_model()

        """
        assert self.category == Category.MODEL, \
            "Part {} is not a model, therefore it cannot have a proxy model".format(self)
        if 'proxy' in self._json_data and self._json_data.get('proxy'):
            catalog_model_id = self._json_data['proxy'].get('id')
            return self._client.model(pk=catalog_model_id)
        else:
            raise NotFoundError("Part {} is not a proxy".format(self.name))

    def add(self, model, **kwargs):
        # type: (Part, **Any) -> Part
        """Add a new child to this part.

        This can only act on instances

        :param model: model to use for the child
        :return: :class:`pykechain.models.Part`
        :raises: APIError

        Example
        -------

        >>> bike = project.part('Bike')
        >>> wheel_model = project.model('Wheel')
        >>> bike.add(wheel_model)
        """
        assert self.category == Category.INSTANCE

        return self._client.create_part(self, model, **kwargs)

    def add_to(self, parent, **kwargs):
        # type: (Part, **Any) -> Part
        """Add a new instance of this model to a part.

        :param parent: part to add the new instance to
        :return: :class:`pykechain.models.Part`
        :raises: APIError

        Example
        -------

        >>> wheel_model = project.model('wheel')
        >>> bike = project.part('Bike')
        >>> wheel_model.add_to(bike)
        """
        assert self.category == Category.MODEL

        return self._client.create_part(parent, self, **kwargs)

    def add_model(self, *args, **kwargs):
        # type: (*Any, **Any) -> Part
        """Add a new child model to this model.

        See :class:`pykechain.Client.create_model` for available parameters.

        :return: Part
        """
        assert self.category == Category.MODEL

        return self._client.create_model(self, *args, **kwargs)

    def add_proxy_to(self, parent, name, multiplicity=Multiplicity.ONE_MANY):
        # type: (Any, AnyStr, Any) -> Part
        """Add this model as a proxy to another parent model.

        This will add the current model as a proxy model to another parent model. It ensure that it will copy the
        whole subassembly to the 'parent' model.

        :param name: Name of the new proxy model
        :param parent: parent of the
        :param multiplicity: the multiplicity of the new proxy model (default ONE_MANY)
        :return: Part (self)

        Examples
        --------
        >>> from pykechain.enums import Multiplicity
        >>> bike_model = project.model('Bike')
        # find the catalog model container, the highest parent to create catalog models under
        >>> catalog_model_container = project.model('Catalog container')
        >>> new_wheel_model = project.create_model(catalog_model_container, 'Wheel Catalog',
        ...                                        multiplicity=Multiplicity.ZERO_MANY)
        >>> new_wheel_model.add_proxy_to(bike_model, "Wheel", multiplicity=Multiplicity.ONE_MANY)

        """
        return self._client.create_proxy_model(self, parent, name, multiplicity)

    def add_property(self, *args, **kwargs):
        # type: (*Any, **Any) -> Property
        """Add a new property to this model.

        See :class:`pykechain.Client.create_property` for available parameters.

        :return: Property
        """
        assert self.category == Category.MODEL

        return self._client.create_property(self, *args, **kwargs)

    def delete(self):
        # type: () -> None
        """Delete this part.

        :return: None
        :raises: APIError if delete was not succesfull
        """
        r = self._client._request('DELETE', self._client._build_url('part', part_id=self.id))

        if r.status_code != requests.codes.no_content:
            raise APIError("Could not delete part: {} with id {}".format(self.name, self.id))

    def edit(self, name=None, description=None):
        # type: (AnyStr, AnyStr) -> None
        """
        Edit the details of a part (model or instance).

        For an instance you can edit the Part instance name and the part instance description

        :param name: optional name of the part to edit
        :param description: optional description of the part
        :return: None
        :raises: APIError

        Example
        -------

        For changing a part:

        >>> front_fork = project.part('Front Fork')
        >>> front_fork.edit(name='Front Fork - updated')
        >>> front_fork.edit(name='Front Fork cruizer', description='With my ragtop down so my hair can blow' )

        for changing a model:

        >>> front_fork = project.model('Front Fork')
        >>> front_fork.edit(name='Front Fork basemodel', description='Some description here')

        """
        update_dict = {'id': self.id}
        if name:
            assert type(name) == str, "name should be provided as a string"
            update_dict.update({'name': name})
        if description:
            assert type(description) == str, "description should be provided as a string"
            update_dict.update({'description': description})
        r = self._client._request('PUT', self._client._build_url('part', part_id=self.id), json=update_dict)

        if r.status_code != requests.codes.ok:  # pragma: no cover
            raise APIError("Could not update Part ({})".format(r))

        if name:
            self.name = name

    def _repr_html_(self):
        # type: () -> str

        html = [
            "<table width=100%>",
            "<caption>{}</caption>".format(self.name),
            "<tr>",
            "<th>Property</th>",
            "<th>Value</th>",
            "</tr>"
        ]

        for prop in self.properties:
            style = "color:blue;" if prop.output else ""

            html.append("<tr style=\"{}\">".format(style))
            html.append("<td>{}</td>".format(prop.name))
            html.append("<td>{}</td>".format(prop.value))
            html.append("</tr>")

        html.append("</table>")

        return ''.join(html)

    def update(self, name=None, update_dict=None, bulk=True):
        """
        Edit part name and property values in one go.

        :param name: new part name (defined as a string)
        :param update_dict: dictionary with keys being property names (str) and values being property values
        :param bulk: True to use the bulk_update_properties API endpoint for KE-chain versions later then 2.1.0b
        :return: :class:`pykechain.models.Part`
        :raises: APIError, Raises `NotFoundError` when the property name is not a valid property of this part

        Example
        -------

        >>> bike = client.scope('Bike Project').part('Bike')
<<<<<<< HEAD
        >>> bike.update(name='Good name', update_dict={'Gears': 11, 'Total Height': 56.3}, bulk=True)
=======
        >>> bike.update({'Gears': 11, 'Total Height': 56.3}, bulk=True)
>>>>>>> 4b87cd90

        """
        # new for 1.5 and KE-chain 2 (released after 14 march 2017) is the 'bulk_update_properties' action on the api
        # lets first use this one.
        # dict(name=name, properties=json.dumps(update_dict))) with property ids:value
        action = 'bulk_update_properties'

        url = self._client._build_url('part', part_id=self.id)
        request_body = dict([(self.property(property_name).id, property_value)
                             for property_name, property_value in update_dict.items()])

        if bulk and len(update_dict.keys()) > 1:
            if name:
                assert type(name) == str, "Name of the part should be provided as a string"
            r = self._client._request('PUT', self._client._build_url('part', part_id=self.id),
                                      data=dict(name=name, properties=json.dumps(request_body)),
                                      params=dict(select_action=action))
<<<<<<< HEAD

            if r.status_code != requests.codes.ok:
=======
            if r.status_code != requests.codes.ok:  # pragma: no cover
>>>>>>> 4b87cd90
                raise APIError('{}: {}'.format(str(r), r.content))
        else:
            for property_name, property_value in update_dict.items():
                self.property(property_name).value = property_value

    def add_with_properties(self, model, name=None, update_dict=None, bulk=True):
        """
        Add a part and update its properties in one go.

        :param model: model of the part which to add a new instance, should follow the model tree in KE-chain
        :param name: (optional) name provided for the new instance as string otherwise use the name of the model
        :param update_dict: dictionary with keys being property names (str) and values being property values
        :param bulk: True to use the bulk_update_properties API endpoint for KE-chain versions later then 2.1.0b
        :return: :class:`pykechain.models.Part`
        :raises: APIError, Raises `NotFoundError` when the property name is not a valid property of this part

        Examples
        --------
        >>> bike = client.scope('Bike Project').part('Bike')
        >>> wheel_model = client.scope('Bike Project').model('Wheel')
        >>> bike.add_with_properties(wheel_model, 'Wooden Wheel', {'Spokes': 11, 'Material': 'Wood'})

        """
        # TODO: add test coverage for this method
        assert self.category == Category.INSTANCE
        name = name or model.name
        action = 'new_instance_with_properties'

        properties_update_dict = dict([(model.property(property_name).id, property_value)
                                       for property_name, property_value in update_dict.items()])
        # TODO: add bulk = False flags such that is used the old API (sequential)
        if bulk:
            r = self._client._request('POST', self._client._build_url('parts'),
                                      data=dict(
                                          name=name,
                                          model=model.id,
                                          parent=self.id,
                                          properties=json.dumps(properties_update_dict)
                                      ),
                                      params=dict(select_action=action))

            if r.status_code != requests.codes.created:  # pragma: no cover
                raise APIError('{}: {}'.format(str(r), r.content))
            return Part(r.json()['results'][0], client=self._client)
        else:  # do the old way
            new_part = self.add(model, name=name)  # type: Part
            new_part.update(update_dict=update_dict, bulk=bulk)
            return new_part

    def as_dict(self):
        """
        Retrieve the properties of a part inside a dict in this structure: {property_name: property_value}.

        Example
        -------
        >>> front_wheel = client.scope('Bike Project').part('Front Wheel')
        >>> front_wheel_properties = front_wheel.as_dict()
        {'Diameter': 60.8,
         'Spokes': 24,
         'Rim Material': 'Aluminium',
         'Tire Thickness': 4.2}

        """
        properties_dict = dict()
        for prop in self.properties:
            properties_dict[prop.name] = prop.value
        return properties_dict
<|MERGE_RESOLUTION|>--- conflicted
+++ resolved
@@ -405,11 +405,7 @@
         -------
 
         >>> bike = client.scope('Bike Project').part('Bike')
-<<<<<<< HEAD
         >>> bike.update(name='Good name', update_dict={'Gears': 11, 'Total Height': 56.3}, bulk=True)
-=======
-        >>> bike.update({'Gears': 11, 'Total Height': 56.3}, bulk=True)
->>>>>>> 4b87cd90
 
         """
         # new for 1.5 and KE-chain 2 (released after 14 march 2017) is the 'bulk_update_properties' action on the api
@@ -427,12 +423,7 @@
             r = self._client._request('PUT', self._client._build_url('part', part_id=self.id),
                                       data=dict(name=name, properties=json.dumps(request_body)),
                                       params=dict(select_action=action))
-<<<<<<< HEAD
-
-            if r.status_code != requests.codes.ok:
-=======
             if r.status_code != requests.codes.ok:  # pragma: no cover
->>>>>>> 4b87cd90
                 raise APIError('{}: {}'.format(str(r), r.content))
         else:
             for property_name, property_value in update_dict.items():
