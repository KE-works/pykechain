--- conflicted
+++ resolved
@@ -11,14 +11,10 @@
         super(Part, self).__init__(json, **kwargs)
 
         self.category = json.get('category')
-<<<<<<< HEAD
-        self.parent_id = json.get('parent').get('id', None)
-=======
         if 'parent' in json and json.get('parent') and 'id' in json.get('parent'):
             self.parent_id = json.get('parent').get('id', None)
         else:
             self.parent_id = None
->>>>>>> 01c7867d
 
         from pykechain.models import Property
         self.properties = [Property.create(p, client=self._client) for p in json['properties']]
