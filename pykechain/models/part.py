import json
from typing import Any, AnyStr  # noqa: F401

import requests
from six import text_type

from pykechain.enums import Multiplicity, Category
from pykechain.exceptions import NotFoundError, APIError, MultipleFoundError, IllegalArgumentError
from pykechain.extra_utils import relocate_model, relocate_instance, move_part_instance
from pykechain.models.base import Base
from pykechain.models.property import Property
from pykechain.utils import find, is_uuid


class Part(Base):
    """A virtual object representing a KE-chain part.

    :cvar basestring category: The category of the part, either 'MODEL' or 'INSTANCE'
                               (use :class:`pykechain.enums.Category`)
    :cvar basestring parent_id: The UUID of the parent of this part
    :cvar properties: The list of :class:`Property` objects belonging to this part.
    :cvar basestring multiplicity: The multiplicity of the part being one of the following options:
                                   ZERO_ONE, ONE, ZERO_MANY, ONE_MANY, (reserved) M_N

    Examples
    --------
    For the category property

    >>> bike = project.part('Bike')
    >>> bike.category
    'INSTANCE'

    >>> bike_model = project.model('Bike')
    >>> bike_model.category
    'MODEL'

    >>> bike_model == Category.MODEL
    True
    >>> bike == Category.INSTANCE
    True

    For the multiplicity property

    >>> bike = project.models('Bike')
    >>> bike.multiplicity
    ONE_MANY

    >>> from pykechain.enums import Multiplicity
    >>> bike.multiplicity == Multiplicity.ONE_MANY
    True

    """

    def __init__(self, json, **kwargs):
        # type: (dict, **Any) -> None
        """Construct a part from a KE-chain 2 json response.

        :param json: the json response to construct the :class:`Part` from
        :type json: dict
        """
        super(Part, self).__init__(json, **kwargs)

        self.category = json.get('category')
        self.parent_id = json['parent'].get('id') if 'parent' in json and json.get('parent') else None
        self.properties = [Property.create(p, client=self._client) for p in json['properties']]
        self.multiplicity = json.get('multiplicity', None)
        self._cached_children = None
        self._associated_activities_ids = set()  # type: Set[Any]

    def property(self, name):
        """Retrieve the property belonging to this part based on its name or uuid.

        :param name: property name or property UUID to search for
        :type name: basestring
        :return: a single :class:`Property`
        :raises NotFoundError: if the `Property` is not part of the `Part`

        Example
        -------

        >>> part = project.part('Bike')
        >>> part.properties
        [<pyke Property ...>, ...]
        # this returns a list of all properties of this part

        >>> gears = part.property('Gears')
        >>> gears.value
        6

        >>> gears = part.property('123e4567-e89b-12d3-a456-426655440000')
        >>> gears.value
        6

        """
        found = None
        if is_uuid(name):
            found = find(self.properties, lambda p: name == p.id)
        else:
            found = find(self.properties, lambda p: name == p.name)

        if not found:
            raise NotFoundError("Could not find property with name or id {}".format(name))

        return found

    def parent(self):
        # type: () -> Any
        """Retrieve the parent of this `Part`.

        :return: the parent :class:`Part` of this part
        :raises APIError: if an Error occurs

        Example
        -------

        >>> part = project.part('Frame')
        >>> bike = part.parent()

        """
        if self.parent_id:
            return self._client.part(pk=self.parent_id, category=self.category)
        else:
            return None

    def children(self, **kwargs):
        """Retrieve the children of this `Part` as `Partset`.

        When you call the :func:`Part.children()` method without any additional filtering options for the children,
        the children are cached to help speed up subsequent calls to retrieve the children. The cached children are
        returned as a list and not as a `Partset`.

        When you *do provide* additional keyword arguments (kwargs) that act as a specific children filter, the
        cached children are _not_ used and a separate API call is made to retrieve only those children.

        :param kwargs: Additional search arguments to search for, check :class:`pykechain.Client.parts`
                       for additional info
        :type kwargs: dict
        :return: a set of `Parts` as a :class:`PartSet`. Will be empty if no children. Will be a `List` if the
                 children are retrieved from the cached children.
        :raises APIError: When an error occurs.

        Example
        -------

        A normal call, which caches all children of the bike. If you call `bike.children` twice only 1 API call is made.

        >>> bike = project.part('Bike')
        >>> direct_descendants_of_bike = bike.children()

        An example with providing additional part search parameters 'name__icontains'. Children are retrieved from the
        API, not the bike's internal (already cached in previous example) cache.

        >>> bike = project.part('Bike')
        >>> wheel_children_of_bike = bike.children(name__icontains='wheel')

        """
        if not kwargs:
            # no kwargs provided is the default, we aim to cache it.
            if not self._cached_children:
                self._cached_children = list(self._client.parts(parent=self.id, category=self.category))
            return self._cached_children
        else:
            # if kwargs are provided, we assume no use of cache as specific filtering on the children is performed.
            return self._client.parts(parent=self.id, category=self.category, **kwargs)

    def siblings(self, **kwargs):
        # type: (Any) -> Any
        """Retrieve the siblings of this `Part` as `Partset`.

        Siblings are other Parts sharing the same parent of this `Part`, including the part itself.

        :param kwargs: Additional search arguments to search for, check :class:`pykechain.Client.parts`
                       for additional info
        :type kwargs: dict
        :return: a set of `Parts` as a :class:`PartSet`. Will be empty if no siblings.
        :raises APIError: When an error occurs.
        """
        if self.parent_id:
            return self._client.parts(parent=self.parent_id, category=self.category, **kwargs)
        else:
            from pykechain.models.partset import PartSet
            return PartSet(parts=[])

    def model(self):
        """
        Retrieve the model of this `Part` as `Part`.

        For instance, you can get the part model of a part instance. But trying to get the model of a part that
        has no model, like a part model, will raise a :exc:`NotFoundError`.

        .. versionadded:: 1.8

        :return: the model of this part instance as :class:`Part` with category `MODEL`
        :raises NotFoundError: if no model found

        Example
        -------
        >>> front_fork = project.part('Front Fork')
        >>> front_fork_model = front_fork.model()

        """
        if self.category == Category.INSTANCE:
            model_id = self._json_data['model'].get('id')
            return self._client.model(pk=model_id)
        else:
            raise NotFoundError("Part {} has no model".format(self.name))

    def instances(self, **kwargs):
        """
        Retrieve the instances of this `Part` as a `PartSet`.

        For instance, if you have a model part, you can get the list of instances that are created based on this
        moodel. If there are no instances (only possible if the multiplicity is :attr:`enums.Multiplicity.ZERO_MANY`)
        than a :exc:`NotFoundError` is returned

        .. versionadded:: 1.8

        :return: the instances of this part model :class:`PartSet` with category `INSTANCE`
        :raises NotFoundError: if no instances found

        Example
        -------
        >>> wheel_model = project.model('Wheel')
        >>> wheel_instance_set = wheel_model.instances()

        An example with retrieving the front wheels only using the 'name__contains' search argument.

        >>> wheel_model = project.model('Wheel')
        >>> front_wheel_instances = wheel_model.instances(name__contains='Front')

        """
        if self.category == Category.MODEL:
            return self._client.parts(model=self, category=Category.INSTANCE, **kwargs)
        else:
            raise NotFoundError("Part {} is not a model".format(self.name))

    def instance(self):
        """
        Retrieve the single (expected) instance of this 'Part' (of `Category.MODEL`) as a 'Part'.

        See :func:`Part.instances()` method for documentation.

        :return: :class:`Part` with category `INSTANCE`
        :raises NotFoundError: if the instance does not exist
        :raises MultipleFoundError: if there are more than a single instance returned
        """
        instances_list = list(self.instances())
        if len(instances_list) == 1:
            return instances_list[0]
        elif len(instances_list) > 1:
            raise MultipleFoundError("Part {} has more than a single instance. "
                                     "Use the `Part.instances()` method".format(self.name))
        else:
            raise NotFoundError("Part {} has no instance".format(self.name))

    def proxy_model(self):
        """
        Retrieve the proxy model of this proxied `Part` as a `Part`.

        Allows you to retrieve the model of a proxy. But trying to get the catalog model of a part that
        has no proxy, will raise an :exc:`NotFoundError`. Only models can have a proxy.

        :return: :class:`Part` with category `MODEL` and from which the current part is proxied
        :raises NotFoundError: When no proxy model is found

        Example
        -------

        >>> proxy_part = project.model('Proxy based on catalog model')
        >>> catalog_model_of_proxy_part = proxy_part.proxy_model()

        >>> proxied_material_of_the_bolt_model = project.model('Bolt Material')
        >>> proxy_basis_for_the_material_model = proxied_material_of_the_bolt_model.proxy_model()

        """
        if self.category != Category.MODEL:
            raise IllegalArgumentError("Part {} is not a model, therefore it cannot have a proxy model".format(self))
        if 'proxy' in self._json_data and self._json_data.get('proxy'):
            catalog_model_id = self._json_data['proxy'].get('id')
            return self._client.model(pk=catalog_model_id)
        else:
            raise NotFoundError("Part {} is not a proxy".format(self.name))

    def add(self, model, **kwargs):
        # type: (Part, **Any) -> Part
        """Add a new child instance, based on a model, to this part.

        This can only act on instances. It needs a model from which to create the child instance.

        In order to prevent the backend from updating the frontend you may add `suppress_kevents=True` as
        additional keyword=value argument to this method. This will improve performance of the backend
        against a trade-off that someone looking at the frontend won't notice any changes unless the page
        is refreshed.

        :type kwargs: dict or None
        :type model: :class:`Part`
        :param kwargs: (optional) additional keyword=value arguments
        :type kwargs: dict
        :return: :class:`Part` with category `INSTANCE`.
        :raises APIError: if unable to add the new child instance

        Example
        -------

        >>> bike = project.part('Bike')
        >>> wheel_model = project.model('Wheel')
        >>> bike.add(wheel_model)
        """
        if self.category != Category.INSTANCE:
            raise APIError("Part should be of category INSTANCE")

        return self._client.create_part(self, model, **kwargs)

    def add_to(self, parent, **kwargs):
        # type: (Part, **Any) -> Part
        """Add a new instance of this model to a part.

        This works if the current part is a model and an instance of this model is to be added
        to a part instances in the tree.

        In order to prevent the backend from updating the frontend you may add `suppress_kevents=True` as
        additional keyword=value argument to this method. This will improve performance of the backend
        against a trade-off that someone looking at the frontend won't notice any changes unless the page
        is refreshed.

        :param parent: part to add the new instance to
        :param kwargs: (optional) additional kwargs that will be passed in the during the edit/update request
        :type kwargs: dict or None
        :type parent: :class:`Part`
        :param kwargs: (optional) additional keyword=value arguments
        :type kwargs: dict
        :return: :class:`Part` with category `INSTANCE`
        :raises APIError: if unable to add the new child instance

        Example
        -------

        >>> wheel_model = project.model('wheel')
        >>> bike = project.part('Bike')
        >>> wheel_model.add_to(bike)
        """
        if self.category != Category.MODEL:
            raise APIError("Part should be of category MODEL")

        return self._client.create_part(parent, self, **kwargs)

    def add_model(self, *args, **kwargs):
        # type: (*Any, **Any) -> Part
        """Add a new child model to this model.

        In order to prevent the backend from updating the frontend you may add `suppress_kevents=True` as
        additional keyword=value argument to this method. This will improve performance of the backend
        against a trade-off that someone looking at the frontend won't notice any changes unless the page
        is refreshed.

        :return: a :class:`Part` of category `MODEL`
        """
        if self.category != Category.MODEL:
            raise APIError("Part should be of category MODEL")

        return self._client.create_model(self, *args, **kwargs)

    def add_proxy_to(self, parent, name, multiplicity=Multiplicity.ONE_MANY, **kwargs):
        # type: (Any, AnyStr, Any, **Any) -> Part
        """Add this model as a proxy to another parent model.

        This will add the current model as a proxy model to another parent model. It ensure that it will copy the
        whole subassembly to the 'parent' model.

        In order to prevent the backend from updating the frontend you may add `suppress_kevents=True` as
        additional keyword=value argument to this method. This will improve performance of the backend
        against a trade-off that someone looking at the frontend won't notice any changes unless the page
        is refreshed.

        :param name: Name of the new proxy model
        :type name: basestring
        :param parent: parent of the to be proxied model
        :type parent: :class:`Part`
        :param multiplicity: the multiplicity of the new proxy model (default ONE_MANY)
        :type multiplicity: basestring or None
        :param kwargs: (optional) additional kwargs that will be passed in the during the edit/update request
        :type kwargs: dict or None
        :return: the new proxied :class:`Part`.
        :raises APIError: in case an Error occurs

        Examples
        --------
        >>> from pykechain.enums import Multiplicity
        >>> bike_model = project.model('Bike')
        # find the catalog model container, the highest parent to create catalog models under
        >>> catalog_model_container = project.model('Catalog container')
        >>> new_wheel_model = project.create_model(catalog_model_container, 'Wheel Catalog',
        ...                                        multiplicity=Multiplicity.ZERO_MANY)
        >>> new_wheel_model.add_proxy_to(bike_model, "Wheel", multiplicity=Multiplicity.ONE_MANY)

        """
        return self._client.create_proxy_model(self, parent, name, multiplicity, **kwargs)

    def add_property(self, *args, **kwargs):
        # type: (*Any, **Any) -> Property
        """Add a new property to this model.

        See :class:`pykechain.Client.create_property` for available parameters.

        :return: :class:`Property`
        :raises APIError: in case an Error occurs
        """
        if self.category != Category.MODEL:
            raise APIError("Part should be of category MODEL")

        return self._client.create_property(self, *args, **kwargs)

    def delete(self):
        # type: () -> None
        """Delete this part.

        :return: None
        :raises APIError: in case an Error occurs
        """
        r = self._client._request('DELETE', self._client._build_url('part', part_id=self.id))

        if r.status_code != requests.codes.no_content:  # pragma: no cover
            raise APIError("Could not delete part: {} with id {}".format(self.name, self.id))

    def edit(self, name=None, description=None, **kwargs):
        # type: (AnyStr, AnyStr, **Any) -> None
        """
        Edit the details of a part (model or instance).

        For an instance you can edit the Part instance name and the part instance description. To alter the values
        of properties use :func:`Part.update()`.

        In order to prevent the backend from updating the frontend you may add `suppress_kevents=True` as
        additional keyword=value argument to this method. This will improve performance of the backend
        against a trade-off that someone looking at the frontend won't notice any changes unless the page
        is refreshed.

        :param name: optional name of the part to edit
        :param description: (optional) description of the part
        :type description: basestring or None
        :param kwargs: (optional) additional kwargs that will be passed in the during the edit/update request
        :type kwargs: dict or None
        :return: the updated object if successful
        :raises IllegalArgumentError: when the type or value of an argument provided is incorrect
        :raises APIError: in case an Error occurs

        Example
        -------

        For changing a part:

        >>> front_fork = project.part('Front Fork')
        >>> front_fork.edit(name='Front Fork - updated')
        >>> front_fork.edit(name='Front Fork cruizer', description='With my ragtop down so my hair can blow' )

        for changing a model:

        >>> front_fork = project.model('Front Fork')
        >>> front_fork.edit(name='Front Fork basemodel', description='Some description here')

        """
        update_dict = {'id': self.id}
        if name:
            if not isinstance(name, str):
                raise IllegalArgumentError("name should be provided as a string")
            update_dict.update({'name': name})
        if description:
            if not isinstance(description, str):
                raise IllegalArgumentError("description should be provided as a string")
            update_dict.update({'description': description})

        if kwargs:  # pragma: no cover
            update_dict.update(**kwargs)
        r = self._client._request('PUT', self._client._build_url('part', part_id=self.id), json=update_dict)

        if r.status_code != requests.codes.ok:  # pragma: no cover
            raise APIError("Could not update Part ({})".format(r))

        if name:
            self.name = name

    def _repr_html_(self):
        # type: () -> str

        html = [
            "<table width=100%>",
            "<caption>{}</caption>".format(self.name),
            "<tr>",
            "<th>Property</th>",
            "<th>Value</th>",
            "</tr>"
        ]

        for prop in self.properties:
            style = "color:blue;" if prop._json_data.get('output', False) else ""

            html.append("<tr style=\"{}\">".format(style))
            html.append("<td>{}</td>".format(prop.name))
            html.append("<td>{}</td>".format(prop.value))
            html.append("</tr>")

        html.append("</table>")

        return ''.join(html)

    def update(self, name=None, update_dict=None, bulk=True, **kwargs):
        """
        Edit part name and property values in one go.

        In order to prevent the backend from updating the frontend you may add `suppress_kevents=True` as
        additional keyword=value argument to this method. This will improve performance of the backend
        against a trade-off that someone looking at the frontend won't notice any changes unless the page
        is refreshed.

        :param name: new part name (defined as a string)
        :type name: basestring or None
        :param update_dict: dictionary with keys being property names (str) or property ids (uuid)
                            and values being property values
        :type update_dict: dict
        :param bulk: True to use the bulk_update_properties API endpoint for KE-chain versions later then 2.1.0b
        :type bulk: boolean or None
        :param kwargs: (optional) additional keyword arguments that will be passed inside the update request
        :type kwargs: dict or None
        :return: the updated :class:`Part`
        :raises NotFoundError: when the property name is not a valid property of this part
        :raises IllegalArgumentError: when the type or value of an argument provided is incorrect
        :raises APIError: in case an Error occurs

        Example
        -------

        >>> bike = client.scope('Bike Project').part('Bike')
        >>> bike.update(name='Good name', update_dict={'Gears': 11, 'Total Height': 56.3}, bulk=True)

        """
        # dict(name=name, properties=json.dumps(update_dict))) with property ids:value
        action = 'bulk_update_properties'

        request_body = dict()
        for prop_name_or_id, property_value in update_dict.items():
            if is_uuid(prop_name_or_id):
                request_body[prop_name_or_id] = property_value
            else:
                request_body[self.property(prop_name_or_id).id] = property_value

        if bulk and len(update_dict.keys()) > 1:
            if name:
                if not isinstance(name, str):
                    raise IllegalArgumentError("Name of the part should be provided as a string")
            r = self._client._request('PUT', self._client._build_url('part', part_id=self.id),
                                      data=dict(name=name, properties=json.dumps(request_body), **kwargs),
                                      params=dict(select_action=action))
            if r.status_code != requests.codes.ok:  # pragma: no cover
                raise APIError('{}: {}'.format(str(r), r.content))
        else:
            for property_name, property_value in update_dict.items():
                self.property(property_name).value = property_value

    def add_with_properties(self, model, name=None, update_dict=None, bulk=True, **kwargs):
        """
        Add a part and update its properties in one go.

        In order to prevent the backend from updating the frontend you may add `suppress_kevents=True` as
        additional keyword=value argument to this method. This will improve performance of the backend
        against a trade-off that someone looking at the frontend won't notice any changes unless the page
        is refreshed.

        :param model: model of the part which to add a new instance, should follow the model tree in KE-chain
        :type model: :class:`Part`
        :param name: (optional) name provided for the new instance as string otherwise use the name of the model
        :type name: basestring or None
        :param update_dict: dictionary with keys being property names (str) or property_id (from the property models)
                            and values being property values
        :type update_dict: dict or None
        :param bulk: True to use the bulk_update_properties API endpoint for KE-chain versions later then 2.1.0b
        :type bulk: boolean or None
        :param kwargs: (optional) additional keyword arguments that will be passed inside the update request
        :type kwargs: dict or None
        :return: the newly created :class:`Part`
        :raises NotFoundError: when the property name is not a valid property of this part
        :raises APIError: in case an Error occurs

        Examples
        --------
        >>> bike = client.scope('Bike Project').part('Bike')
        >>> wheel_model = client.scope('Bike Project').model('Wheel')
        >>> bike.add_with_properties(wheel_model, 'Wooden Wheel', {'Spokes': 11, 'Material': 'Wood'})

        """
        if self.category != Category.INSTANCE:
            raise APIError("Part should be of category INSTANCE")
        name = name or model.name
        action = 'new_instance_with_properties'

        properties_update_dict = dict()
        for prop_name_or_id, property_value in update_dict.items():
            if is_uuid(prop_name_or_id):
                properties_update_dict[prop_name_or_id] = property_value
            else:
                properties_update_dict[model.property(prop_name_or_id).id] = property_value

        if bulk:
            r = self._client._request('POST', self._client._build_url('parts'),
                                      data=dict(
                                          name=name,
                                          model=model.id,
                                          parent=self.id,
                                          properties=json.dumps(properties_update_dict),
                                          **kwargs
                                      ),
                                      params=dict(select_action=action))

            if r.status_code != requests.codes.created:  # pragma: no cover
                raise APIError('{}: {}'.format(str(r), r.content))
            return Part(r.json()['results'][0], client=self._client)
        else:  # do the old way
            new_part = self.add(model, name=name)  # type: Part
            new_part.update(update_dict=update_dict, bulk=bulk)
            return new_part

    def as_dict(self):
        """
        Retrieve the properties of a part inside a dict in this structure: {property_name: property_value}.

        .. versionadded:: 1.9

        :returns: the values of the properties as a `dict`
        :rtype: dict

        Example
        -------
        >>> front_wheel = client.scope('Bike Project').part('Front Wheel')
        >>> front_wheel_properties = front_wheel.as_dict()
        {'Diameter': 60.8,
         'Spokes': 24,
         'Rim Material': 'Aluminium',
         'Tire Thickness': 4.2}

        """
        properties_dict = dict()
        for prop in self.properties:
            properties_dict[prop.name] = prop.value
        return properties_dict

    def order_properties(self, property_list=None):
        """
        Order the properties of a part model using a list of property objects or property names or property id's.

        :param property_list: ordered list of property names (basestring) or property id's (uuid)
        :type property_list: list(basestring)
        :returns: the :class:`Part` with the reordered list of properties
        :raises APIError: when an Error occurs
        :raises IllegalArgumentError: When provided a wrong argument

        Examples
        --------
        >>> front_fork = client.scope('Bike Project').model('Front Fork')
        >>> front_fork.order_properties(['Material', 'Height (mm)', 'Color'])

        >>> front_fork = client.scope('Bike Project').model('Front Fork')
        >>> material = front_fork.property('Material')
        >>> height = front_fork.property('Height (mm)')
        >>> color = front_fork.property('Color')
        >>> front_fork.order_properties([material, height, color])

        """
        if self.category != Category.MODEL:
            raise APIError("Part should be of category MODEL")
        if not isinstance(property_list, list):
            raise IllegalArgumentError('Expected a list of strings or Property() objects, got a {} object'.
                                       format(type(property_list)))

        order_dict = dict()

        for prop in property_list:
            if isinstance(prop, (str, text_type)):
                order_dict[self.property(name=prop).id] = property_list.index(prop)
            else:
                order_dict[prop.id] = property_list.index(prop)

        r = self._client._request('PUT', self._client._build_url('part', part_id=self.id),
                                  data=dict(
                                      property_order=json.dumps(order_dict)
                                  ))
        if r.status_code != requests.codes.ok:  # pragma: no cover
            raise APIError("Could not reorder properties")

    def populate_descendants(self, batch=200):
        """
        Retrieve the descendants of a specific part in a list of dicts and populate the :func:`Part.children()` method.

        Each `Part` has a :func:`Part.children()` method to retrieve the children on the go. This function
        prepopulates the children and the children's children with its children in one call, making the traversal
        through the parttree blazingly fast.

        .. versionadded:: 2.1

        :param batch: Number of Parts to be retrieved in a batch
        :type batch: int (defaults to 200)
        :returns: list of `Parts` with `children`
        :raises APIError: if you cannot create the children tree.

        Example
        -------
        >>> bike = client.part('Bike')
        >>> bike.populate_descendants(batch=150)

        """
        descendants_flat_list = list(self._client.parts(pk=self.id, category=self.category, descendants='children',
                                                        batch=batch))

        for parent in descendants_flat_list:
            parent._cached_children = list()
            for child in descendants_flat_list:
                if child.parent_id == parent.id:
                    parent._cached_children.append(child)

        self._cached_children = descendants_flat_list[0]._cached_children

    def clone(self, **kwargs):
        """
        Clone a part.

        .. versionadded:: 2.3

        :param kwargs: (optional) additional keyword=value arguments
        :type kwargs: dict
        :return: cloned :class:`models.Part`
        :raises APIError: if the `Part` could not be cloned

        Example
        -------
        >>> bike = client.model('Bike')
        >>> bike2 = bike.clone()

        """
        parent = self.parent()
        return self._client._create_clone(parent, self, **kwargs)

    def copy(self, target_parent, name=None, include_children=True, include_instances=True):
        """
        Copy the `Part` to target parent, both of them having the same category.

        .. versionadded:: 2.3

        :param target_parent: `Part` object under which the desired `Part` is copied
        :type target_parent: :class:`Part`
        :param name: how the copied top-level `Part` should be called
        :type name: basestring
        :param include_children: True to copy also the descendants of `Part`.
        :type include_children: bool
        :param include_instances: True to copy also the instances of `Part` to ALL the instances of target_parent.
        :type include_instances: bool
        :returns: copied :class:`Part` model.
        :raises IllegalArgumentError: if part and target_parent have different `Category`
        :raises IllegalArgumentError: if part and target_parent are identical

        Example
        -------
        >>> model_to_copy = client.model(name='Model to be copied')
        >>> bike = client.model('Bike')
        >>> model_to_copy.copy(target_parent=bike, name='Copied model',
        >>>                    include_children=True,
        >>>                    include_instances=True)

        """
        if self.category == Category.MODEL and target_parent.category == Category.MODEL:
            # Cannot add a model under an instance or vice versa
            copied_model = relocate_model(part=self, target_parent=target_parent, name=name,
                                          include_children=include_children)
            if include_instances:
                instances_to_be_copied = list(self.instances())
                parent_instances = list(target_parent.instances())
                for parent_instance in parent_instances:
                    for instance in instances_to_be_copied:
                        instance.populate_descendants()
                        move_part_instance(part_instance=instance, target_parent=parent_instance,
                                           part_model=self, name=instance.name, include_children=include_children)
            return copied_model

        elif self.category == Category.INSTANCE and target_parent.category == Category.INSTANCE:
            copied_instance = relocate_instance(part=self, target_parent=target_parent, name=name,
                                                include_children=include_children)
            return copied_instance
        else:
            raise IllegalArgumentError('part "{}" and target parent "{}" must have the same category')

    def move(self, target_parent, name=None, include_children=True, include_instances=True):
        """
        Move the `Part` to target parent, both of them the same category.

        .. versionadded:: 2.3

        :param target_parent: `Part` object under which the desired `Part` is moved
        :type target_parent: :class:`Part`
        :param name: how the moved top-level `Part` should be called
        :type name: basestring
        :param include_children: True to move also the descendants of `Part`. If False, the children will be lost.
        :type include_children: bool
        :param include_instances: True to move also the instances of `Part` to ALL the instances of target_parent.
        :type include_instances: bool
        :returns: moved :class:`Part` model.
        :raises IllegalArgumentError: if part and target_parent have different `Category`
        :raises IllegalArgumentError: if target_parent is descendant of part

        Example
        -------
        >>> model_to_move = client.model(name='Model to be moved')
        >>> bike = client.model('Bike')
        >>> model_to_move.move(target_parent=bike, name='Moved model',
        >>>                    include_children=True,
        >>>                    include_instances=True)

        """
        if not name:
            name = self.name
        if self.category == Category.MODEL and target_parent.category == Category.MODEL:
            moved_model = relocate_model(part=self, target_parent=target_parent, name=name,
                                         include_children=include_children)
            if include_instances:
                retrieve_instances_to_copied = list(self.instances())
                retrieve_parent_instances = list(target_parent.instances())
                for parent_instance in retrieve_parent_instances:
                    for instance in retrieve_instances_to_copied:
                        instance.populate_descendants()
                        move_part_instance(part_instance=instance, target_parent=parent_instance,
                                           part_model=self, name=instance.name, include_children=include_children)
            self.delete()
            return moved_model
        elif self.category == Category.INSTANCE and target_parent.category == Category.INSTANCE:
            moved_instance = relocate_instance(part=self, target_parent=target_parent, name=name,
                                               include_children=include_children)
            try:
                self.delete()
            except APIError:
                model_of_instance = self.model()
                model_of_instance.delete()
            return moved_instance
        else:
            raise IllegalArgumentError('part "{}" and target parent "{}" must have the same category')

<<<<<<< HEAD
    def associated_activities(self):
        """
        Retrieve the `Activities` in which the `Part` is selected in.

        .. versionadded:: 2.7

        :returns: :class:`Set` of `Activity` ids in which the `Properties` of `Part` are selected.
        :raises IllegalArgumentError: if part has different `Category` than `MODEL`
        :raises APIError: when unable to retrieve the associated activities

        Example
        -------
        >>> bike_model = client.model(name='Bike')
        >>> set_of_activity_ids = bike_model.associated_activities()

        """
        if self.category != Category.MODEL:
            raise IllegalArgumentError("Part {} should be a model.".format(self))
        for prop in self.properties:
            self._associated_activities_ids.update(prop.associated_activities())
        return self._associated_activities_ids
=======
    def count_instances(self):
        """
        Retrieve the number of instances of this `Part`.

        For instance, if you have a model part, you can get number of instances created based on the `Part`.

        .. versionadded:: 2.7

        :return: the number of instances of this part model :class: `int`

        Example
        -------
        >>> wheel_model = project.model('Wheel')
        >>> wheel_instance_set = wheel_model.count_instances()

        """
        if self.category == Category.MODEL:
            params = {
                'category': Category.INSTANCE,
                'model': self.id,
                'limit': 1
            }
            url = self._client._build_url('parts')
            response = self._client._request('GET', url, params=params)
            if response.status_code != requests.codes.ok:  # pragma: no cover
                raise APIError("Could not count parts")
            data = response.json()
            count = data['count']
            return count
        else:
            raise NotFoundError("Part {} is not a model".format(self.name))
>>>>>>> 4d48ed75
<|MERGE_RESOLUTION|>--- conflicted
+++ resolved
@@ -839,7 +839,6 @@
         else:
             raise IllegalArgumentError('part "{}" and target parent "{}" must have the same category')
 
-<<<<<<< HEAD
     def associated_activities(self):
         """
         Retrieve the `Activities` in which the `Part` is selected in.
@@ -861,7 +860,7 @@
         for prop in self.properties:
             self._associated_activities_ids.update(prop.associated_activities())
         return self._associated_activities_ids
-=======
+
     def count_instances(self):
         """
         Retrieve the number of instances of this `Part`.
@@ -892,5 +891,4 @@
             count = data['count']
             return count
         else:
-            raise NotFoundError("Part {} is not a model".format(self.name))
->>>>>>> 4d48ed75
+            raise NotFoundError("Part {} is not a model".format(self.name))