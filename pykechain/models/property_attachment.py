--- conflicted
+++ resolved
@@ -134,12 +134,7 @@
         self._upload(data)
         self._value = name
 
-<<<<<<< HEAD
-    def _download(self):
-=======
-    # custom for PIM2
     def _download(self, **kwargs):
->>>>>>> 0dd56527
         url = self._client._build_url("property_download", property_id=self.id)
         request_params = dict()
         if kwargs:
