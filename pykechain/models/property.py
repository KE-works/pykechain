from typing import Any  # flake8: noqa

from pykechain.exceptions import APIError
from pykechain.models.base import Base


class Property(Base):
    """A virtual object representing a KE-chain property."""

    def __init__(self, json, **kwargs):
        # type: (dict, **Any) -> None
        """Construct a Property from a json object."""
        super(Property, self).__init__(json, **kwargs)

        self.output = json.get('output')

        self._value = json.get('value')

    @property
    def value(self):
        # type: () -> Any
        """Data value of a property.

        Setting this value will immediately update the property in KE-chain.
        """
        return self._value

    @value.setter
    def value(self, value):
<<<<<<< HEAD
        self._value = self._put_value(value)
=======
        # type: (Any) -> None
        if value != self._value:
            self._put_value(value)
            self._value = value
>>>>>>> 8bee0887

    @property
    def part(self):
        """Retrieve the part that holds this Property."""
        part_id = self._json_data['part']

        return self._client.part(pk=part_id)

    def delete(self):
        """Delete this property.

        :return: None
        :raises: APIError if delete was not successful
        """
        r = self._client._request('DELETE', self._client._build_url('property', property_id=self.id))

        if r.status_code != 204:
            raise APIError("Could not delete property: {} with id {}".format(self.name, self.id))

    def _put_value(self, value):
        url = self._client._build_url('property', property_id=self.id)

        r = self._client._request('PUT', url, json={'value': value})

        if r.status_code != 200:  # pragma: no cover
            raise APIError("Could not update property value")

        return r.json()['results'][0]['value']

    @classmethod
    def create(cls, json, **kwargs):
        # type: (dict, **Any) -> Property
        """Create a property based on the json data.

        This method will attach the right class to a property, enabling the use of type-specific methods.
        """
        property_type = json.get('property_type')

        if property_type == 'ATTACHMENT_VALUE':
            from .property_attachment import AttachmentProperty
            return AttachmentProperty(json, **kwargs)
        elif property_type == 'SINGLE_SELECT_VALUE':
            from .property_selectlist import SelectListProperty
            return SelectListProperty(json, **kwargs)
        elif property_type == 'REFERENCE_VALUE':
            from .property_reference import ReferenceProperty
            return ReferenceProperty(json, **kwargs)
        else:
            return Property(json, **kwargs)<|MERGE_RESOLUTION|>--- conflicted
+++ resolved
@@ -27,14 +27,8 @@
 
     @value.setter
     def value(self, value):
-<<<<<<< HEAD
+        # type: (Any) -> None
         self._value = self._put_value(value)
-=======
-        # type: (Any) -> None
-        if value != self._value:
-            self._put_value(value)
-            self._value = value
->>>>>>> 8bee0887
 
     @property
     def part(self):
