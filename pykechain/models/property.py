from typing import Any  # flake8: noqa

from pykechain.exceptions import APIError
from pykechain.models.base import Base


class Property(Base):
    """A virtual object representing a KE-chain property."""

    def __init__(self, json, **kwargs):
        # type: (dict, **Any) -> None
        """Construct a Property from a json object."""
        super(Property, self).__init__(json, **kwargs)

        self.output = json.get('output')

        self._value = json.get('value')

    @property
    def value(self):
        # type: () -> Any
        """Data value of a property.

        Setting this value will immediately update the property in KE-chain.
        """
        return self._value

    @value.setter
    def value(self, value):
        # type: (Any) -> None
        if value != self._value:
            self._put_value(value)
            self._value = value

    @property
    def part(self):
        """Retrieve the part that holds this Property."""
        part_id = self._json_data['part']

        return self._client.part(pk=part_id)

    def delete(self):
        """Delete this property.

        :return: None
        :raises: APIError if delete was not successful
        """
        r = self._client._request('DELETE', self._client._build_url('property', property_id=self.id))

        if r.status_code != 204:
            raise APIError("Could not delete property: {} with id {}".format(self.name, self.id))

    def _put_value(self, value):
        url = self._client._build_url('property', property_id=self.id)

        r = self._client._request('PUT', url, json={'value': value})

        if r.status_code != 200:  # pragma: no cover
            raise APIError("Could not update property value")

    @classmethod
    def create(cls, json, **kwargs):
        # type: (dict, **Any) -> Property
        """Create a property based on the json data.

        This method will attach the right class to a property, enabling the use of type-specific methods.
        """
        if json.get('property_type') == 'ATTACHMENT_VALUE':
<<<<<<< HEAD
            from pykechain.models.attachment import AttachmentProperty
=======
            from .property_attachment import AttachmentProperty
>>>>>>> 7c71f66a
            return AttachmentProperty(json, **kwargs)
        elif json.get('property_type') == 'SINGLE_SELECT_VALUE':
            from .property_selectlist import SelectListProperty
            return SelectListProperty(json, **kwargs)
        else:
            return Property(json, **kwargs)<|MERGE_RESOLUTION|>--- conflicted
+++ resolved
@@ -66,11 +66,7 @@
         This method will attach the right class to a property, enabling the use of type-specific methods.
         """
         if json.get('property_type') == 'ATTACHMENT_VALUE':
-<<<<<<< HEAD
-            from pykechain.models.attachment import AttachmentProperty
-=======
             from .property_attachment import AttachmentProperty
->>>>>>> 7c71f66a
             return AttachmentProperty(json, **kwargs)
         elif json.get('property_type') == 'SINGLE_SELECT_VALUE':
             from .property_selectlist import SelectListProperty
