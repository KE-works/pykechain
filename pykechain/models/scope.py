from datetime import datetime
from typing import Union, Text, Dict, Optional, List  # noqa: F401

import requests

from pykechain.defaults import API_EXTRA_PARAMS
from pykechain.enums import (
    Multiplicity,
    ScopeStatus,
    SubprocessDisplayMode,
    KEChainPages,
    ScopeRoles,
    ScopeMemberActions,
)
from pykechain.exceptions import APIError, NotFoundError, IllegalArgumentError
from pykechain.models.scope2 import Scope2
from pykechain.models.service import Service, ServiceExecution
from pykechain.models.activity import Activity
from pykechain.models.part import Part
from pykechain.models.base import Base
<<<<<<< HEAD
=======
from pykechain.models.property import Property
>>>>>>> 9f520a65
from pykechain.models.input_checks import (
    check_text,
    check_datetime,
    check_enum,
    check_list_of_text,
    check_base,
    check_type,
)
<<<<<<< HEAD
=======
from pykechain.models.representations import BaseRepresentation
>>>>>>> 9f520a65
from pykechain.models.representations.component import RepresentationsComponent
from pykechain.models.sidebar.sidebar_manager import SideBarManager
from pykechain.models.tags import TagsMixin
from pykechain.models.team import Team
from pykechain.utils import parse_datetime, find


class Scope(Base, TagsMixin, Scope2):
    """A virtual object representing a KE-chain scope.

    :ivar id: id of the activity
    :type id: uuid
    :ivar name: name of the activity
    :type name: basestring
    :ivar created_at: created datetime of the activity
    :type created_at: datetime
    :ivar updated_at: updated datetime of the activity
    :type updated_at: datetime
    :ivar description: description of the activity
    :type description: basestring
    :ivar workflow_root: uuid of the workflow root object
    :type workflow_root: uuid
    :ivar status: status of the scope. One of :class:`pykechain.enums.ScopeStatus`
    :type status: basestring
    :ivar type: Type of the Scope. One of :class:`pykechain.enums.ScopeType` for WIM version 2
    :type type: basestring
    """

    def __init__(self, json: Dict, **kwargs) -> None:
        """Construct a scope from provided json data."""
        super().__init__(json, **kwargs)

        # for 'kechain2.core.wim <2.0.0'
        self.process = json.get("process")
        # for 'kechain2.core.wim >=2.0.0'
        self.workflow_root = json.get("workflow_root_id")

        self._workflow_root_process = None
        self._catalog_root_process = None
        self._app_root_process = None
        self._product_root_model = None
        self._product_root_instance = None
        self._catalog_root_model = None
        self._catalog_root_instance = None

        self.ref = json.get("ref")
        self.description = json.get("text")
        self.status = json.get("status")
        self.category = json.get("category")

        self._tags = json.get("tags")

        self.start_date = parse_datetime(json.get("start_date"))
        self.due_date = parse_datetime(json.get("due_date"))

        self._representations_container = RepresentationsComponent(
            self, self.options.get("representations", {}), self._save_representations,
        )

    @property
    def team(self) -> Optional[Team]:
        """Team to which the scope is assigned."""
        team_dict = self._json_data.get("team_id_name")
        if team_dict and team_dict.get("id"):
            return self._client.team(pk=team_dict.get("id"))
        else:
            return None

    @property
    def options(self) -> Dict:
        """Options of the Scope.

        .. versionadded: 3.0
        """
        return self._json_data.get("scope_options")

    @options.setter
    def options(self, option_value):
        self.edit(options=option_value)

    def refresh(self, json=None, url=None, extra_params=None):
        """Refresh the object in place."""
        super().refresh(
            json=json,
            url=self._client._build_url("scope", scope_id=self.id),
            extra_params=API_EXTRA_PARAMS["scope"],
        )

    @property
    def representations(self) -> List['BaseRepresentation']:
        """Get and set the scope representations."""
        return self._representations_container.get_representations()

    @representations.setter
    def representations(self, value):
        self._representations_container.set_representations(value)

    def _save_representations(self, representation_options):
        options = self.options
        options.update({"representations": representation_options})
        self.options = options

    @property
    def workflow_root_process(self) -> "Activity":
        """Retrieve the Activity root object with classification WORKFLOW."""
        if self._workflow_root_process is None:
            self._workflow_root_process = self.activity(
                id=self._json_data["workflow_root_id"]
            )
        return self._workflow_root_process

    @property
    def app_root_process(self) -> "Activity":
        """Retrieve the Activity root object with classification APP."""
        if self._app_root_process is None:
            self._app_root_process = self.activity(id=self._json_data["app_root_id"])
        return self._app_root_process

    @property
    def catalog_root_process(self) -> "Activity":
        """Retrieve the Activity root object with classification CATALOG."""
        if self._catalog_root_process is None:
            self._catalog_root_process = self.activity(
                id=self._json_data["catalog_root_id"]
            )
        return self._catalog_root_process

    @property
    def product_root_model(self) -> "Part":
        """Retrieve the Part root object with classification PRODUCT and category MODEL."""
        if self._product_root_model is None:
            self._product_root_model = self.model(
                id=self._json_data["product_model_id"]
            )
        return self._product_root_model

    @property
    def product_root_instance(self) -> "Part":
        """Retrieve the Part root object with classification PRODUCT and category INSTANCE."""
        if self._product_root_instance is None:
            self._product_root_instance = self.part(
                id=self._json_data["product_instance_id"]
            )
        return self._product_root_instance

    @property
    def catalog_root_model(self) -> "Part":
        """Retrieve the Part root object with classification CATALOG and category MODEL."""
        if self._catalog_root_model is None:
            self._catalog_root_model = self.model(
                id=self._json_data["catalog_model_id"]
            )
        return self._catalog_root_model

    @property
    def catalog_root_instance(self) -> "Part":
        """Retrieve the Part root object with classification CATALOG and category INSTANCE."""
        if self._catalog_root_instance is None:
            self._catalog_root_instance = self.part(
                id=self._json_data["catalog_instance_id"]
            )
        return self._catalog_root_instance

    #
    # CRUD methods
    #

    def _update_scope_project_team(self, action, role, user):
        """
        Update the Project Team of the Scope. Updates include addition or removing of managers or members.

        :param action: type of action to be applied
        :type action: ScopeMemberActions
        :param role: type of role to be applied to the user
        :type role: ScopeRoles
        :param user: the username of the user to which the action applies to
        :type user: basestring
        :raises APIError: When unable to update the scope project team.
        """
        action = check_enum(action, ScopeMemberActions, "action")
        role = check_enum(role, ScopeRoles, "role")
        user = check_text(user, "user")

        users = self._client._retrieve_users()["results"]  # type: List[Dict]
        user_object = find(users, lambda u: u["username"] == user)  # type: Dict
        if user_object is None:
            raise NotFoundError('User "{}" does not exist'.format(user))

        url = self._client._build_url(
            "scope_{}_{}".format(action, role), scope_id=self.id
        )

        response = self._client._request(
            "PUT",
            url,
            params=API_EXTRA_PARAMS[self.__class__.__name__.lower()],
            data={"user_id": user_object["pk"]},
        )

        if response.status_code != requests.codes.ok:  # pragma: no cover
            raise APIError(
                "Could not {} {} in Scope".format(action, role), response=response
            )

        self.refresh(json=response.json().get("results")[0])

    def edit(
        self,
        name: Optional[Text] = None,
        description: Optional[Text] = None,
        start_date: Optional[datetime] = None,
        due_date: Optional[datetime] = None,
        status: Optional[Union[Text, ScopeStatus]] = None,
        tags: Optional[List[Text]] = None,
        team: Optional[Union[Team, Text]] = None,
        options: Optional[Dict] = None,
    ) -> None:
        """Edit the details of a scope.

        :param name: (optionally) edit the name of the scope
        :type name: basestring or None
        :param description: (optionally) edit the description of the scope
        :type description: basestring or None
        :param start_date: (optionally) edit the start date of the scope as a datetime object (UTC time/timezone
                            aware preferred)
        :type start_date: datetime or None
        :param due_date: (optionally) edit the due_date of the scope as a datetime object (UTC time/timzeone
                            aware preferred)
        :type due_date: datetime or None
        :param status: (optionally) edit the status of the scope as a string based
        :type status: basestring or None
        :param tags: (optionally) replace the tags on a scope, which is a list of strings ["one","two","three"]
        :type tags: list of basestring or None
        :param team: (optionally) add the scope to a team
        :type team: UUIDstring or None
        :param options: (optionally) custom options dictionary stored on the scope object
        :type options: dict or None
        :raises IllegalArgumentError: if the type of the inputs is not correct
        :raises APIError: if another Error occurs
        :warns: UserWarning - When a naive datetime is provided. Defaults to UTC.

        Examples
        --------
        >>> from datetime import datetime
        >>> project.edit(name='New project name',
        ...              description='Changing the description just because I can',
        ...              start_date=datetime.now(),  # naive time is interpreted as UTC time
        ...              status=ScopeStatus.CLOSED)

        If we want to provide timezone aware datetime objects we can use the 3rd party convenience library :mod:`pytz`.
        Mind that we need to fetch the timezone first and use `<timezone>.localize(<your datetime>)` to make it
        work correctly.

        Using `datetime(2017,6,1,23,59,0 tzinfo=<tz>)` does NOT work for most timezones with a
        daylight saving time. Check the `pytz <http://pythonhosted.org/pytz/#localized-times-and-date-arithmetic>`_
        documentation.

        To make it work using :mod:`pytz` and timezone aware :mod:`datetime` see the following example::

        >>> import pytz
        >>> start_date_tzaware = datetime.now(pytz.utc)
        >>> mytimezone = pytz.timezone('Europe/Amsterdam')
        >>> due_date_tzaware = mytimezone.localize(datetime(2019, 10, 27, 23, 59, 0))
        >>> project.edit(due_date=due_date_tzaware, start_date=start_date_tzaware)

        To assign a scope to a team see the following example::

        >>> my_team = client.team(name='My own team')
        >>> project.edit(team=my_team)

        """
        update_dict = {
            "id": self.id,
            "name": check_text(name, "name") or self.name,
            "text": check_text(description, "description") or self.description,
            "start_date": check_datetime(start_date, "start_date"),
            "due_date": check_datetime(due_date, "due_date"),
            "status": check_enum(status, ScopeStatus, "status") or self.status,
        }
        team = check_base(team, Team, "team", method=self._client.team)
        if team:
            update_dict["team_id"] = team
        tags = check_list_of_text(tags, "tags", True)
        if tags is not None:
            update_dict["tags"] = tags
        scope_options = check_type(options, dict, "options")
        if scope_options:
            update_dict["scope_options"] = scope_options

        url = self._client._build_url("scope", scope_id=self.id)

        response = self._client._request(
            "PUT",
            url,
            params=API_EXTRA_PARAMS[self.__class__.__name__.lower()],
            json=update_dict,
        )

        if response.status_code != requests.codes.ok:  # pragma: no cover
            raise APIError("Could not update Scope {}".format(self), response=response)

        self.refresh(json=response.json().get("results")[0])

        # TODO tags that are set are not in response
        if tags is not None:
            self._tags = tags

    def clone(self, **kwargs) -> 'Scope':
        """Clone a scope.

        See :method:`pykechain.Client.clone_scope()` for available parameters.
        """
        return self._client.clone_scope(source_scope=self, **kwargs)

    def delete(self, asynchronous=True):
        """Delete the scope.

        Only works with enough permissions.

        .. versionadded: 3.0

        See :method:`pykechain.Client.delete_scope()` for available parameters.
        :raises ForbiddenError: if you do not have the permissions to delete a scope
        """
        return self._client.delete_scope(scope=self, asynchronous=asynchronous)

    #
    # Part methods
    #

    def parts(self, *args, **kwargs) -> List['Part']:
        """Retrieve parts belonging to this scope.

        This uses

        See :class:`pykechain.Client.parts` for available parameters.
        """
        return self._client.parts(*args, scope_id=self.id, **kwargs)

    def part(self, *args, **kwargs) -> 'Part':
        """Retrieve a single part belonging to this scope.

        See :class:`pykechain.Client.part` for available parameters.
        """
        return self._client.part(*args, scope_id=self.id, **kwargs)

    def properties(self, *args, **kwargs) -> List['Property']:
        """Retrieve properties belonging to this scope.

        .. versionadded: 3.0

        See :class:`pykechain.Client.properties` for available parameters.
        """
        return self._client.properties(*args, scope_id=self.id, **kwargs)

    def property(self, *args, **kwargs) -> 'Property':
        """Retrieve a single property belonging to this scope.

        .. versionadded: 3.0

        See :class:`pykechain.Client.property` for available parameters.
        """
        return self._client.property(*args, scope_id=self.id, **kwargs)

    def model(self, *args, **kwargs) -> 'Part':
        """Retrieve a single model belonging to this scope.

        See :class:`pykechain.Client.model` for available parameters.
        """
        return self._client.model(*args, scope_id=self.id, **kwargs)

    def create_model(self, parent, name, multiplicity=Multiplicity.ZERO_MANY) -> 'Part':
        """Create a single part model in this scope.

        See :class:`pykechain.Client.create_model` for available parameters.
        """
        return self._client.create_model(parent, name, multiplicity=multiplicity)

<<<<<<< HEAD
    def create_model_with_properties(
        self,
        parent,
        name,
        multiplicity=Multiplicity.ZERO_MANY,
        properties_fvalues=None,
        **kwargs
    ):
=======
    def create_model_with_properties(self, parent, name, multiplicity=Multiplicity.ZERO_MANY,
                                     properties_fvalues=None, **kwargs) -> 'Part':
>>>>>>> 9f520a65
        """Create a model with its properties in a single API request.

        See :func:`pykechain.Client.create_model_with_properties()` for available parameters.
        """
        return self._client.create_model_with_properties(
            parent,
            name,
            multiplicity=multiplicity,
            properties_fvalues=properties_fvalues,
            **kwargs
        )

    #
    # Activity methods
    #

    def activities(self, *args, **kwargs) -> List['Activity']:
        """Retrieve activities belonging to this scope.

        See :class:`pykechain.Client.activities` for available parameters.
        """
        return self._client.activities(*args, scope_id=self.id, **kwargs)

    def activity(self, *args, **kwargs) -> 'Activity':
        """Retrieve a single activity belonging to this scope.

        See :class:`pykechain.Client.activity` for available parameters.
        """
        return self._client.activity(*args, scope_id=self.id, **kwargs)

    def create_activity(self, *args, **kwargs) -> 'Activity':
        """Create a new activity belonging to this scope.

        See :class:`pykechain.Client.create_activity` for available parameters.
        """
        return self._client.create_activity(self.workflow_root, *args, **kwargs)

    def side_bar(self, *args, **kwargs) -> Optional[SideBarManager]:
        """Retrieve the side-bar manager."""
        return SideBarManager(scope=self, *args, **kwargs)

    def set_landing_page(
<<<<<<< HEAD
        self,
        activity: Union["Activity", KEChainPages],
        task_display_mode: Optional[
            SubprocessDisplayMode
        ] = SubprocessDisplayMode.ACTIVITIES,
=======
            self,
            activity: Union['Activity', KEChainPages],
            task_display_mode: Optional[SubprocessDisplayMode] = SubprocessDisplayMode.ACTIVITIES,
>>>>>>> 9f520a65
    ) -> None:
        """
        Update the landing page of the scope.

        :param activity: Activity object or KEChainPages option
        :type activity: (Activity, KEChainPages)
        :param task_display_mode: display mode of the activity in KE-chain
        :type task_display_mode: SubprocessDisplayMode
        :return: None
        :rtype None
        """
        from pykechain.models import Activity

        if not (isinstance(activity, Activity) or activity in KEChainPages.values()):
            raise IllegalArgumentError(
                'activity must be of class Activity or a KEChainPages option, "{}" is not.'.format(
                    activity
                )
            )

        check_enum(task_display_mode, SubprocessDisplayMode, "task_display_mode")

        if isinstance(activity, Activity):
            url = "#/scopes/{}/{}/{}".format(self.id, task_display_mode, activity.id)
        else:
            url = "#/scopes/{}/{}".format(self.id, activity)

        options = dict(self.options)
        options.update({"landingPage": url})
        self.options = options

    def get_landing_page_url(self) -> Optional[Text]:
        """
        Retrieve the landing page URL, if it is set in the options.

        :return: Landing page url
        """
        return self.options.get("landingPage")

    #
    # Service Methods
    #

    def services(self, *args, **kwargs) -> List['Service']:
        """Retrieve services belonging to this scope.

        See :class:`pykechain.Client.services` for available parameters.

        .. versionadded:: 1.13
        """
        return self._client.services(*args, scope=self.id, **kwargs)

    def create_service(self, *args, **kwargs) -> 'Service':
        """Create a service to current scope.

        See :class:`pykechain.Client.create_service` for available parameters.

        .. versionadded:: 1.13
        """
        return self._client.create_service(*args, scope=self.id, **kwargs)

    def service(self, *args, **kwargs) -> 'Service':
        """Retrieve a single service belonging to this scope.

        See :class:`pykechain.Client.service` for available parameters.

        .. versionadded:: 1.13
        """
        return self._client.service(*args, scope=self.id, **kwargs)

    def service_executions(self, *args, **kwargs) -> List['ServiceExecution']:
        """Retrieve services belonging to this scope.

        See :class:`pykechain.Client.service_executions` for available parameters.

        .. versionadded:: 1.13
        """
        return self._client.service_executions(*args, scope=self.id, **kwargs)

    def service_execution(self, *args, **kwargs) -> 'ServiceExecution':
        """Retrieve a single service execution belonging to this scope.

        See :class:`pykechain.Client.service_execution` for available parameters.

        .. versionadded:: 1.13
        """
        return self._client.service_execution(*args, scope=self.id, **kwargs)

    #
    # User and Members of the Scope
    #

    def members(
        self,
        is_manager: Optional[bool] = None,
        is_supervisor: Optional[bool] = None,
        is_leadmember: Optional[bool] = None,
    ) -> List[Dict]:
        """
        Retrieve members of the scope.

        .. versionchanged:: 3.7
           we added the supervisor members for backend that support this.

        :param is_manager: (otional) set to True/False to filter members that are/aren't managers, resp.
        :type is_manager: bool
        :param is_supervisor: (optional) set to True/False to filter members that are/aren't supervisors, resp.
        :type is_supervisor: bool
        :param is_leadmember: (optional) set to True/False to filter members that are/aren't leadmembers, resp.
        :type is_leadmember: bool
        :return: List of members, each defined as a dict

        Examples
        --------
        >>> members = project.members()
        >>> managers = project.members(is_manager=True)
        >>> supervisors = project.members(is_supervisor=True)
        >>> leadmembers = project.members(is_leadmember=True)

        """
        members = [
            member for member in self._json_data["members"] if member["is_active"]
        ]

        if is_manager is not None:
            members = [
                member for member in members if member.get("is_manager") == is_manager
            ]
        if is_supervisor is not None:
            members = [
                member
                for member in members
                if member.get("is_supervisor") == is_supervisor
            ]
        if is_leadmember is not None:
            members = [
                member
                for member in members
                if member.get("is_leadmember") == is_leadmember
            ]
        return members

    def add_member(self, member: Text) -> None:
        """
        Add a single member to the scope.

        You may only edit the list of members if the pykechain credentials allow this.

        :param member: single username to be added to the scope list of members
        :type member: basestring
        :raises APIError: when unable to update the scope member
        """
        self._update_scope_project_team(
            action=ScopeMemberActions.ADD, role=ScopeRoles.MEMBER, user=member
        )

    def remove_member(self, member: Text) -> None:
        """
        Remove a single member to the scope.

        :param member: single username to be removed from the scope list of members
        :type member: basestring
        :raises APIError: when unable to update the scope member
        """
        self._update_scope_project_team(
            action=ScopeMemberActions.REMOVE, role=ScopeRoles.MEMBER, user=member
        )

    def add_manager(self, manager: Text) -> None:
        """
        Add a single manager to the scope.

        :param manager: single username to be added to the scope list of managers
        :type manager: basestring
        :raises APIError: when unable to update the scope manager
        """
        self._update_scope_project_team(
            action=ScopeMemberActions.ADD, role=ScopeRoles.MANAGER, user=manager
        )

    def remove_manager(self, manager: Text) -> None:
        """
        Remove a single manager to the scope.

        :param manager: single username to be added to the scope list of managers
        :type manager: basestring
        :raises APIError: when unable to update the scope manager
        """
        self._update_scope_project_team(
            action=ScopeMemberActions.REMOVE, role=ScopeRoles.MANAGER, user=manager
        )

    def add_leadmember(self, leadmember: Text) -> None:
        """
        Add a single leadmember to the scope.

        :param leadmember: single username to be added to the scope list of leadmembers
        :type leadmember: basestring
        :raises APIError: when unable to update the scope leadmember
        """
        self._update_scope_project_team(
            action=ScopeMemberActions.ADD, role=ScopeRoles.LEADMEMBER, user=leadmember
        )

    def remove_leadmember(self, leadmember: Text) -> None:
        """
        Remove a single leadmember to the scope.

        :param leadmember: single username to be added to the scope list of leadmembers
        :type leadmember: basestring
        :raises APIError: when unable to update the scope leadmember
        """
        self._update_scope_project_team(
            action=ScopeMemberActions.REMOVE,
            role=ScopeRoles.LEADMEMBER,
            user=leadmember,
        )

    def add_supervisor(self, supervisor: Text) -> None:
        """
        Add a single supervisor to the scope.

        .. versionadded:: 3.7
           requires backend version 3.7 as well.

        :param supervisor: single username to be added to the scope list of supervisors
        :type supervisor: basestring
        :raises APIError: when unable to update the scope supervisor
        """
        if self._client.match_app_version(label="scope", version="<3.6.0"):
            raise NotImplementedError(
                "Adding and removal of supervisor members to a scope not "
                "possible with this backend version"
            )
        self._update_scope_project_team(
            action=ScopeMemberActions.ADD, role=ScopeRoles.SUPERVISOR, user=supervisor
        )

    def remove_supervisor(self, supervisor: Text) -> None:
        """
        Remove a single supervisor to the scope.

        .. versionadded:: 3.7
           requires backend version 3.7 as well.

        :param supervisor: single username to be added to the scope list of supervisors
        :type supervisor: basestring
        :raises APIError: when unable to update the scope supervisor
        """
        if self._client.match_app_version(label="scope", version="<3.6.0"):
            raise NotImplementedError(
                "Adding and removal of supervisor members to a scope not "
                "possible with this backend version"
            )
        self._update_scope_project_team(
            action=ScopeMemberActions.REMOVE,
            role=ScopeRoles.SUPERVISOR,
            user=supervisor,
        )<|MERGE_RESOLUTION|>--- conflicted
+++ resolved
@@ -18,10 +18,7 @@
 from pykechain.models.activity import Activity
 from pykechain.models.part import Part
 from pykechain.models.base import Base
-<<<<<<< HEAD
-=======
 from pykechain.models.property import Property
->>>>>>> 9f520a65
 from pykechain.models.input_checks import (
     check_text,
     check_datetime,
@@ -30,10 +27,7 @@
     check_base,
     check_type,
 )
-<<<<<<< HEAD
-=======
 from pykechain.models.representations import BaseRepresentation
->>>>>>> 9f520a65
 from pykechain.models.representations.component import RepresentationsComponent
 from pykechain.models.sidebar.sidebar_manager import SideBarManager
 from pykechain.models.tags import TagsMixin
@@ -412,7 +406,6 @@
         """
         return self._client.create_model(parent, name, multiplicity=multiplicity)
 
-<<<<<<< HEAD
     def create_model_with_properties(
         self,
         parent,
@@ -420,11 +413,7 @@
         multiplicity=Multiplicity.ZERO_MANY,
         properties_fvalues=None,
         **kwargs
-    ):
-=======
-    def create_model_with_properties(self, parent, name, multiplicity=Multiplicity.ZERO_MANY,
-                                     properties_fvalues=None, **kwargs) -> 'Part':
->>>>>>> 9f520a65
+    ) -> 'Part':
         """Create a model with its properties in a single API request.
 
         See :func:`pykechain.Client.create_model_with_properties()` for available parameters.
@@ -467,17 +456,11 @@
         return SideBarManager(scope=self, *args, **kwargs)
 
     def set_landing_page(
-<<<<<<< HEAD
         self,
         activity: Union["Activity", KEChainPages],
         task_display_mode: Optional[
             SubprocessDisplayMode
         ] = SubprocessDisplayMode.ACTIVITIES,
-=======
-            self,
-            activity: Union['Activity', KEChainPages],
-            task_display_mode: Optional[SubprocessDisplayMode] = SubprocessDisplayMode.ACTIVITIES,
->>>>>>> 9f520a65
     ) -> None:
         """
         Update the landing page of the scope.
