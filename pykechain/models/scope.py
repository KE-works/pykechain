from datetime import datetime
from typing import Union, Text, Dict, Optional, List  # noqa: F401

import requests

from pykechain.defaults import API_EXTRA_PARAMS
from pykechain.enums import (
    Multiplicity,
    ScopeStatus,
    SubprocessDisplayMode,
    KEChainPages,
    ScopeRoles,
    ScopeMemberActions,
)
from pykechain.exceptions import APIError, NotFoundError, IllegalArgumentError
from pykechain.models.scope2 import Scope2
from pykechain.models.service import Service, ServiceExecution
from pykechain.models.activity import Activity
from pykechain.models.part import Part
from pykechain.models.base import Base
from pykechain.models.property import Property
from pykechain.models.input_checks import (
    check_text,
    check_datetime,
    check_enum,
    check_list_of_text,
    check_base,
    check_type,
)
from pykechain.models.representations import BaseRepresentation
from pykechain.models.representations.component import RepresentationsComponent
from pykechain.models.sidebar.sidebar_manager import SideBarManager
from pykechain.models.tags import TagsMixin
from pykechain.models.team import Team
from pykechain.utils import parse_datetime, find, Empty, clean_empty_values, empty


class Scope(Base, TagsMixin, Scope2):
    """A virtual object representing a KE-chain scope.

    :ivar id: id of the activity
    :type id: uuid
    :ivar name: name of the activity
    :type name: basestring
    :ivar created_at: created datetime of the activity
    :type created_at: datetime
    :ivar updated_at: updated datetime of the activity
    :type updated_at: datetime
    :ivar description: description of the activity
    :type description: basestring
    :ivar workflow_root: uuid of the workflow root object
    :type workflow_root: uuid
    :ivar status: status of the scope. One of :class:`pykechain.enums.ScopeStatus`
    :type status: basestring
    :ivar type: Type of the Scope. One of :class:`pykechain.enums.ScopeType` for WIM version 2
    :type type: basestring
    """

    def __init__(self, json: Dict, **kwargs) -> None:
        """Construct a scope from provided json data."""
        super().__init__(json, **kwargs)

        # for 'kechain2.core.wim <2.0.0'
        self.process = json.get("process")
        # for 'kechain2.core.wim >=2.0.0'
        self.workflow_root = json.get("workflow_root_id")

        self._workflow_root_process = None
        self._catalog_root_process = None
        self._app_root_process = None
        self._product_root_model = None
        self._product_root_instance = None
        self._catalog_root_model = None
        self._catalog_root_instance = None

        self.ref = json.get("ref")
        self.description = json.get("text")
        self.status = json.get("status")
        self.category = json.get("category")

        self._tags = json.get("tags")

        self.start_date = parse_datetime(json.get("start_date"))
        self.due_date = parse_datetime(json.get("due_date"))

        self._representations_container = RepresentationsComponent(
            self, self.options.get("representations", {}), self._save_representations,
        )

    @property
    def team(self) -> Optional[Team]:
        """Team to which the scope is assigned."""
        team_dict = self._json_data.get("team_id_name")
        if team_dict and team_dict.get("id"):
            return self._client.team(pk=team_dict.get("id"))
        else:
            return None

    @property
    def options(self) -> Dict:
        """Options of the Scope.

        .. versionadded: 3.0
        """
        return self._json_data.get("scope_options")

    @options.setter
    def options(self, option_value):
        self.edit(options=option_value)

    def refresh(self, json=None, url=None, extra_params=None):
        """Refresh the object in place."""
        super().refresh(
            json=json,
            url=self._client._build_url("scope", scope_id=self.id),
            extra_params=API_EXTRA_PARAMS["scope"],
        )

    @property
    def representations(self) -> List['BaseRepresentation']:
        """Get and set the scope representations."""
        return self._representations_container.get_representations()

    @representations.setter
    def representations(self, value):
        self._representations_container.set_representations(value)

    def _save_representations(self, representation_options):
        options = self.options
        options.update({"representations": representation_options})
        self.options = options

    @property
    def workflow_root_process(self) -> "Activity":
        """Retrieve the Activity root object with classification WORKFLOW."""
        if self._workflow_root_process is None:
            self._workflow_root_process = self.activity(
                id=self._json_data["workflow_root_id"]
            )
        return self._workflow_root_process

    @property
    def app_root_process(self) -> "Activity":
        """Retrieve the Activity root object with classification APP."""
        if self._app_root_process is None:
            self._app_root_process = self.activity(id=self._json_data["app_root_id"])
        return self._app_root_process

    @property
    def catalog_root_process(self) -> "Activity":
        """Retrieve the Activity root object with classification CATALOG."""
        if self._catalog_root_process is None:
            self._catalog_root_process = self.activity(
                id=self._json_data["catalog_root_id"]
            )
        return self._catalog_root_process

    @property
    def product_root_model(self) -> "Part":
        """Retrieve the Part root object with classification PRODUCT and category MODEL."""
        if self._product_root_model is None:
            self._product_root_model = self.model(
                id=self._json_data["product_model_id"]
            )
        return self._product_root_model

    @property
    def product_root_instance(self) -> "Part":
        """Retrieve the Part root object with classification PRODUCT and category INSTANCE."""
        if self._product_root_instance is None:
            self._product_root_instance = self.part(
                id=self._json_data["product_instance_id"]
            )
        return self._product_root_instance

    @property
    def catalog_root_model(self) -> "Part":
        """Retrieve the Part root object with classification CATALOG and category MODEL."""
        if self._catalog_root_model is None:
            self._catalog_root_model = self.model(
                id=self._json_data["catalog_model_id"]
            )
        return self._catalog_root_model

    @property
    def catalog_root_instance(self) -> "Part":
        """Retrieve the Part root object with classification CATALOG and category INSTANCE."""
        if self._catalog_root_instance is None:
            self._catalog_root_instance = self.part(
                id=self._json_data["catalog_instance_id"]
            )
        return self._catalog_root_instance

    #
    # CRUD methods
    #

    def _update_scope_project_team(self, action, role, user):
        """
        Update the Project Team of the Scope. Updates include addition or removing of managers or members.

        :param action: type of action to be applied
        :type action: ScopeMemberActions
        :param role: type of role to be applied to the user
        :type role: ScopeRoles
        :param user: the username of the user to which the action applies to
        :type user: basestring
        :raises APIError: When unable to update the scope project team.
        """
        action = check_enum(action, ScopeMemberActions, "action")
        role = check_enum(role, ScopeRoles, "role")
        user = check_text(user, "user")

        users = self._client._retrieve_users()["results"]  # type: List[Dict]
        user_object = find(users, lambda u: u["username"] == user)  # type: Dict
        if user_object is None:
            raise NotFoundError('User "{}" does not exist'.format(user))

        url = self._client._build_url(
            "scope_{}_{}".format(action, role), scope_id=self.id
        )

        response = self._client._request(
            "PUT",
            url,
            params=API_EXTRA_PARAMS[self.__class__.__name__.lower()],
            data={"user_id": user_object["pk"]},
        )

        if response.status_code != requests.codes.ok:  # pragma: no cover
            raise APIError(
                "Could not {} {} in Scope".format(action, role), response=response
            )

        self.refresh(json=response.json().get("results")[0])

    def edit(
<<<<<<< HEAD
        self,
        name: Optional[Text] = None,
        description: Optional[Text] = None,
        start_date: Optional[datetime] = None,
        due_date: Optional[datetime] = None,
        status: Optional[Union[Text, ScopeStatus]] = None,
        tags: Optional[List[Text]] = None,
        team: Optional[Union[Team, Text]] = None,
        options: Optional[Dict] = None,
=======
            self,
            name: Optional[Union[Text, Empty]] = empty,
            description: Optional[Union[Text, Empty]] = empty,
            start_date: Optional[Union[datetime, Empty]] = empty,
            due_date: Optional[Union[datetime, Empty]] = empty,
            status: Optional[Union[Text, ScopeStatus, Empty]] = empty,
            tags: Optional[Union[List[Text], Empty]] = empty,
            team: Optional[Union[Team, Text, Empty]] = empty,
            options: Optional[Union[Dict, Empty]] = empty,
>>>>>>> bdb826b4
    ) -> None:
        """
        Edit the details of a scope.

        Setting an input to None will clear out the value (exception being name and status).

        :param name: (optionally) edit the name of the scope. Name cannot be cleared.
        :type name: basestring or None or Empty
        :param description: (optionally) edit the description of the scope or clear it
        :type description: basestring or None or Empty
        :param start_date: (optionally) edit the start date of the scope as a datetime object (UTC time/timezone
                            aware preferred) or clear it
        :type start_date: datetime or None or Empty
        :param due_date: (optionally) edit the due_date of the scope as a datetime object (UTC time/timzeone
                            aware preferred) or clear it
        :type due_date: datetime or None or Empty
        :param status: (optionally) edit the status of the scope as a string based. Status cannot be cleared.
        :type status: basestring or None or Empty
        :param tags: (optionally) replace the tags on a scope, which is a list of strings ["one","two","three"] or
                    clear them
        :type tags: list of basestring or None or Empty
        :param team: (optionally) add the scope to a team. Team cannot be cleared.
        :type team: UUIDstring or None or Empty
        :param options: (optionally) custom options dictionary stored on the scope object
        :type options: dict or None or Empty

        :raises IllegalArgumentError: if the type of the inputs is not correct
        :raises APIError: if another Error occurs
        :warns: UserWarning - When a naive datetime is provided. Defaults to UTC.

        Examples
        --------
        >>> from datetime import datetime
        >>> project.edit(name='New project name',
        ...              description='Changing the description just because I can',
        ...              start_date=datetime.now(),  # naive time is interpreted as UTC time
        ...              status=ScopeStatus.CLOSED)

        If we want to provide timezone aware datetime objects we can use the 3rd party convenience library :mod:`pytz`.
        Mind that we need to fetch the timezone first and use `<timezone>.localize(<your datetime>)` to make it
        work correctly.

        Using `datetime(2017,6,1,23,59,0 tzinfo=<tz>)` does NOT work for most timezones with a
        daylight saving time. Check the `pytz <http://pythonhosted.org/pytz/#localized-times-and-date-arithmetic>`_
        documentation.

        To make it work using :mod:`pytz` and timezone aware :mod:`datetime` see the following example::

        >>> import pytz
        >>> start_date_tzaware = datetime.now(pytz.utc)
        >>> mytimezone = pytz.timezone('Europe/Amsterdam')
        >>> due_date_tzaware = mytimezone.localize(datetime(2019, 10, 27, 23, 59, 0))
        >>> project.edit(due_date=due_date_tzaware, start_date=start_date_tzaware)

        To assign a scope to a team see the following example::

        >>> my_team = client.team(name='My own team')
        >>> project.edit(team=my_team)

        Not mentioning an input parameter in the function will leave it unchanged. Setting a parameter as None will
        clear its value (where that is possible). The example below will clear the due_date, but leave everything else
        unchanged.

        >>> project.edit(due_date=None)

        """
        update_dict = {
<<<<<<< HEAD
            "id": self.id,
            "name": check_text(name, "name") or self.name,
            "text": check_text(description, "description") or self.description,
            "start_date": check_datetime(start_date, "start_date"),
            "due_date": check_datetime(due_date, "due_date"),
            "status": check_enum(status, ScopeStatus, "status") or self.status,
        }
        team = check_base(team, Team, "team", method=self._client.team)
        if team:
            update_dict["team_id"] = team
        tags = check_list_of_text(tags, "tags", True)
        if tags is not None:
            update_dict["tags"] = tags
        scope_options = check_type(options, dict, "options")
        if scope_options:
            update_dict["scope_options"] = scope_options
=======
            'id': self.id,
            'name': check_text(name, 'name') or self.name,
            'text': check_text(description, 'description') or str(),
            'start_date': check_datetime(start_date, 'start_date'),
            'due_date': check_datetime(due_date, 'due_date'),
            'status': check_enum(status, ScopeStatus, 'status') or self.status,
            'tags': check_list_of_text(tags, 'tags', True) or list(),
            'team_id': check_base(team, Team, 'team') or str(),
            'scope_options': check_type(options, dict, 'options') or dict()
        }

        update_dict = clean_empty_values(update_dict=update_dict)
>>>>>>> bdb826b4

        url = self._client._build_url("scope", scope_id=self.id)

        response = self._client._request(
            "PUT",
            url,
            params=API_EXTRA_PARAMS[self.__class__.__name__.lower()],
            json=update_dict,
        )

        if response.status_code != requests.codes.ok:  # pragma: no cover
            raise APIError("Could not update Scope {}".format(self), response=response)

        self.refresh(json=response.json().get("results")[0])

        # TODO tags that are set are not in response
        if tags is not None and not isinstance(tags, Empty):
            self._tags = tags

    def clone(self, **kwargs) -> 'Scope':
        """Clone a scope.

        See :method:`pykechain.Client.clone_scope()` for available parameters.
        """
        return self._client.clone_scope(source_scope=self, **kwargs)

    def delete(self, asynchronous=True):
        """Delete the scope.

        Only works with enough permissions.

        .. versionadded: 3.0

        See :method:`pykechain.Client.delete_scope()` for available parameters.
        :raises ForbiddenError: if you do not have the permissions to delete a scope
        """
        return self._client.delete_scope(scope=self, asynchronous=asynchronous)

    #
    # Part methods
    #

    def parts(self, *args, **kwargs) -> List['Part']:
        """Retrieve parts belonging to this scope.

        This uses

        See :class:`pykechain.Client.parts` for available parameters.
        """
        return self._client.parts(*args, scope_id=self.id, **kwargs)

    def part(self, *args, **kwargs) -> 'Part':
        """Retrieve a single part belonging to this scope.

        See :class:`pykechain.Client.part` for available parameters.
        """
        return self._client.part(*args, scope_id=self.id, **kwargs)

    def properties(self, *args, **kwargs) -> List['Property']:
        """Retrieve properties belonging to this scope.

        .. versionadded: 3.0

        See :class:`pykechain.Client.properties` for available parameters.
        """
        return self._client.properties(*args, scope_id=self.id, **kwargs)

    def property(self, *args, **kwargs) -> 'Property':
        """Retrieve a single property belonging to this scope.

        .. versionadded: 3.0

        See :class:`pykechain.Client.property` for available parameters.
        """
        return self._client.property(*args, scope_id=self.id, **kwargs)

    def model(self, *args, **kwargs) -> 'Part':
        """Retrieve a single model belonging to this scope.

        See :class:`pykechain.Client.model` for available parameters.
        """
        return self._client.model(*args, scope_id=self.id, **kwargs)

    def create_model(self, parent, name, multiplicity=Multiplicity.ZERO_MANY) -> 'Part':
        """Create a single part model in this scope.

        See :class:`pykechain.Client.create_model` for available parameters.
        """
        return self._client.create_model(parent, name, multiplicity=multiplicity)

    def create_model_with_properties(
        self,
        parent,
        name,
        multiplicity=Multiplicity.ZERO_MANY,
        properties_fvalues=None,
        **kwargs
    ) -> 'Part':
        """Create a model with its properties in a single API request.

        See :func:`pykechain.Client.create_model_with_properties()` for available parameters.
        """
        return self._client.create_model_with_properties(
            parent,
            name,
            multiplicity=multiplicity,
            properties_fvalues=properties_fvalues,
            **kwargs
        )

    #
    # Activity methods
    #

    def activities(self, *args, **kwargs) -> List['Activity']:
        """Retrieve activities belonging to this scope.

        See :class:`pykechain.Client.activities` for available parameters.
        """
        return self._client.activities(*args, scope_id=self.id, **kwargs)

    def activity(self, *args, **kwargs) -> 'Activity':
        """Retrieve a single activity belonging to this scope.

        See :class:`pykechain.Client.activity` for available parameters.
        """
        return self._client.activity(*args, scope_id=self.id, **kwargs)

    def create_activity(self, *args, **kwargs) -> 'Activity':
        """Create a new activity belonging to this scope.

        See :class:`pykechain.Client.create_activity` for available parameters.
        """
        return self._client.create_activity(self.workflow_root, *args, **kwargs)

    def side_bar(self, *args, **kwargs) -> Optional[SideBarManager]:
        """Retrieve the side-bar manager."""
        return SideBarManager(scope=self, *args, **kwargs)

    def set_landing_page(
        self,
        activity: Union["Activity", KEChainPages],
        task_display_mode: Optional[
            SubprocessDisplayMode
        ] = SubprocessDisplayMode.ACTIVITIES,
    ) -> None:
        """
        Update the landing page of the scope.

        :param activity: Activity object or KEChainPages option
        :type activity: (Activity, KEChainPages)
        :param task_display_mode: display mode of the activity in KE-chain
        :type task_display_mode: SubprocessDisplayMode
        :return: None
        :rtype None
        """
        from pykechain.models import Activity

        if not (isinstance(activity, Activity) or activity in KEChainPages.values()):
            raise IllegalArgumentError(
                'activity must be of class Activity or a KEChainPages option, "{}" is not.'.format(
                    activity
                )
            )

        check_enum(task_display_mode, SubprocessDisplayMode, "task_display_mode")

        if isinstance(activity, Activity):
            url = "#/scopes/{}/{}/{}".format(self.id, task_display_mode, activity.id)
        else:
            url = "#/scopes/{}/{}".format(self.id, activity)

        options = dict(self.options)
        options.update({"landingPage": url})
        self.options = options

    def get_landing_page_url(self) -> Optional[Text]:
        """
        Retrieve the landing page URL, if it is set in the options.

        :return: Landing page url
        """
        return self.options.get("landingPage")

    #
    # Service Methods
    #

    def services(self, *args, **kwargs) -> List['Service']:
        """Retrieve services belonging to this scope.

        See :class:`pykechain.Client.services` for available parameters.

        .. versionadded:: 1.13
        """
        return self._client.services(*args, scope=self.id, **kwargs)

    def create_service(self, *args, **kwargs) -> 'Service':
        """Create a service to current scope.

        See :class:`pykechain.Client.create_service` for available parameters.

        .. versionadded:: 1.13
        """
        return self._client.create_service(*args, scope=self.id, **kwargs)

    def service(self, *args, **kwargs) -> 'Service':
        """Retrieve a single service belonging to this scope.

        See :class:`pykechain.Client.service` for available parameters.

        .. versionadded:: 1.13
        """
        return self._client.service(*args, scope=self.id, **kwargs)

    def service_executions(self, *args, **kwargs) -> List['ServiceExecution']:
        """Retrieve services belonging to this scope.

        See :class:`pykechain.Client.service_executions` for available parameters.

        .. versionadded:: 1.13
        """
        return self._client.service_executions(*args, scope=self.id, **kwargs)

    def service_execution(self, *args, **kwargs) -> 'ServiceExecution':
        """Retrieve a single service execution belonging to this scope.

        See :class:`pykechain.Client.service_execution` for available parameters.

        .. versionadded:: 1.13
        """
        return self._client.service_execution(*args, scope=self.id, **kwargs)

    #
    # User and Members of the Scope
    #

    def members(
        self,
        is_manager: Optional[bool] = None,
        is_supervisor: Optional[bool] = None,
        is_leadmember: Optional[bool] = None,
    ) -> List[Dict]:
        """
        Retrieve members of the scope.

        .. versionchanged:: 3.7
           we added the supervisor members for backend that support this.

        :param is_manager: (otional) set to True/False to filter members that are/aren't managers, resp.
        :type is_manager: bool
        :param is_supervisor: (optional) set to True/False to filter members that are/aren't supervisors, resp.
        :type is_supervisor: bool
        :param is_leadmember: (optional) set to True/False to filter members that are/aren't leadmembers, resp.
        :type is_leadmember: bool
        :return: List of members, each defined as a dict

        Examples
        --------
        >>> members = project.members()
        >>> managers = project.members(is_manager=True)
        >>> supervisors = project.members(is_supervisor=True)
        >>> leadmembers = project.members(is_leadmember=True)

        """
        members = [
            member for member in self._json_data["members"] if member["is_active"]
        ]

        if is_manager is not None:
            members = [
                member for member in members if member.get("is_manager") == is_manager
            ]
        if is_supervisor is not None:
            members = [
                member
                for member in members
                if member.get("is_supervisor") == is_supervisor
            ]
        if is_leadmember is not None:
            members = [
                member
                for member in members
                if member.get("is_leadmember") == is_leadmember
            ]
        return members

    def add_member(self, member: Text) -> None:
        """
        Add a single member to the scope.

        You may only edit the list of members if the pykechain credentials allow this.

        :param member: single username to be added to the scope list of members
        :type member: basestring
        :raises APIError: when unable to update the scope member
        """
        self._update_scope_project_team(
            action=ScopeMemberActions.ADD, role=ScopeRoles.MEMBER, user=member
        )

    def remove_member(self, member: Text) -> None:
        """
        Remove a single member to the scope.

        :param member: single username to be removed from the scope list of members
        :type member: basestring
        :raises APIError: when unable to update the scope member
        """
        self._update_scope_project_team(
            action=ScopeMemberActions.REMOVE, role=ScopeRoles.MEMBER, user=member
        )

    def add_manager(self, manager: Text) -> None:
        """
        Add a single manager to the scope.

        :param manager: single username to be added to the scope list of managers
        :type manager: basestring
        :raises APIError: when unable to update the scope manager
        """
        self._update_scope_project_team(
            action=ScopeMemberActions.ADD, role=ScopeRoles.MANAGER, user=manager
        )

    def remove_manager(self, manager: Text) -> None:
        """
        Remove a single manager to the scope.

        :param manager: single username to be added to the scope list of managers
        :type manager: basestring
        :raises APIError: when unable to update the scope manager
        """
        self._update_scope_project_team(
            action=ScopeMemberActions.REMOVE, role=ScopeRoles.MANAGER, user=manager
        )

    def add_leadmember(self, leadmember: Text) -> None:
        """
        Add a single leadmember to the scope.

        :param leadmember: single username to be added to the scope list of leadmembers
        :type leadmember: basestring
        :raises APIError: when unable to update the scope leadmember
        """
        self._update_scope_project_team(
            action=ScopeMemberActions.ADD, role=ScopeRoles.LEADMEMBER, user=leadmember
        )

    def remove_leadmember(self, leadmember: Text) -> None:
        """
        Remove a single leadmember to the scope.

        :param leadmember: single username to be added to the scope list of leadmembers
        :type leadmember: basestring
        :raises APIError: when unable to update the scope leadmember
        """
        self._update_scope_project_team(
            action=ScopeMemberActions.REMOVE,
            role=ScopeRoles.LEADMEMBER,
            user=leadmember,
        )

    def add_supervisor(self, supervisor: Text) -> None:
        """
        Add a single supervisor to the scope.

        .. versionadded:: 3.7
           requires backend version 3.7 as well.

        :param supervisor: single username to be added to the scope list of supervisors
        :type supervisor: basestring
        :raises APIError: when unable to update the scope supervisor
        """
        if self._client.match_app_version(label="scope", version="<3.6.0"):
            raise NotImplementedError(
                "Adding and removal of supervisor members to a scope not "
                "possible with this backend version"
            )
        self._update_scope_project_team(
            action=ScopeMemberActions.ADD, role=ScopeRoles.SUPERVISOR, user=supervisor
        )

    def remove_supervisor(self, supervisor: Text) -> None:
        """
        Remove a single supervisor to the scope.

        .. versionadded:: 3.7
           requires backend version 3.7 as well.

        :param supervisor: single username to be added to the scope list of supervisors
        :type supervisor: basestring
        :raises APIError: when unable to update the scope supervisor
        """
        if self._client.match_app_version(label="scope", version="<3.6.0"):
            raise NotImplementedError(
                "Adding and removal of supervisor members to a scope not "
                "possible with this backend version"
            )
        self._update_scope_project_team(
            action=ScopeMemberActions.REMOVE,
            role=ScopeRoles.SUPERVISOR,
            user=supervisor,
        )<|MERGE_RESOLUTION|>--- conflicted
+++ resolved
@@ -235,17 +235,6 @@
         self.refresh(json=response.json().get("results")[0])
 
     def edit(
-<<<<<<< HEAD
-        self,
-        name: Optional[Text] = None,
-        description: Optional[Text] = None,
-        start_date: Optional[datetime] = None,
-        due_date: Optional[datetime] = None,
-        status: Optional[Union[Text, ScopeStatus]] = None,
-        tags: Optional[List[Text]] = None,
-        team: Optional[Union[Team, Text]] = None,
-        options: Optional[Dict] = None,
-=======
             self,
             name: Optional[Union[Text, Empty]] = empty,
             description: Optional[Union[Text, Empty]] = empty,
@@ -255,7 +244,6 @@
             tags: Optional[Union[List[Text], Empty]] = empty,
             team: Optional[Union[Team, Text, Empty]] = empty,
             options: Optional[Union[Dict, Empty]] = empty,
->>>>>>> bdb826b4
     ) -> None:
         """
         Edit the details of a scope.
@@ -323,24 +311,6 @@
 
         """
         update_dict = {
-<<<<<<< HEAD
-            "id": self.id,
-            "name": check_text(name, "name") or self.name,
-            "text": check_text(description, "description") or self.description,
-            "start_date": check_datetime(start_date, "start_date"),
-            "due_date": check_datetime(due_date, "due_date"),
-            "status": check_enum(status, ScopeStatus, "status") or self.status,
-        }
-        team = check_base(team, Team, "team", method=self._client.team)
-        if team:
-            update_dict["team_id"] = team
-        tags = check_list_of_text(tags, "tags", True)
-        if tags is not None:
-            update_dict["tags"] = tags
-        scope_options = check_type(options, dict, "options")
-        if scope_options:
-            update_dict["scope_options"] = scope_options
-=======
             'id': self.id,
             'name': check_text(name, 'name') or self.name,
             'text': check_text(description, 'description') or str(),
@@ -353,7 +323,6 @@
         }
 
         update_dict = clean_empty_values(update_dict=update_dict)
->>>>>>> bdb826b4
 
         url = self._client._build_url("scope", scope_id=self.id)
 
