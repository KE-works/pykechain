from pykechain.utils import __dict__inherited__


class Enum(object):
    """Custom enumeration class to support class attributes as options.

    Example
    -------
    >>> class Toppings(Enum):
    ...    CHEESE = "Cheese"
    ...    SALAMI = "Salami"
    >>> topping_choice = Toppings.CHEESE

    """

    @classmethod
    def options(cls):
        """Provide a sorted list of options."""
        return sorted((value, name) for (name, value) in __dict__inherited__(cls=cls, stop=Enum).items())

    @classmethod
    def values(cls):
        """Provide a (sorted) list of values."""
        return [value for (value, name) in cls.options()]


class Multiplicity(Enum):
    """The various multiplicities that are accepted by KE-chain.

    For more information on the representation in KE-chain, please consult the KE-chain `Part documentation`_.

    :cvar ZERO_ONE: Multiplicity 0 to 1
    :cvar ONE: Multiplicity 1
    :cvar ZERO_MANY: Multiplicity 0 to infinity
    :cvar ONE_MANY: Multiplicity 1 to infinity
    """

    ZERO_ONE = "ZERO_ONE"
    ONE = "ONE"
    ZERO_MANY = "ZERO_MANY"
    ONE_MANY = "ONE_MANY"
    # M_N = "M_N"  # not implemented


class Category(Enum):
    """The various categories of Parts that are accepted by KE-chain.

    For more information on the representation in KE-chain, please consult the KE-chain `Part documentation`_.

    :cvar INSTANCE: Category of Instance
    :cvar MODEL: Category of Model
    """

    INSTANCE = "INSTANCE"
    MODEL = "MODEL"


class Classification(Enum):
    """The various classification of Parts that are accepted by KE-chain.

    For more information on the representation in KE-chain, please consult the KE-chain `Part documentation`_.

    :cvar PRODUCT: Classification of the part object is Product
    :cvar CATALOG: Classification of the part object is a CATALOG

    .. _Part documentation: https://support.ke-chain.com/confluence/dosearchsite.action?queryString=concept+part
    """

    PRODUCT = "PRODUCT"
    CATALOG = "CATALOG"


class PropertyType(Enum):
    """The various property types that are accepted by KE-chain.

    For more information on the representation in KE-chain, please consult the KE-chain `Property documentation`_.

    :cvar CHAR_VALUE: a charfield property (single line text)
    :cvar TEXT_VALUE: text property (long text, may span multiple lines)
    :cvar BOOLEAN_VALUE: a boolean value property (True/False)
    :cvar INT_VALUE: integer property (whole number)
    :cvar FLOAT_VALUE: floating point number property (with digits)
    :cvar DATETIME_VALUE: a datetime value property
    :cvar ATTACHMENT_VALUE: an attachment property
    :cvar LINK_VALUE: url property
    :cvar REFERENCE_VALUE: a reference property, a UUID value referring to other part model

    .. versionadded:: 1.14

    :cvar SINGLE_SELECT_VALUE: single select list property (choose from a list)
    :cvar REFERENCES_VALUE: a multi reference property, a list of UUID values referring to other part models

    .. _Property documentation: https://support.ke-chain.com/confluence/dosearchsite.action?queryString=concept+property
    """

    CHAR_VALUE = "CHAR_VALUE"
    TEXT_VALUE = "TEXT_VALUE"
    BOOLEAN_VALUE = "BOOLEAN_VALUE"
    INT_VALUE = "INT_VALUE"
    FLOAT_VALUE = "FLOAT_VALUE"
    DATETIME_VALUE = "DATETIME_VALUE"
    ATTACHMENT_VALUE = "ATTACHMENT_VALUE"
    LINK_VALUE = "LINK_VALUE"
    SINGLE_SELECT_VALUE = 'SINGLE_SELECT_VALUE'
    REFERENCE_VALUE = 'REFERENCE_VALUE'
    REFERENCES_VALUE = "REFERENCES_VALUE"


class ActivityType(Enum):
    """The various Activity types that are accepted by KE-chain.

    .. versionadded:: 2.0

    :cvar TASK: a normal task
    :cvar PROCESS: a subprocess (container) containing other tasks

    For WIM version 1:

    :cvar USERTASK: a normal usertask
    :cvar SUBPROCESS: a subprocess (container) containing other tasks
    :cvar SERVICETASK: a service taks (this concept is only availabe in RND KE-chain and will be deprecated)
    """

    # WIM2:
    PROCESS = 'PROCESS'
    TASK = 'TASK'

    # WIM1:
    USERTASK = "UserTask"
    SERVICETASK = "ServiceTask"  # RND code only
    SUBPROCESS = "Subprocess"


WIMCompatibleActivityTypes = {
    # backwards pykechain script compatible with wim2
    # from WIM1 to WIM2:
    ActivityType.USERTASK: ActivityType.TASK,
    ActivityType.SUBPROCESS: ActivityType.PROCESS,

    # forwarde pykechain scripts made for wim2, compatible with wim1
    # from WIM2 to WIM1:
    ActivityType.PROCESS: ActivityType.SUBPROCESS,
    ActivityType.TASK: ActivityType.USERTASK}


class ActivityClassification(Enum):
    """The classification of Activities that are accepted by KE-chain.

    .. versionadded:: 2.0

    :cvar WORKFLOW: Classification of the activity is WORKFLOW
    :cvar CATALOG: Classification of the activity is CATALOG
    """

    WORKFLOW = 'WORKFLOW'
    CATALOG = 'CATALOG'


class ActivityRootNames(Enum):
    """The classification of Activities that are accepted by KE-chain.

    .. versionadded:: 2.0

    :cvar WORKFLOW_ROOT: Root of the activity is WORKFLOW_ROOT
    :cvar CATALOG_ROOT: Root of the activity is CATALOG_ROOT (below are CATALOG tasks)
    """

    WORKFLOW_ROOT = 'WORKFLOW_ROOT'
    CATALOG_ROOT = 'CATALOG_ROOT'


class ComponentXType(Enum):
    """The various inspectortypes supported in the customized task in KE-chain.

    :cvar PANEL: panel
    :cvar TOOLBAR: toolbar
    :cvar PROPERTYGRID: propertyGrid
    :cvar SUPERGRID: superGrid
    :cvar PAGINATEDSUPERGRID: paginatedSuperGrid
    :cvar FILTEREDGRID: filteredGrid
    :cvar DISPLAYFIELD: displayfield
    :cvar PROPERTYATTACHMENTPREVIEWER: propertyAttachmentViewer
    :cvar HTMLPANEL: htmlPanel
    :cvar EXECUTESERVICE: executeService
    :cvar NOTEBOOKPANEL: notebookPanel
    :cvar BUTTON: button
    :cvar MODELVIEWER: modelViewer
    :cvar CSVGRID: csvGrid
    :cvar JSONTREE: jsonTree
    """

    PANEL = "panel"
    TOOLBAR = "toolbar"
    PROPERTYGRID = "propertyGrid"
    SUPERGRID = "superGrid"
    PAGINATEDSUPERGRID = "paginatedSuperGrid"
    FILTEREDGRID = "filteredGrid"
    DISPLAYFIELD = "displayfield"
    # in 1.13.1
    PROPERTYATTACHMENTPREVIEWER = "propertyAttachmentViewer"
    HTMLPANEL = "htmlPanel"
    EXECUTESERVICE = "executeService"
    NOTEBOOKPANEL = "notebookPanel"
    # Issue #279:
    ACTIVITYNAVIGATIONBAR = "activityNavigationBar"

    # for RND
    BUTTON = "button"
    MODELVIEWER = "modelViewer"
    CSVGRID = "csvGrid"
    JSONTREE = "jsonTree"


class WidgetNames(Enum):
    """The various Names of the Widget that can be configured.

    :cvar SUPERGRIDWIDGET: superGridWidget
    :cvar PROPERTYGRIDWIDGET: propertyGridWidget
    :cvar HTMLWIDGET: htmlWidget
    :cvar FILTEREDGRIDWIDGET: filteredGridWidget
    :cvar SERVICEWIDGET: serviceWidget
    :cvar NOTEBOOKWIDGET: notebookWidget
    :cvar ATTACHMENTVIEWERWIDGET: attachmentViewerWidget
    :cvar TASKNAVIGATIONBARWIDGET: taskNavigationBarWidget
    :cvar JSONWIDGET: jsonWidget

    # KE-chain 3 only
    :cvar SIGNATUREWIDGET: signatureWidget
    :cvar CARDWIDGET: cardWidget
    :cvar METAPANELWIDGET: metaPanelWidget
    :cvar MULTICOLUMNWIDGET: multiColumnWidget
    :cvar PROGRESSWIDGET: progressWidget
    :cvar TASKSWIDGET: tasksWidget
    """

    SUPERGRIDWIDGET = 'superGridWidget'
    PROPERTYGRIDWIDGET = 'propertyGridWidget'
    HTMLWIDGET = 'htmlWidget'
    FILTEREDGRIDWIDGET = 'filteredGridWidget'
    SERVICEWIDGET = 'serviceWidget'
    NOTEBOOKWIDGET = 'notebookWidget'
    ATTACHMENTVIEWERWIDGET = 'attachmentViewerWidget'
    TASKNAVIGATIONBARWIDGET = 'taskNavigationBarWidget'
    JSONWIDGET = 'jsonWidget'
    METAPANELWIDGET = 'metaPanelWidget'
    MULTICOLUMNWIDGET = 'multiColumnWidget'
    SIGNATUREWIDGET = 'signatureWidget'
    CARDWIDGET = 'cardWidget'
    PROGRESSWIDGET = 'progressWidget'
    TASKSWIDGET = 'taskWidget'


class WidgetTypes(Enum):
    """The various widget types for the widget definitions available to the widget api.

    :cvar UNDEFINED: Undefined Widget
    :cvar PROPERTYGRID: Propertygrid widget
    :cvar SUPERGRID: Supergrid widget
    :cvar HTML: Html widget
    :cvar FILTEREDGRID: Filteredgrid widget
    :cvar SERVICE: Service widget
    :cvar NOTEBOOK: Notebook widget
    :cvar ATTACHMENTVIEWER: Attachmentviewer widget
    :cvar TASKNAVIGATIONBAR: Tasknavigationbar widget
    :cvar JSON: Json widget
    :cvar METAPANEL: Metapanel widget
    :cvar MULTICOLUMN: Multicolumn widget
    :cvar SCOPE: Scope widget
    :cvar THIRDPARTY: Thirdparty widget
    :cvar PROGRESS: Progress widget
    :cvar SIGNATURE: Signature widget
    :cvar CARD: Card widget
    :cvar TASKS: Tasks widget
    """

    UNDEFINED = 'UNDEFINED'
    PROPERTYGRID = 'PROPERTYGRID'
    SUPERGRID = 'SUPERGRID'
    HTML = 'HTML'
    FILTEREDGRID = 'FILTEREDGRID'
    SERVICE = 'SERVICE'
    NOTEBOOK = 'NOTEBOOK'
    ATTACHMENTVIEWER = 'ATTACHMENTVIEWER'
    TASKNAVIGATIONBAR = 'TASKNAVIGATIONBAR'
    JSON = 'JSON'
    METAPANEL = 'METAPANEL'
    MULTICOLUMN = 'MULTICOLUMN'
    SCOPE = 'SCOPE'
    THIRDPARTY = 'THIRDPARTY'
    PROGRESS = 'PROGRESS'
    SIGNATURE = 'SIGNATURE'
    CARD = 'CARD'
    TASKS = 'TASKS'


WidgetCompatibleTypes = {
    WidgetNames.SUPERGRIDWIDGET: WidgetTypes.SUPERGRID,
    WidgetNames.PROPERTYGRIDWIDGET: WidgetTypes.PROPERTYGRID,
    WidgetNames.HTMLWIDGET: WidgetTypes.HTML,
    WidgetNames.FILTEREDGRIDWIDGET: WidgetTypes.FILTEREDGRID,
    WidgetNames.SERVICEWIDGET: WidgetTypes.SERVICE,
    WidgetNames.NOTEBOOKWIDGET: WidgetTypes.NOTEBOOK,
    WidgetNames.ATTACHMENTVIEWERWIDGET: WidgetTypes.ATTACHMENTVIEWER,
    WidgetNames.TASKNAVIGATIONBARWIDGET: WidgetTypes.TASKNAVIGATIONBAR,
    WidgetNames.JSONWIDGET: WidgetTypes.JSON,
    WidgetNames.METAPANELWIDGET: WidgetTypes.METAPANEL,
    WidgetNames.MULTICOLUMNWIDGET: WidgetTypes.MULTICOLUMN,
    WidgetNames.PROGRESSWIDGET: WidgetTypes.PROGRESS,
    WidgetNames.SIGNATUREWIDGET: WidgetTypes.SIGNATURE,
    WidgetNames.CARDWIDGET: WidgetTypes.CARD,
    WidgetNames.TASKSWIDGET: WidgetTypes.TASKS
}

default_metapanel_widget = dict(
    name=WidgetNames.METAPANELWIDGET,
    config=dict(),
    meta=dict(
        showAll=True,
    ),
)

default_activity_customization = dict(
    ext=dict(
        widgets=[default_metapanel_widget]
    )
)


class ActivityStatus(Enum):
    """The various Activity statuses that are accepted by KE-chain.

    :cvar OPEN: status of activity is open
    :cvar COMPLETED: status of activity is completed
    """

    OPEN = 'OPEN'
    COMPLETED = 'COMPLETED'


class ScopeStatus(Enum):
    """The various status of a scope.

    .. versionchanged:: 3.0
      The `TEMPLATE` ScopeStatus is deprecated in KE-chain 3

    :cvar ACTIVE: Status of a scope is active (default)
    :cvar CLOSED: Status of a scope is closed
    :cvar TEMPLATE: Status of a scope is a template (not actively used)(deprecated in KE-chain 3.0)
    :cvar DELETING: Status of a scope when the scope is being deleted
    """

    ACTIVE = 'ACTIVE'
    CLOSED = 'CLOSED'
    TEMPLATE = 'TEMPLATE'
    DELETING = 'DELETING'


class ScopeCategory(Enum):
    """The various categories of a scope.

    .. versionadded::3.0

    :cvar LIBRARY_SCOPE: The scope is a library scope
    :cvar USER_SCOPE: The scope is a normal user scope
    :cvar TEMPLATE_SCOPE: The scope is a template scope
    """

    LIBRARY_SCOPE = 'LIBRARY_SCOPE'
    USER_SCOPE = 'USER_SCOPE'
    TEMPLATE_SCOPE = 'TEMPLATE_SCOPE'


class ServiceType(Enum):
    """The file types of sim script.

    :cvar PYTHON_SCRIPT: service is a python script
    :cvar NOTEBOOK: service is a jupyter notebook
    """

    PYTHON_SCRIPT = 'PYTHON SCRIPT'
    NOTEBOOK = 'NOTEBOOK'


class ServiceEnvironmentVersion(Enum):
    """The acceptable versions of python where services run on.

    :cvar PYTHON_2_7: Service execution environment is a python 2.7 container
    :cvar PYTHON_3_5: Service execution environment is a python 3.5 container
    :cvar PYTHON_3_5_NOTEBOOKS: execution environment is a python 3.5 container with jupyter notebook preinstalled
    """

    PYTHON_2_7 = '2.7'
    PYTHON_3_5 = '3.5'
    PYTHON_3_6 = '3.6'
    PYTHON_3_5_NOTEBOOKS = '3.5_notebook'
    PYTHON_3_6_NOTEBOOKS = '3.6_notebook'


class ServiceScriptUser(Enum):
    """The acceptable usertypes under which a (trusted) service is run.

    :cvar KENODE_USER: Run as "kenode" user. Equivalent to a manager in a scope.
    :cvar TEAMMANAGER_USER: Run as "kenode_team". Equivalent to a manager in a team. (disabled until available)
    :cvar CONFIGURATOR_USER: Run as "kenode_configurator". Equivalent to GG:Configurator.
    """

    KENODE_USER = "kenode"
    # TEAMMANAGER_USER = "kenode_team"
    CONFIGURATOR_USER = "kenode_configurator"


class ServiceExecutionStatus(Enum):
    """The acceptable states of a running service.

    :cvar LOADING: Execution is in LOADING state (next RUNNING, FAILED)
    :cvar RUNNING: Execution is in RUNNING state (next COMPLETED, FAILED, TERMINATING)
    :cvar COMPLETED: Execution is in COMPLETED state
    :cvar FAILED: Execution is in FAILED state
    :cvar TERMINATING: Execution is in TERMINATING state (next TERMINATED)
    :cvar TERMINATED: Execution is in TERMINATED state
    """

    LOADING = 'LOADING'
    RUNNING = 'RUNNING'
    COMPLETED = 'COMPLETED'
    FAILED = 'FAILED'
    TERMINATING = 'TERMINATING'
    TERMINATED = 'TERMINATED'


class TeamRoles(Enum):
    """Roles that exist for a team member.

    :cvar MEMBER: A normal team member
    :cvar MANAGER: A team member that may manage the team (add or remove members, change team)
    :cvar OWNER: The owner of a team
    """

    MEMBER = "MEMBER"
    MANAGER = "MANAGER"
    OWNER = "OWNER"


class KechainEnv(Enum):
    """Environment variables that can be set for pykechain.

    :cvar KECHAIN_URL: full url of KE-chain where to connect to eg: 'https://<some>.ke-chain.com'
    :cvar KECHAIN_TOKEN: authentication token for the KE-chain user provided from KE-chain user account control
    :cvar KECHAIN_USERNAME: the username for the credentials
    :cvar KECHAIN_PASSWORD: the password for the credentials
    :cvar KECHAIN_SCOPE: the name of the project / scope. Should be unique, otherwise use scope_id
    :cvar KECHAIN_SCOPE_ID: the UUID of the project / scope.
    :cvar KECHAIN_FORCE_ENV_USE: set to 'true', '1', 'ok', or 'yes' to always use the environment variables.
    :cvar KECHAIN_SCOPE_STATUS: the status of the Scope to retrieve, defaults to None to retrieve all scopes
    :cvar KECHAIN_CHECK_CERTIFICATES: if the certificates of the URL should be checked.
    """

    KECHAIN_FORCE_ENV_USE = 'KECHAIN_FORCE_ENV_USE'
    KECHAIN_URL = 'KECHAIN_URL'
    KECHAIN_TOKEN = 'KECHAIN_TOKEN'
    KECHAIN_USERNAME = 'KECHAIN_USERNAME'
    KECHAIN_PASSWORD = 'KECHAIN_PASSWORD'
    KECHAIN_SCOPE = 'KECHAIN_SCOPE'
    KECHAIN_SCOPE_ID = 'KECHAIN_SCOPE_ID'
    KECHAIN_SCOPE_STATUS = 'KECHAIN_SCOPE_STATUS'
    KECHAIN_CHECK_CERTIFICATES = 'KECHAIN_CHECK_CERTIFICATES'


class SortTable(Enum):
    """The acceptable sorting options for a grid/table.

    :cvar ASCENDING: Table is sorted in ASCENDING ORDER
    :cvar DESCENDING: Table is sorted in DESCENDING ORDER
    """

    ASCENDING = 'ASC'
    DESCENDING = 'DESC'


class NavigationBarAlignment(Enum):
    """The acceptable alignment options for a Navigation Bar Widget.

    :cvar START: Buttons are aligned to the left (for KE-chain 2)
    :cvar LEFT: Buttons are aligned to the left (for KE-chain 3)
    :cvar CENTER: Buttons are aligned to the center
    """

    CENTER = 'center'

    # for KE-chain 2
    START = 'start'

    # for KE-chain 3
    LEFT = 'left'
    RIGHT = 'right'


class PaperSize(Enum):
    """The acceptable paper sizes options for a downloaded PDF.

    :cvar A0: Paper of size A0
    :cvar A1: Paper of size A1
    :cvar A2: Paper of size A2
    :cvar A3: Paper of size A3
    :cvar A4: Paper of size A4
    """

    A0 = 'a0paper'
    A1 = 'a1paper'
    A2 = 'a2paper'
    A3 = 'a3paper'
    A4 = 'a4paper'


class PaperOrientation(Enum):
    """The acceptable paper orientation options for a downloaded PDF.

    :cvar PORTRAIT: Paper of orientation 'portrait'
    :cvar LANDSCAPE: Paper of orientation 'landscape'
    """

    PORTRAIT = 'portrait'
    LANDSCAPE = 'landscape'


class PropertyVTypes(Enum):
    """The VTypes (or validator types) that are allowed in the json.

    This corresponds to the various validator classes which SHOULD be named:
       `vtype[0].upper() + vtype[1:]`
       eg: 'numbericRangeValidator' has an implementation class of 'NumericRangeValidator'

    .. versionadded:: 2.2

    :cvar NONEVALIDATOR: noneValidator - No validation is done
    :cvar NUMERICRANGE: numericRangeValidator
    :cvar BOOLEANFIELD: booleanFieldValidator
    :cvar REQUIREDFIELD: requiredFieldValidator
    :cvar EVENNUMBER: evenNumberValidator
    :cvar ODDNUMBER: oddNumberValidator
    :cvar REGEXSTRING: regexStringValidator
    :cvar SINGLEREFERENCE: 'singleReferenceValidator'
    :cvar FILEEXTENSION: 'fileExtensionValidator'
    :cvar FILESIZE: 'fileSizeValidator'
    """

    NONEVALIDATOR = 'noneValidator'
    NUMERICRANGE = 'numericRangeValidator'
    BOOLEANFIELD = 'booleanFieldValidator'
    REQUIREDFIELD = 'requiredFieldValidator'
    EVENNUMBER = 'evenNumberValidator'
    ODDNUMBER = 'oddNumberValidator'
    REGEXSTRING = 'regexStringValidator'
    SINGLEREFERENCE = 'singleReferenceValidator'
    FILEEXTENSION = 'fileExtensionValidator'
    FILESIZE = 'fileSizeValidator'

    # fallback
    ALWAYSALLOW = 'alwaysAllowValidator'


class ValidatorEffectTypes(Enum):
    """The effects that can be attached to a validator.

    .. versionadded:: 2.2

    :cvar NONE_EFFECT: noneEffect
    :cvar VISUALEFFECT: visualEffect
    :cvar TEXT_EFFECT: textEffect
    :cvar ERRORTEXT_EFFECT: errorTextEffect
    :cvar HELPTEXT_EFFECT: helpTextEffect
    """

    NONE_EFFECT = 'noneEffect'
    VISUALEFFECT = 'visualEffect'
    TEXT_EFFECT = 'textEffect'
    ERRORTEXT_EFFECT = 'errorTextEffect'
    HELPTEXT_EFFECT = 'helpTextEffect'


class PropertyRepresentation(Enum):
    """
    The Representation configuration to display a property value.

    .. versionadded:: 3.0

    :cvar DECIMAL_PLACES: Amount of decimal places to show the number
    :cvar SIGNIFICANT_DIGITS: Number (count) of significant digits to display the number
    :cvar LINK_TARGET: configuration of a link to open the link in a new browsertab or not.
    :cvar BUTTON: options to represent the choices of a select-list
    """

    DECIMAL_PLACES = "decimalPlaces"
    SIGNIFICANT_DIGITS = "significantDigits"
    LINK_TARGET = "linkTarget"
    BUTTON = 'buttonRepresentation'


class ShowColumnTypes(Enum):
    """The columns that can be shown in a Property grid.

    .. versionadded:: 2.3

    :cvar UNIT: unit
    :cvar DESCRIPTION: description
    """

    UNIT = 'unit'
    DESCRIPTION = 'description'


class ScopeWidgetColumnTypes(Enum):
    """The columns that can be shown in a Scope widget grid.

    .. versionadded:: 3.0

    :cvar PROJECT_NAME: Project Name
    :cvar START_DATE: Start date
    :cvar DUE_DATE: Due date
    :cvar PROGRESS: Progress
    :cvar STATUS: Status
    """

    PROJECT_NAME = 'Project Name'
    START_DATE = 'Start date'
    DUE_DATE = 'Due date'
    PROGRESS = 'Progress'
    STATUS = 'Status'


class FilterType(Enum):
    """The type of pre-filters that can be set on a Multi Reference Property.

    .. versionadded:: 3.0

    :cvar GREATER_THAN_EQUAL: 'gte'
    :cvar LOWER_THAN_EQUAL: 'lte'
    :cvar CONTAINS: 'icontains'
    :cvar EXACT: 'exact'
    """

    GREATER_THAN_EQUAL = 'gte'
    LOWER_THAN_EQUAL = 'lte'
    CONTAINS = 'icontains'
    EXACT = 'exact'


class ProgressBarColors(Enum):
    """
    Some basic colors that can be set on a Progress Bar inside a Progress Bar Widget.

    .. versionadded:: 3.0

    :cvar BLACK: '#000000'
    :cvar WHITE: '#FFFFFF'
    :cvar RED: 'FF0000'
    :cvar LIME: '#00FF00'
    :cvar BLUE: '#0000FF'
    :cvar YELLOW: '#FFFF00'
    :cvar CYAN: '#00FFFF'
    :cvar MAGENTA: '#FF00FF'
    :cvar SILVER: '#C0C0C0'
    :cvar GRAY: '#808080'
    :cvar MAROON: '#800000'
    :cvar OLIVE: '#808000'
    :cvar GREEN: '#008000'
    :cvar PURPLE: '#800080'
    :cvar TEAL: '#008080'
    :cvar NAVY: '#000080'
    :cvar DEFAULT_COMPLETED: '#339447'
    :cvar DEFAULT_IN_PROGRESS: '#FF6600'
    :cvar DEFAULT_NO_PROGRESS: '#EEEEEE'
    :cvar DEFAULT_IN_PROGRESS_BACKGROUND: '#FC7C3D'
    """

    BLACK = '#000000'
    WHITE = '#FFFFFF'
    RED = '#FF0000'
    LIME = '#00FF00'
    BLUE = '#0000FF'
    YELLOW = '#FFFF00'
    CYAN = '#00FFFF'
    MAGENTA = '#FF00FF'
    SILVER = '#C0C0C0'
    GRAY = '#808080'
    MAROON = '#800000'
    OLIVE = '#808000'
    GREEN = '#008000'
    PURPLE = '#800080'
    TEAL = '#008080'
    NAVY = '#000080'
    DEFAULT_COMPLETED = '#339447'
    DEFAULT_IN_PROGRESS = '#FF6600'
    DEFAULT_NO_PROGRESS = '#EEEEEE'
    DEFAULT_IN_PROGRESS_BACKGROUND = '#FC7C3D'


class LinkTargets(Enum):
    """
    Target for the CardWidget link and Link property representations.

    .. versionadded:: 3.0

    :cvar SAME_TAB: "_self"
    :cvar NEW_TAB: "_blank"
    """

    SAME_TAB = "_self"
    NEW_TAB = '_blank'


class CardWidgetLinkValue(Enum):
    """
    Link Value for the CardWidget.

    .. versionadded:: 3.0

    :cvar EXTERNAL_LINK: "External link"
    :cvar TASK_LINK: "Task link"
    :cvar NO_LINK: "No link"
    """

    EXTERNAL_LINK = "External link"
    TASK_LINK = "Task link"
    NO_LINK = "No link"


class CardWidgetImageValue(Enum):
    """
    Image for the CardWidget.

    .. versionadded:: 3.0

    :cvar CUSTOM_IMAGE: "Custom image"
    :cvar NO_IMAGE: "No image"
    """

    CUSTOM_IMAGE = "Custom image"
    NO_IMAGE = "No image"


<<<<<<< HEAD
class SelectListRepresentations(Enum):
    """
    Options in which a single-select list property options are displayed.

    :cvar DROP_DOWN: "dropdown"
    :cvar CHECK_BOXES: "checkboxes"
    :cvar BUTTONS: "buttons"
    """

    DROP_DOWN = 'dropdown'
    CHECK_BOXES = 'checkboxes'
    BUTTONS = 'buttons'
=======
class ImageFitValue(Enum):
    """
    Options to fit an image on a CardWidget or AttachmentViewerWidget.

    This is a subset from the `object-fit property`_ in HTML.

    :cvar CONTAIN: scale the image to fit within the widget
    :cvar COVER: scale the image to cover the entire widget

    .. _object-fit property: https://developer.mozilla.org/en-US/docs/Web/CSS/object-fit
    """

    CONTAIN = 'contain'
    COVER = 'cover'
>>>>>>> f78efa3d
<|MERGE_RESOLUTION|>--- conflicted
+++ resolved
@@ -739,7 +739,6 @@
     NO_IMAGE = "No image"
 
 
-<<<<<<< HEAD
 class SelectListRepresentations(Enum):
     """
     Options in which a single-select list property options are displayed.
@@ -752,7 +751,8 @@
     DROP_DOWN = 'dropdown'
     CHECK_BOXES = 'checkboxes'
     BUTTONS = 'buttons'
-=======
+
+
 class ImageFitValue(Enum):
     """
     Options to fit an image on a CardWidget or AttachmentViewerWidget.
@@ -766,5 +766,4 @@
     """
 
     CONTAIN = 'contain'
-    COVER = 'cover'
->>>>>>> f78efa3d
+    COVER = 'cover'