--- conflicted
+++ resolved
@@ -6,17 +6,6 @@
 import requests
 from envparse import env
 from requests.adapters import HTTPAdapter  # type: ignore
-<<<<<<< HEAD
-from urllib3 import Retry
-
-from pykechain.defaults import API_EXTRA_PARAMS, API_PATH, PARTS_BATCH_LIMIT, RETRY_BACKOFF_FACTOR, \
-    RETRY_ON_CONNECTION_ERRORS, RETRY_ON_READ_ERRORS, RETRY_ON_REDIRECT_ERRORS, RETRY_TOTAL
-from pykechain.enums import ActivityClassification, ActivityStatus, ActivityType, Category, ContextGroup, ContextType, \
-    KechainEnv, Multiplicity, NotificationChannels, NotificationEvent, NotificationStatus, PropertyType, ScopeStatus, \
-    ServiceEnvironmentVersion, ServiceScriptUser, ServiceType, TeamRoles, WidgetTypes
-from pykechain.exceptions import APIError, ClientError, ForbiddenError, IllegalArgumentError, MultipleFoundError, \
-    NotFoundError
-=======
 
 from pykechain.defaults import (
     API_EXTRA_PARAMS,
@@ -54,7 +43,6 @@
     MultipleFoundError,
     NotFoundError
 )
->>>>>>> 281f4508
 from pykechain.models import Activity, AnyProperty, Base, Part, PartSet, Property, Scope, Service, ServiceExecution
 from pykechain.models.association import Association
 from pykechain.models.notification import Notification
@@ -63,14 +51,6 @@
 from pykechain.models.widgets.widget import Widget
 from pykechain.utils import find, get_in_chunks, is_uuid, is_valid_email, slugify_ref
 from .__about__ import version as pykechain_version
-<<<<<<< HEAD
-from .models.banner import Banner
-from .models.context import Context
-from .models.expiring_download import ExpiringDownload
-from .models.input_checks import check_base, check_datetime, check_enum, check_list_of_base, check_list_of_dicts, \
-    check_list_of_text, check_text, check_type, check_url, check_user, check_uuid
-from .typing import ObjectID
-=======
 from .client_utils import PykeRetry
 from .models.banner import Banner
 from .models.expiring_download import ExpiringDownload
@@ -87,7 +67,6 @@
     check_user,
     check_uuid
 )
->>>>>>> 281f4508
 
 
 class Client(object):
