--- conflicted
+++ resolved
@@ -2398,11 +2398,7 @@
         )
 
         if response.status_code != requests.codes.ok:  # pragma: no cover
-<<<<<<< HEAD
             raise APIError("Could not update Properties", response=response)
-=======
-            raise APIError("Could not update Properties {}: {}".format(str(response), response.json()))
->>>>>>> c251051b
 
         properties = [Property2.create(client=self, json=js) for js in response.json()['results']]
 
@@ -2657,10 +2653,7 @@
         response = self._request('GET', self._build_url('banner_active'))
 
         if response.status_code != requests.codes.ok:  # pragma: no cover
-<<<<<<< HEAD
             raise NotFoundError("Could not retrieve active Banner", response=response)
-=======
-            raise APIError("Could not retrieve banners")
 
         active_banner_list = response.json()['results']
         if not active_banner_list:
@@ -2669,6 +2662,5 @@
             raise MultipleFoundError('There are multiple active banners.')
         else:
             data = active_banner_list[0]
->>>>>>> c251051b
 
         return Banner(json=data, client=self)