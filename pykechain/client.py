--- conflicted
+++ resolved
@@ -89,7 +89,7 @@
         """Create a client from environment variable settings.
 
         :param basestring env_filename: filename of the environment file, defaults to '.env' in the local dir (or parent dir)
-        :return: :py:class:`pykechain.Client`
+        :return: :class:`pykechain.Client`
 
         Example
         -------
@@ -702,87 +702,81 @@
     def create_part(self, parent, model, name=None, **kwargs):
         """Create a new part instance from a given model under a given parent.
 
-<<<<<<< HEAD
+        In order to prevent the backend from updating the frontend you may add `suppress_kevents=True` as
+        additional keyword=value argument to this method. This will improve performance of the backend
+        against a trade-off that someone looking at the frontend won't notice any changes unless the page
+        is refreshed.
+
         :param parent: parent part instance of the new instance
         :type parent: :class:`models.Part`
         :param model: target part model on which the new instance is based
         :type model: :class:`models.Part`
         :param name: new part name
         :type name: basestring
+        :param kwargs: (optional) additional keyword=value arguments
+        :return: Part (category = instance)
         :return: :class:`models.Part` with category `INSTANCE`
         :raises APIError: if the `Part` could not be created
-=======
+        """
+        if parent.category != Category.INSTANCE:
+            raise APIError("The parent should be an category 'INSTANCE'")
+        if model.category != Category.MODEL:
+            raise APIError("The models should be of category 'MODEL'")
+
+        if not name:
+            name = model.name
+
+        data = {
+            "name": name,
+            "parent": parent.id,
+            "model": model.id
+        }
+
+        return self._create_part(action="new_instance", data=data, **kwargs)
+
+    def create_model(self, parent, name, multiplicity='ZERO_MANY', **kwargs):
+        """Create a new child model under a given parent.
+
         In order to prevent the backend from updating the frontend you may add `suppress_kevents=True` as
         additional keyword=value argument to this method. This will improve performance of the backend
         against a trade-off that someone looking at the frontend won't notice any changes unless the page
         is refreshed.
 
-        :param parent: parent part instance
-        :param model: target part model
-        :param name: new part name
-        :param kwargs: (optional) additional keyword=value arguments
-        :return: Part (category = instance)
->>>>>>> 9d28e89b
-        """
-        if parent.category != Category.INSTANCE:
-            raise APIError("The parent should be an category 'INSTANCE'")
-        if model.category != Category.MODEL:
-            raise APIError("The models should be of category 'MODEL'")
-
-        if not name:
-            name = model.name
-
-        data = {
-            "name": name,
-            "parent": parent.id,
-            "model": model.id
-        }
-
-        return self._create_part(action="new_instance", data=data, **kwargs)
-
-    def create_model(self, parent, name, multiplicity='ZERO_MANY', **kwargs):
-        """Create a new child model under a given parent.
-
-<<<<<<< HEAD
+        :param parent: parent model
+        :param name: new model name
         :param parent: parent part instance
         :type parent: :class:`models.Part`
         :param name: new part name
         :type name: basestring
         :param multiplicity: choose between ZERO_ONE, ONE, ZERO_MANY, ONE_MANY or M_N
         :type multiplicity: basestring
+        :param kwargs: (optional) additional keyword=value arguments
+        :type kwargs: dict
         :return: :class:`models.Part` with category `MODEL`
         :raises APIError: if the `Part` could not be created
-=======
+        """
+        if parent.category != Category.MODEL:
+            raise APIError("The parent should be a model")
+
+        data = {
+            "name": name,
+            "parent": parent.id,
+            "multiplicity": multiplicity
+        }
+
+        return self._create_part(action="create_child_model", data=data, **kwargs)
+
+    def create_proxy_model(self, model, parent, name, multiplicity='ZERO_MANY', **kwargs):
+        """Add this model as a proxy to another parent model.
+
+        This will add a model as a proxy model to another parent model. It ensure that it will copy the
+        whole subassembly to the 'parent' model.
+
         In order to prevent the backend from updating the frontend you may add `suppress_kevents=True` as
         additional keyword=value argument to this method. This will improve performance of the backend
         against a trade-off that someone looking at the frontend won't notice any changes unless the page
         is refreshed.
 
-        :param parent: parent model
-        :param name: new model name
-        :param multiplicity: choose between ZERO_ONE, ONE, ZERO_MANY, ONE_MANY or M_N
-        :param kwargs: (optional) additional keyword=value arguments
-        :return: Part (category = model)
->>>>>>> 9d28e89b
-        """
-        if parent.category != Category.MODEL:
-            raise APIError("The parent should be a model")
-
-        data = {
-            "name": name,
-            "parent": parent.id,
-            "multiplicity": multiplicity
-        }
-
-        return self._create_part(action="create_child_model", data=data, **kwargs)
-
-    def create_proxy_model(self, model, parent, name, multiplicity='ZERO_MANY', **kwargs):
-        """Add this model as a proxy to another parent model.
-
-        This will add a model as a proxy model to another parent model. It ensure that it will copy the
-        whole subassembly to the 'parent' model.
-
-<<<<<<< HEAD
         :param model: the catalog proxy model the new proxied model should be based upon
         :type model: :class:`models.Part`
         :param parent: parent part instance
@@ -791,20 +785,10 @@
         :type name: basestring
         :param multiplicity: choose between ZERO_ONE, ONE, ZERO_MANY, ONE_MANY or M_N, default is `ZERO_MANY`
         :type multiplicity: basestring
+        :param kwargs: (optional) additional keyword=value arguments
+        :type kwargs: dict
         :return: the new proxy :class:`models.Part` with category `MODEL`
         :raises APIError: if the `Part` could not be created
-=======
-        In order to prevent the backend from updating the frontend you may add `suppress_kevents=True` as
-        additional keyword=value argument to this method. This will improve performance of the backend
-        against a trade-off that someone looking at the frontend won't notice any changes unless the page
-        is refreshed.
-
-        :param name: Name of the new proxy model
-        :param parent: parent of the
-        :param multiplicity: the multiplicity of the new proxy model (default ONE_MANY)
-        :param kwargs: (optional) additional keyword=value arguments
-        :return: the new proxy model part
->>>>>>> 9d28e89b
         """
         if model.category != Category.MODEL:
             raise IllegalArgumentError("The model should be of category MODEL")
@@ -828,21 +812,16 @@
         :param name: property model name
         :type name: basestring
         :param description: property model description (optional)
-<<<<<<< HEAD
         :type description: basestring or None
         :param property_type: choose between FLOAT, INT, TEXT, LINK, REFERENCE, DATETIME, BOOLEAN, CHAR,
                               ATTACHMENT or SINGLE_SELECT
         :type property_type: basestring or None
         :param default_value: default value used for part instances when creating a model.
         :type default_value: any
+        :param kwargs: (optional) additional keyword=value arguments
+        :type kwargs: dict
         :return: a :class:`models.Property` with category `MODEL`
         :raises APIError: if the `Property` model could not be created
-=======
-        :param property_type: choose between FLOAT, INT, TEXT, LINK, REFERENCE, DATETIME, BOOLEAN, CHAR, ATTACHMENT
-                              or SINGLE_SELECT
-        :param default_value: default value used for part instances
-        :return: Property
->>>>>>> 9d28e89b
         """
         if model.category != Category.MODEL:
             raise IllegalArgumentError("The model should be of category MODEL")
