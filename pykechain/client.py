import datetime
import warnings
from typing import Dict, Tuple, Optional, Any, List, Union, AnyStr, Text  # noqa: F401 pragma: no cover

import requests
from envparse import env
from requests.compat import urljoin, urlparse  # type: ignore
from six import text_type, string_types

from pykechain.defaults import API_PATH, API_EXTRA_PARAMS
from pykechain.enums import Category, KechainEnv, ScopeStatus, ActivityType, ServiceType, ServiceEnvironmentVersion, \
    WIMCompatibleActivityTypes, PropertyType, TeamRoles, Multiplicity, ServiceScriptUser, WidgetTypes, \
    ActivityClassification, ActivityStatus
from pykechain.exceptions import ClientError, ForbiddenError, IllegalArgumentError, NotFoundError, MultipleFoundError, \
    APIError
from pykechain.models import Part2, Property2, Activity, Scope, PartSet, Part, Property, AnyProperty
from pykechain.models.association import Association
from pykechain.models.activity2 import Activity2
from pykechain.models.scope2 import Scope2
from pykechain.models.service import Service, ServiceExecution
from pykechain.models.team import Team
from pykechain.models.user import User
from pykechain.models.widgets.widget import Widget
from pykechain.utils import is_uuid, find
from .__about__ import version


class Client(object):
    """The KE-chain 2 python client to connect to a KE-chain (version 2) instance.

    :ivar last_request: last executed request. Which is of type `requests.Request`_
    :ivar last_response: last executed response. Which is of type `requests.Response`_
    :ivar str last_url: last called api url
    :ivar app_versions: a list of the versions of the internal KE-chain 'app' modules

    .. _requests.Request: http://docs.python-requests.org/en/master/api/#requests.Request
    .. _requests.Response: http://docs.python-requests.org/en/master/api/#requests.Response
    """

    def __init__(self, url='http://localhost:8000/', check_certificates=None):
        # type: (str, bool) -> None
        """Create a KE-chain client with given settings.

        :param url: the url of the KE-chain instance to connect to (defaults to http://localhost:8000)
        :type url: basestring
        :param check_certificates: if to check TLS/SSL Certificates. Defaults to True
        :type check_certificates: bool

        Examples
        --------
        >>> from pykechain import Client
        >>> client = Client()

        >>> from pykechain import Client
        >>> client = Client(url='https://default-tst.localhost:9443', check_certificates=False)

        """
        parsed_url = urlparse(url)
        if not (parsed_url.scheme and parsed_url.netloc):
            raise ClientError("Please provide a valid URL to a KE-chain instance")

        self.session = requests.Session()
        self.api_root = url
        self.headers = {'X-Requested-With': 'XMLHttpRequest', 'PyKechain-Version': version}  # type: Dict[str, str]
        self.auth = None  # type: Optional[Tuple[str, str]]
        self.last_request = None  # type: Optional[requests.PreparedRequest]
        self.last_response = None  # type: Optional[requests.Response]
        self.last_url = None  # type: Optional[str]
        self._app_versions = None  # type: Optional[List[dict]]
        self._widget_schemas = None  # type: Optional[List[dict]]

        if check_certificates is None:
            check_certificates = env.bool(KechainEnv.KECHAIN_CHECK_CERTIFICATES, default=True)

        if check_certificates is False:
            self.session.verify = False

    def __del__(self):
        """Destroy the client object."""
        self.session.close()
        del self.auth
        del self.headers
        del self.session

    def __repr__(self):  # pragma: no cover
        return "<pyke Client '{}'>".format(self.api_root)

    @classmethod
    def from_env(cls, env_filename=None, check_certificates=None):
        # type: (Optional[str]) -> Client
        """Create a client from environment variable settings.

        :param env_filename: filename of the environment file, defaults to '.env' in the local dir
                                        (or parent dir)
        :type env_filename: basestring
        :param check_certificates: if to check TLS/SSL Certificates. Defaults to True
        :type check_certificates: bool
        :return: :class:`pykechain.Client`

        Example
        -------
        Initiates the pykechain client from the contents of an environment file. Authentication information is optional
        but ensure that you provide this later in your code. Offered are both username/password authentication and
        user token authentication.

        .. code-block:: none
           :caption: .env
           :name: dot-env

            # User token here (required)
            KECHAIN_TOKEN=...<secret user token>...
            KECHAIN_URL=https://an_url.ke-chain.com

            # or use Basic Auth with username/password
            KECHAIN_USERNAME=...
            KECHAIN_PASSWORD=...

            # optional add a scope name or scope id
            KECHAIN_SCOPE=...
            KECHAIN_SCOPE_ID=...

        >>> client = Client().from_env()

        """
        with warnings.catch_warnings():
            warnings.simplefilter("ignore", UserWarning)
            env.read_envfile(env_filename)
        if check_certificates is None:
            check_certificates = env.bool(KechainEnv.KECHAIN_CHECK_CERTIFICATES, default=True)
        client = cls(url=env(KechainEnv.KECHAIN_URL), check_certificates=check_certificates)

        if env(KechainEnv.KECHAIN_TOKEN, None):
            client.login(token=env(KechainEnv.KECHAIN_TOKEN))
        elif env(KechainEnv.KECHAIN_USERNAME, None) and env(KechainEnv.KECHAIN_PASSWORD, None):
            client.login(username=env(KechainEnv.KECHAIN_USERNAME), password=env(KechainEnv.KECHAIN_PASSWORD))

        return client

    def login(self, username=None, password=None, token=None):
        # type: (Optional[str], Optional[str], Optional[str]) -> None
        """Login into KE-chain with either username/password or token.

        :param username: username for your user from KE-chain
        :type username: basestring
        :param password: password for your user from KE-chain
        :type password: basestring
        :param token: user authentication token retrieved from KE-chain
        :type token: basestring

        Examples
        --------
        Using Token Authentication (retrieve user Token from the KE-chain instance)

        >>> client = Client()
        >>> client.login(token='<some-super-long-secret-token>')

        Using Basic authentications (Username/Password)

        >>> client = Client()
        >>> client.login(username='user', password='pw')

        >>> client = Client()
        >>> client.login('username','password')

        """
        if token:
            self.headers['Authorization'] = 'Token {}'.format(token)
            self.auth = None
        elif username and password:
            self.headers.pop('Authorization', None)
            self.auth = (username, password)

    def _build_url(self, resource, **kwargs):
        # type: (str, **str) -> str
        """Build the correct API url.

        :param resource: name the resouce from the API_PATH
        :type resource: basestring
        :param kwargs: (optional) id of the detail path to follow, eg. activity_id=...
        :type kwargs: dict
        :return: url of the resource to the resource (id)
        """
        return urljoin(self.api_root, API_PATH[resource].format(**kwargs))

    def _retrieve_users(self):
        """
        Retrieve user objects of the entire administration.

        :return: list of dictionary with users information
        :rtype: list(dict)
        -------

        """
        users_url = self._build_url('users')
        response = self._request('GET', users_url)
        users = response.json()
        return users

    def _request(self, method, url, **kwargs):
        # type: (str, str, **Any) -> requests.Response
        """Perform the request on the API."""
        self.last_request = None
        if method in ('PUT', 'POST', 'DELETE'):
            kwargs['allow_redirects'] = False  # to prevent redirects on write action. Better check your URL first.
        self.last_response = self.session.request(method, url, auth=self.auth, headers=self.headers, **kwargs)
        self.last_request = self.last_response.request
        self.last_url = self.last_response.url

        if self.last_response.status_code == requests.codes.forbidden:
            raise ForbiddenError(self.last_response.json()['results'][0]['detail'])

        return self.last_response

    @property
    def app_versions(self):
        """List of the versions of the internal KE-chain 'app' modules."""
        if not self._app_versions:
            app_versions_url = self._build_url('versions')

            response = self._request('GET', app_versions_url)

            if response.status_code == requests.codes.not_found:
                self._app_versions = []
            elif response.status_code == requests.codes.forbidden:
                raise ForbiddenError(response.json()['results'][0]['detail'])
            elif response.status_code != requests.codes.ok:
                raise APIError("Could not retrieve app versions: {}".format(response))
            else:
                self._app_versions = response.json().get('results')

        return self._app_versions

    @property
    def widget_schemas(self):
        # type: () -> List[Dict]
        """
        Widget meta schemas for all widgets in KE-chain 3.

        In KE-chain 3, the backend provides widget meta schema for each widgettype. A single call
        per pykechain client session is made (and cached forever in the client) to retrieve all
        widget schemas.

        ..versionadded:: 3.0

        :return: list of widget meta schemas
        :rtype: list of dict
        :raises APIError: When it could not retrieve the widget schemas
        :raises NotImplementedError: When the KE-chain version is lower than 3.
        """
        if self.match_app_version(label='pim', version='<3.0.0'):
            raise NotImplementedError('Widget schemas is not implemented in KE-chain versions lower that 3.0')
        if not self._widget_schemas:
            response = self._request('GET', self._build_url('widgets_schemas'))
            if response.status_code != requests.codes.ok:  # pragma: no cover
                raise APIError("Could not retrieve widgets schemas ({})".format((response, response.json())))
            self._widget_schemas = response.json().get('results')

        return self._widget_schemas

    def widget_schema(self, widget_type):
        # type: (Text) -> Dict
        """Widget schema for widget type.

        ..versionadded:: 3.0

        :param widget_type: Type of the widget to return the widgetschema for.
        :type widget_type: basestring
        :returns: dictionary with jsonschema to validate the widget meta
        :rtype: dict
        :raises APIError: When it could not retrieve the jsonschema from KE-chain
        :raises NotFoundError: When it could not find the correct schema
        """
        if widget_type not in WidgetTypes.values():
            raise IllegalArgumentError("`widget_type` should be one of "
                                       "'{}', got '{}'".format(WidgetTypes.values(), widget_type))
        found = find(self.widget_schemas, lambda ws: ws.get('widget_type') == widget_type)
        if not found:
            raise NotFoundError("Could not find a widget_schema for widget_type: `{}`".format(widget_type))
        return found

    def match_app_version(self, app=None, label=None, version=None, default=False):
        """Match app version against a semantic version string.

        Checks if a KE-chain app matches a version comparison. Uses the `semver` matcher to check.

        `match("2.0.0", ">=1.0.0")` => `True`
        `match("1.0.0", ">1.0.0")` => `False`

        Examples
        --------
        >>> client.match_app_version(label='wim', version=">=1.99")
        >>> True

        >>> client.match_app_version(app='kechain2.core.pim', version=">=1.0.0")
        >>> True

        :param app: (optional) appname eg. 'kechain.core.wim'
        :type app: basestring or None
        :param label: (optional) app label (last part of the app name) eb 'wim'
        :type label: basestring or None
        :param version: semantic version string to match appname version against eg '2.0.0' or '>=2.0.0'
        :type version: basestring
        :param default: (optional) boolean to return if the version of the app is not set but the app found.
                        Set to None to return a NotFoundError when a version if not found in the app.
        :type default: bool or None
        :return: True if the version of the app matches against the match_version, otherwise False
        :raises IllegalArgumentError: if no app nor a label is provided
        :raises NotFoundError: if the app is not found
        :raises ValueError: if the version provided is not parseable by semver,
                            should contain (<operand><major>.<minor>.<patch) where <operand> is '>,<,>=,<=,=='

        """
        if not app or not label and not (app and label):
            target_app = [a for a in self.app_versions if a.get('app') == app or a.get('label') == label]
            if not target_app and not isinstance(default, bool):
                raise NotFoundError("Could not find the app or label provided")
            elif not target_app and isinstance(default, bool):
                return default
        else:
            raise IllegalArgumentError("Please provide either app or label")

        if not version:
            raise IllegalArgumentError("Please provide semantic version string including operand eg: `>=1.0.0`")

        app_version = target_app[0].get('version')

        if target_app and app_version and version:
            import semver
            return semver.match(app_version, version)
        elif not app_version:
            if isinstance(default, bool):
                return default
            else:
                raise NotFoundError("No version found on the app '{}'".format(target_app[0].get('app')))

    def reload(self, obj, url=None, extra_params=None):
        """Reload an object from server. The original object is immutable and it will return a new object.

        The object will be refetched from KE-chain. If the object has a 'url' field the url will be taken from
        that field (KE-chain version 2 and newer). If the object does not have an 'url' field it will be constructed
        based on the class name and the id of the object itself. If `extra_params` are provided, these will be
        respected. If additional API params are needed to be included (eg. for KE-chain 3/PIM2) these will be
        added/updated automatically before the request is performed.

        :param obj: object to reload
        :type obj: :py:obj:`obj`
        :param url: (optional) url to use
        :type url: basestring or None
        :param extra_params: additional object specific extra query string params (eg for activity)
        :type extra_params: dict
        :return: a new object
        :raises NotFoundError: if original object is not found or deleted in the mean time
        """
        if not url and not obj._json_data.get('url'):
            # build the url from the class name (in lower case) `obj.__class__.__name__.lower()`
            # get the id from the `obj.id` which is normally a keyname `<class_name>_id` (without the '2' if so)

            url = self._build_url(obj.__class__.__name__.lower(),
                                  **{"{}_id".format(obj.__class__.__name__.lower().replace("2", "")): obj.id})
            extra_api_params = API_EXTRA_PARAMS.get(obj.__class__.__name__.lower())
            # add the additional API params to the already provided extra params if they are provided.
            extra_params = extra_params.update(**extra_api_params) if extra_params else extra_api_params
        elif url:
            url = url
        else:
            url = obj._json_data.get('url')

        response = self._request('GET', url, params=extra_params)

        if response.status_code != requests.codes.ok:  # pragma: no cover
            raise NotFoundError("Could not reload object ({})".format(response))

        data = response.json()

        return obj.__class__(data['results'][0], client=self)

    def scopes(self, name=None, pk=None, status=ScopeStatus.ACTIVE, **kwargs):
        # type: (Optional[str], Optional[str], Optional[str], **Any) -> List[Union[Scope, Scope2]]
        """Return all scopes visible / accessible for the logged in user.

        If additional `keyword=value` arguments are provided, these are added to the request parameters. Please
        refer to the documentation of the KE-chain API for additional query parameters.

        :param name: if provided, filter the search for a scope/project by name
        :type name: basestring or None
        :param pk: if provided, filter the search by scope_id
        :type pk: basestring or None
        :param status: if provided, filter the search for the status. eg. 'ACTIVE', 'TEMPLATE', 'LIBRARY'
        :type status: basestring or None
        :param kwargs: optional additional search arguments
        :return: list of `Scopes`
        :rtype: list(:class:`models.Scope`)
        :raises NotFoundError: if no scopes are not found.

        Example
        -------
        >>> client = Client(url='https://default.localhost:9443', verify=False)
        >>> client.login('admin','pass')
        >>> client.scopes()  # doctest: Ellipsis
        ...

        >>> client.scopes(name="Bike Project")  # doctest: Ellipsis
        ...

        >>> last_request = client.last_request  # doctest: Ellipsis
        ...

        """
        request_params = {
            'name': name,
            'id': pk,
            'status': status,
        }

        if self.match_app_version(label='scope', version='>=3.0.0', default=False):
            request_params.update(API_EXTRA_PARAMS['scope2'])
            url = self._build_url('scopes2')
        else:
            url = self._build_url('scopes')

        if kwargs:
            request_params.update(**kwargs)

        response = self._request('GET', url=url, params=request_params)

        if response.status_code != requests.codes.ok:  # pragma: no cover
            raise NotFoundError("Could not retrieve scopes: '{}'".format(response.content))

        data = response.json()

        # for 'kechain.gcore.gscope >= 2.0.0 we return Scope2 otherwiser Scope
        if self.match_app_version(label='scope', version='>=3.0.0', default=False):
            # Scope2
            return [Scope2(s, client=self) for s in data['results']]
        else:
            return [Scope(s, client=self) for s in data['results']]

    def scope(self, *args, **kwargs):
        # type: (*Any, **Any) -> Union[Scope, Scope2]
        """Return a single scope based on the provided name.

        If additional `keyword=value` arguments are provided, these are added to the request parameters. Please
        refer to the documentation of the KE-chain API for additional query parameters.

        :return: a single :class:`models.Scope`
        :raises NotFoundError: When no `Scope` is found
        :raises MultipleFoundError: When more than a single `Scope` is found
        """
        _scopes = self.scopes(*args, **kwargs)

        criteria = '\nargs: {}\nkwargs: {}'.format(args, kwargs)

        if len(_scopes) == 0:
            raise NotFoundError("No scope fits criteria:{}".format(criteria))
        if len(_scopes) != 1:
            raise MultipleFoundError("Multiple scopes fit criteria:{}".format(criteria))

        return _scopes[0]

    def activities(self, name=None, pk=None, scope=None, **kwargs):
        # type: (Optional[str], Optional[str], Optional[str], **Any) -> List[Union[Activity, Activity2]]
        """Search for activities with optional name, pk and scope filter.

        If additional `keyword=value` arguments are provided, these are added to the request parameters. Please
        refer to the documentation of the KE-chain API for additional query parameters.

        :param pk: id (primary key) of the activity to retrieve
        :type pk: basestring or None
        :param name: filter the activities by name
        :type name: basestring or None
        :param scope: filter by scope id
        :type scope: basestring or None
        :return: list of :class:`models.Activity`
        :raises NotFoundError: If no `Activities` are found
        """
        request_params = {
            'id': pk,
            'name': name,
            'scope': scope
        }

        # update the fields query params
        # for 'kechain.core.wim >= 2.0.0' add additional API params
        if self.match_app_version(label='wim', version='>=3.0.0', default=False):
            request_params.update(API_EXTRA_PARAMS['activity'])

        if kwargs:
            request_params.update(**kwargs)

        response = self._request('GET', self._build_url('activities'), params=request_params)

        if response.status_code != requests.codes.ok:  # pragma: no cover
            raise NotFoundError("Could not retrieve activities. Server responded with {}".format(str(response)))

        data = response.json()

        # for 'kechain.core.wim >= 2.0.0' we return Activity2, otherwise Activity1
        if self.match_app_version(label='wim', version='<2.0.0', default=True):
            # WIM1
            return [Activity(a, client=self) for a in data['results']]
        else:
            # WIM2
            return [Activity2(a, client=self) for a in data['results']]

    def activity(self, *args, **kwargs):
        # type: (*Any, **Any) -> Union[Activity, Activity2]
        """Search for a single activity.

        If additional `keyword=value` arguments are provided, these are added to the request parameters. Please
        refer to the documentation of the KE-chain API for additional query parameters.

        :param pk: id (primary key) of the activity to retrieve
        :type pk: basestring or None
        :param name: filter the activities by name
        :type name: basestring or None
        :param scope: filter by scope id
        :type scope: basestring or None
        :return: a single :class:`models.Activity`
        :raises NotFoundError: When no `Activity` is found
        :raises MultipleFoundError: When more than a single `Activity` is found
        """
        _activities = self.activities(*args, **kwargs)

        criteria = '\nargs: {}\nkwargs: {}'.format(args, kwargs)

        if len(_activities) == 0:
            raise NotFoundError("No activity fits criteria:{}".format(criteria))
        if len(_activities) != 1:
            raise MultipleFoundError("Multiple activities fit criteria:{}".format(criteria))

        return _activities[0]

    def parts(self,
              name=None,  # type: Optional[str]
              pk=None,  # type: Optional[str]
              model=None,  # type: Optional[Part2]
              category=Category.INSTANCE,  # type: Optional[str]
              bucket=None,  # type: Optional[str]
              scope_id=None,  # type: Optional[str]
              parent=None,  # type: Optional[str]
              activity=None,  # type: Optional[str]
              widget=None,  # type: Optional[str]
              limit=None,  # type: Optional[int]
              batch=100,  # type: int
              **kwargs):
        # type: (...) -> PartSet
        """Retrieve multiple KE-chain parts.

        If no parameters are provided, all parts are retrieved.

        If additional `keyword=value` arguments are provided, these are added to the request parameters. Please
        refer to the documentation of the KE-chain API for additional query parameters.

        :param name: filter on name
        :type name: basestring or None
        :param pk: filter on primary key
        :type pk: basestring or None
        :param model: filter on model_id
        :type model: basestring or None
        :param category: filter on category (INSTANCE, MODEL, None)
        :type category: basestring or None
        :param bucket: filter on bucket_id  # only relevant for KE-chain 2
        :type bucket: basestring or None
        :param scope_id: filter on scope_id # relevant for KE-chain 2 and 3
        :type scope_id: basestring or None
        :param parent: filter on the parent_id, returns all children of the parent_id
        :type parent: basestring or None
        :param activity: filter on activity_id
        :type activity: basestring or None
        :param widget: filter on widget_id
        :type activity: basestring or None
        :param limit: limit the return to # items (default unlimited, so return all results)
        :type limit: int or None
        :param batch: limit the batch size to # items (defaults to 100 items per batch)
        :type batch: int or None
        :param kwargs: additional `keyword=value` arguments for the api
        :return: :class:`models.PartSet` which is an iterator of :class:`models.Part`
        :raises NotFoundError: If no `Part` is found

        Examples
        --------
        Return all parts (defaults to instances) with exact name 'Gears'.

        >>> client = Client(url='https://default.localhost:9443', verify=False)
        >>> client.login('admin','pass')
        >>> client.parts(name='Gears')  # doctest:Ellipsis
        ...

        Return all parts with category is MODEL or category is INSTANCE.

        >>> client.parts(name='Gears', category=None)  # doctest:Ellipsis
        ...

        Return a maximum of 5 parts

        >>> client.parts(limit=5)  # doctest:Ellipsis
        ...

        """
        # if limit is provided and the batchsize is bigger than the limit, ensure that the batch size is maximised
        if limit and limit < batch:
            batch = limit

        request_params = dict(
            id=pk,
            name=name,
            category=category,
            activity_id=activity,
            widget_id=widget,
            limit=batch,
            scope_id=scope_id
        )

        if self.match_app_version(label='pim', version='>=3.0.0'):
            request_params.update(dict(
                parent_id=parent,
                model_id=model.id if model else None,
            ))
            url = self._build_url('parts2')
            request_params.update(API_EXTRA_PARAMS['parts2'])
        else:
            request_params.update(dict(
                bucket=bucket,
                parent=parent,
                model=model.id if model else None
            ))
            url = self._build_url('parts')

        if kwargs:
            request_params.update(**kwargs)

        response = self._request('GET', url, params=request_params)

        if response.status_code != requests.codes.ok:  # pragma: no cover
            raise NotFoundError("Could not retrieve parts: {}".format(response.content))

        data = response.json()

        part_results = data['results']

        if batch and data.get('next'):
            while data['next']:
                # respect the limit if set to > 0
                if limit and len(part_results) >= limit:
                    break
                response = self._request('GET', data['next'])
                data = response.json()
                part_results.extend(data['results'])

        if self.match_app_version(label='pim', version='>=3.0.0'):
            return PartSet((Part2(p, client=self) for p in part_results))
        else:
            return PartSet((Part(p, client=self) for p in part_results))

    def part(self, *args, **kwargs):
        # type: (*Any, **Any) -> Union[Part, Part2]
        """Retrieve single KE-chain part.

        Uses the same interface as the :func:`parts` method but returns only a single pykechain :class:`models.Part`
        instance.

        If additional `keyword=value` arguments are provided, these are added to the request parameters. Please
        refer to the documentation of the KE-chain API for additional query parameters.

        :return: a single :class:`models.Part`
        :raises NotFoundError: When no `Part` is found
        :raises MultipleFoundError: When more than a single `Part` is found
        """
        _parts = self.parts(*args, **kwargs)

        criteria = '\nargs: {}\nkwargs: {}'.format(args, kwargs)

        if len(_parts) == 0:
            raise NotFoundError("No part fits criteria:{}".format(criteria))
        if len(_parts) != 1:
            raise MultipleFoundError("Multiple parts fit criteria:{}".format(criteria))

        return _parts[0]

    def model(self, *args, **kwargs):
        # type: (*Any, **Any) -> Union[Part, Part2]
        """Retrieve single KE-chain part model.

        Uses the same interface as the :func:`part` method but returns only a single pykechain
        :class:`models.Part` instance of category `MODEL`.

        If additional `keyword=value` arguments are provided, these are added to the request parameters. Please
        refer to the documentation of the KE-chain API for additional query parameters.

        :return: a single :class:`models.Part`
        :raises NotFoundError: When no `Part` is found
        :raises MultipleFoundError: When more than a single `Part` is found
        """
        kwargs['category'] = Category.MODEL
        _parts = self.parts(*args, **kwargs)

        criteria = '\nargs: {}\nkwargs: {}'.format(args, kwargs)

        if len(_parts) == 0:
            raise NotFoundError("No model fits criteria:{}".format(criteria))
        if len(_parts) != 1:
            raise MultipleFoundError("Multiple models fit criteria:{}".format(criteria))

        return _parts[0]

    def properties(self, name=None, pk=None, category=Category.INSTANCE, **kwargs):
        # type: (Optional[str], Optional[str], Optional[str], **Any) -> List[Union[Property, Property2]]
        """Retrieve properties.

        If additional `keyword=value` arguments are provided, these are added to the request parameters. Please
        refer to the documentation of the KE-chain API for additional query parameters.

        :param name: name to limit the search for.
        :type name: basestring or None
        :param pk: primary key or id (UUID) of the property to search for
        :type pk: basestring or None
        :param category: filter the properties by category. Defaults to INSTANCE. Other options MODEL or None
        :type category: basestring or None
        :param kwargs: (optional) additional search keyword arguments
        :return: list of :class:`models.Property`
        :raises NotFoundError: When no `Property` is found
        """
        request_params = {
            'name': name,
            'id': pk,
            'category': category
        }
        if kwargs:
            request_params.update(**kwargs)

        if self.match_app_version(label='pim', version='>=3.0.0'):
            request_params.update(API_EXTRA_PARAMS['properties2'])
            response = self._request('GET', self._build_url('properties2'), params=request_params)
        else:
            response = self._request('GET', self._build_url('properties'), params=request_params)

        if response.status_code != requests.codes.ok:  # pragma: no cover
            raise NotFoundError("Could not retrieve properties: '{}'".format(response.content))

        data = response.json()

        if self.match_app_version(label='pim', version='>=3.0.0'):
            return [Property2.create(p, client=self) for p in data['results']]
        else:
            return [Property.create(p, client=self) for p in data['results']]

    def property(self, *args, **kwargs) -> 'AnyProperty':  # noqa: F
        """Retrieve single KE-chain Property.

        Uses the same interface as the :func:`properties` method but returns only a single pykechain :class:
        `models.Property` instance.

        If additional `keyword=value` arguments are provided, these are added to the request parameters. Please
        refer to the documentation of the KE-chain API for additional query parameters.

        :return: a single :class:`models.Property`
        :raises NotFoundError: When no `Property` is found
        :raises MultipleFoundError: When more than a single `Property` is found
        """
        _properties = self.properties(*args, **kwargs)

        criteria = '\nargs: {}\nkwargs: {}'.format(args, kwargs)

        if len(_properties) == 0:
            raise NotFoundError("No property fits criteria:{}".format(criteria))
        if len(_properties) != 1:
            raise MultipleFoundError("Multiple properties fit criteria:{}".format(criteria))

        return _properties[0]

    def services(self, name=None, pk=None, scope=None, **kwargs):
        """
        Retrieve Services.

        If additional `keyword=value` arguments are provided, these are added to the request parameters. Please
        refer to the documentation of the KE-chain API for additional query parameters.

        :param name: (optional) name to limit the search for
        :type name: basestring or None
        :param pk: (optional) primary key or id (UUID) of the service to search for
        :type pk: basestring or None
        :param scope: (optional) id (UUID) of the scope to search in
        :type scope: basestring or None
        :param kwargs: (optional) additional search keyword arguments
        :return: list of :class:`models.Service` objects
        :raises NotFoundError: When no `Service` objects are found
        """
        request_params = {
            'name': name,
            'id': pk,
            'scope': scope
        }
        if self.match_app_version(label='sim', version='>=3.0.0', default=False):
            request_params.update(API_EXTRA_PARAMS['service'])

        if kwargs:
            request_params.update(**kwargs)

        response = self._request('GET', self._build_url('services'), params=request_params)

        if response.status_code != requests.codes.ok:  # pragma: no cover
            raise NotFoundError("Could not retrieve services")

        data = response.json()
        return [Service(service, client=self) for service in data['results']]

    def service(self, name=None, pk=None, scope=None, **kwargs):
        """
        Retrieve single KE-chain Service.

        Uses the same interface as the :func:`services` method but returns only a single pykechain
        :class:`models.Service` instance.

        :param name: (optional) name to limit the search for
        :type name: basestring or None
        :param pk: (optional) primary key or id (UUID) of the service to search for
        :type pk: basestring or None
        :param scope: (optional) id (UUID) of the scope to search in
        :type scope: basestring or None
        :param kwargs: (optional) additional search keyword arguments
        :return: a single :class:`models.Service` object
        :raises NotFoundError: When no `Service` object is found
        :raises MultipleFoundError: When more than a single `Service` object is found
        """
        _services = self.services(name=name, pk=pk, scope=scope, **kwargs)

        criteria = '\nname={}, pk={}, scope={}\nkwargs: {}'.format(name, pk, scope, kwargs)

        if len(_services) == 0:
            raise NotFoundError("No service fits criteria:{}".format(criteria))
        if len(_services) != 1:
            raise MultipleFoundError("Multiple services fit criteria:{}".format(criteria))

        return _services[0]

    def service_executions(self, name=None, pk=None, scope=None, service=None, **kwargs):
        """
        Retrieve Service Executions.

        If additional `keyword=value` arguments are provided, these are added to the request parameters. Please
        refer to the documentation of the KE-chain API for additional query parameters.

        :param name: (optional) name to limit the search for
        :type name: basestring or None
        :param pk: (optional) primary key or id (UUID) of the service to search for
        :type pk: basestring or None
        :param scope: (optional) id (UUID) of the scope to search in
        :type scope: basestring or None
        :param service: (optional) service UUID to filter on
        :type service: basestring or None
        :param kwargs: (optional) additional search keyword arguments
        :return: a single :class:`models.ServiceExecution` object
        :raises NotFoundError: When no `ServiceExecution` object is found
        """
        request_params = {
            'name': name,
            'id': pk,
            'service': service,
            'scope': scope
        }
        if kwargs:
            request_params.update(**kwargs)

        response = self._request('GET', self._build_url('service_executions'), params=request_params)

        if response.status_code != requests.codes.ok:  # pragma: no cover
            raise NotFoundError("Could not retrieve service executions")

        data = response.json()
        return [ServiceExecution(service_exeuction, client=self) for service_exeuction in data['results']]

    def service_execution(self, name=None, pk=None, scope=None, service=None, **kwargs):
        """
        Retrieve single KE-chain ServiceExecution.

        Uses the same interface as the :func:`service_executions` method but returns only a single
        pykechain :class:`models.ServiceExecution` instance.

        If additional `keyword=value` arguments are provided, these are added to the request parameters. Please
        refer to the documentation of the KE-chain API for additional query parameters.

        :param name: (optional) name to limit the search for
        :type name: basestring or None
        :param pk: (optional) primary key or id (UUID) of the service to search for
        :type pk: basestring or None
        :param scope: (optional) id (UUID) of the scope to search in
        :type scope: basestring or None
        :param service: (optional) service UUID to filter on
        :type service: basestring or None
        :param kwargs: (optional) additional search keyword arguments
        :return: a single :class:`models.ServiceExecution` object
        :raises NotFoundError: When no `ServiceExecution` object is found
        :raises MultipleFoundError: When more than a single `ServiceExecution` object is found
        """
        _service_executions = self.service_executions(name=name, pk=pk, scope=scope, service=service, **kwargs)

        criteria = '\nname={}, pk={}, scope={}, service={}\nkwargs: {}'.format(name, pk, scope, service, kwargs)

        if len(_service_executions) == 0:
            raise NotFoundError("No service execution fits criteria:{}".format(criteria))
        if len(_service_executions) != 1:
            raise MultipleFoundError("Multiple service executions fit criteria:{}".format(criteria))

        return _service_executions[0]

    def users(self, username=None, pk=None, **kwargs):
        """
        Users of KE-chain.

        Provide a list of :class:`User`'s of KE-chain. You can filter on username or id or any other advanced filter.

        :param username: (optional) username to filter
        :type username: basestring or None
        :param pk: (optional) id of the user to filter
        :type pk: basestring or None
        :param kwargs: Additional filtering keyword=value arguments
        :return: List of :class:`Users`
        :raises NotFoundError: when a user could not be found
        """
        request_params = {
            'username': username,
            'id': pk,
        }
        if kwargs:
            request_params.update(**kwargs)

        response = self._request('GET', self._build_url('users'), params=request_params)

        if response.status_code != requests.codes.ok:  # pragma: no cover
            raise NotFoundError("Could not find users: '{}'".format(response.json()))

        data = response.json()
        return [User(user, client=self) for user in data['results']]

    def user(self, username=None, pk=None, **kwargs):
        """
        User of KE-chain.

        Provides single user of :class:`User` of KE-chain. You can filter on username or id or an advanced filter.

        :param username: (optional) username to filter
        :type username: basestring or None
        :param pk: (optional) id of the user to filter
        :type pk: basestring or None
        :param kwargs: Additional filtering keyword=value arguments
        :return: List of :class:`User`
        :raises NotFoundError: when a user could not be found
        :raises MultipleFoundError: when more than a single user can be found
        """
        _users = self.users(username=username, pk=pk, **kwargs)

        criteria = '\nusername={}, pk={}\nkwargs: {}'.format(username, pk, kwargs)

        if len(_users) == 0:
            raise NotFoundError("No user fits criteria:{}".format(criteria))
        if len(_users) != 1:
            raise MultipleFoundError("Multiple users fit criteria:{}".format(criteria))

        return _users[0]

    def team(self, name=None, pk=None, is_hidden=False, **kwargs):
        """
        Team of KE-chain.

        Provides a team of :class:`Team` of KE-chain. You can filter on team name or provide id.

        :param name: (optional) team name to filter
        :type name: basestring or None
        :param pk: (optional) id of the user to filter
        :type pk: basestring or None
        :param is_hidden: (optional) boolean to show non-hidden or hidden teams or both (None) (default is non-hidden)
        :type is_hidden: bool or None
        :param kwargs: Additional filtering keyword=value arguments
        :return: List of :class:`Team`
        :raises NotFoundError: when a user could not be found
        :raises MultipleFoundError: when more than a single user can be found
        """
        _teams = self.teams(name=name, pk=pk, **kwargs)

        criteria = '\nusername={}, pk={}, is_hidden={}\nkwargs: {}'.format(name, pk, is_hidden, kwargs)

        if len(_teams) == 0:
            raise NotFoundError("No team fits criteria:{}".format(criteria))
        if len(_teams) != 1:
            raise MultipleFoundError("Multiple teams fit criteria:{}".format(criteria))

        return _teams[0]

    def teams(self, name=None, pk=None, is_hidden=False, **kwargs):
        """
        Teams of KE-chain.

        Provide a list of :class:`Team`'s of KE-chain. You can filter on teamname or id or any other advanced filter.

        :param name: (optional) teamname to filter
        :type name: basestring or None
        :param pk: (optional) id of the team to filter
        :type pk: basestring or None
        :param is_hidden: (optional) boolean to show non-hidden or hidden teams or both (None) (default is non-hidden)
        :type is_hidden: bool or None
        :param kwargs: Additional filtering keyword=value arguments
        :return: List of :class:`Teams`
        :raises NotFoundError: when a team could not be found
        """
        request_params = {
            'name': name,
            'id': pk,
            'is_hidden': is_hidden
        }
        if kwargs:
            request_params.update(**kwargs)

        response = self._request('GET', self._build_url('teams'), params=request_params)

        if response.status_code != requests.codes.ok:  # pragma: no cover
            raise NotFoundError("Could not find teams: '{}'".format(response.json()))

        data = response.json()
        return [Team(team, client=self) for team in data['results']]

    def widgets(self, pk=None, activity=None, **kwargs):
        # type: (Optional[AnyStr], Optional[Union[Activity, Activity2, AnyStr]], **Any) -> List[Widget]
        """
        Widgets of an activity.

        Only works for KE-chain version 3.

        :param pk: (optional) the uuid of the widget.
        :type pk: basestring or None
        :param activity: (optional) the :class:`Activity` or UUID of the activity to filter the widgets for.
        :type activity: basestring or None
        :param kwargs: additional keyword arguments
        :return: A :class:`WidgetManager` list, containing the widgets
        :rtype: WidgetManager
        :raises NotFoundError: when the widgets could not be found
        :raises APIError: when the API does not support the widgets, or when the API gives an error.
        """
        """Widgets of an activity."""
        if self.match_app_version(label='widget', version='<3.0.0'):
            raise APIError("The widget concept is not introduced yet for this KE-chain version")

        request_params = dict(API_EXTRA_PARAMS['widgets'])
        request_params['id'] = pk

        if isinstance(activity, (Activity, Activity2)):
            request_params.update(dict(activity_id=activity.id))
        elif is_uuid(activity):
            request_params.update(dict(activity_id=activity))

        if kwargs:
            request_params.update(**kwargs)

        response = self._request('GET', self._build_url('widgets'), params=request_params)

        if response.status_code != requests.codes.ok:  # pragma: no cover
            raise NotFoundError("Could not find widgets: '{}'".format(response.json()))

        return [Widget.create(json=json, client=self) for json in response.json()['results']]

    #
    # Creators
    #

    def create_activity(self, *args, **kwargs):
        """
        Create a new activity.

        .. important::
            This is a shim function that based on the implementation of KE-chain will determine to create
            the activity using the legacy WIM API (KE-chain < 2.9.0) or the newer WIM2 API (KE-chain >= 2.9.0).
            It will either return a :class:`Activity` or a :class:`Activity2`.

        :param args:
        :param kwargs:
        :return: the created :class:`models.Activity` or :class:`models.Activity2`
        :raises APIError: When the object could not be created
        :raises IllegalArgumentError: When the provided arguments are incompatible with the WIM API implementation.
        """
        if self.match_app_version(label='wim', version='<2.0.0', default=True):
            # for wim1
            if 'activity_type' in kwargs:
                warnings.warn('For WIM versions 1, you need to ensure to use `activity_class`. Update your code; '
                              'This will be deprecated in APR2018.')
                activity_type = kwargs.pop('activity_type')
                if activity_type not in ActivityType.values():
                    raise IllegalArgumentError(
                        "Please provide accepted activity_type: '{}' not allowed".format(activity_type))
                kwargs['activity_class'] = WIMCompatibleActivityTypes.get(activity_type)
            if 'parent' in kwargs:
                warnings.warn('For WIM versions 1, you need to ensure to use `process`. Update your code; '
                              'This will be deprecated in APR2018.')
                kwargs['process'] = kwargs.pop('parent')
            return self._create_activity1(*args, **kwargs)
        else:
            # for wim2
            # make old calls compatible with WIM2
            if 'activity_class' in kwargs:
                warnings.warn('For WIM versions 2, you need to ensure to use `activity_type`. Update your code; '
                              'This will be deprecated in APR2018.')
                activity_class = kwargs.pop('activity_class')
                if activity_class not in ActivityType.values():
                    raise IllegalArgumentError(
                        "Please provide accepted activity_type: '{}' not allowed".format(activity_class))
                kwargs['activity_type'] = WIMCompatibleActivityTypes.get(activity_class)
            if 'process' in kwargs:
                warnings.warn('For WIM versions 2, you need to ensure to use `parent` instead of `process`. Update '
                              'your code; This will be deprecated in APR2018.')
                kwargs['parent'] = kwargs.pop('process')
            return self._create_activity2(*args, **kwargs)

    # WIM1
    def _create_activity1(self, process, name, activity_class="UserTask"):
        """Create a new activity.

        :param process: parent process id
        :type process: basestring
        :param name: new activity name
        :type name: basestring
        :param activity_class: type of activity: UserTask (default) or Subprocess
        :type activity_class: basestring
        :return: the created :class:`models.Activity`
        :raises IllegalArgumentError: When the provided arguments are incorrect
        :raises APIError: When the object could not be created
        """
        if self.match_app_version(label='wim', version='>=3.0.0', default=False):
            raise APIError('This method is only compatible with versions of KE-chain where the internal `wim` module '
                           'has a version <=2.0.0. Use the `Client.create_activity2()` method.')

        if activity_class and activity_class not in ActivityType.values():
            raise IllegalArgumentError(
                "Please provide accepted activity_class (provided:{} accepted:{})".format(
                    activity_class, (ActivityType.USERTASK, ActivityType.SUBPROCESS, ActivityType.SERVICETASK)))
        data = {
            "name": name,
            "process": process,
            "activity_class": activity_class
        }

        response = self._request('POST', self._build_url('activities'), data=data)

        if response.status_code != requests.codes.created:  # pragma: no cover
            raise APIError("Could not create activity")

        data = response.json()

        return Activity(data['results'][0], client=self)

    # WIM2
    def _create_activity2(self, parent, name, activity_type=ActivityType.TASK, status=ActivityStatus.OPEN,
                          description=None, start_date=None, due_date=None,
                          classification=None, tags=None):
        """Create a new activity.

        .. important::
            This function creates activities for KE-chain versions later than 2.9.0-135
            In effect where the module 'wim' has version '>=2.0.0'.
            The version of 'wim' in KE-chain can be found in the property :attr:`Client.app_versions`

        In WIM2 the type of the activity is called activity_type

        :param parent: parent under which to create the activity
        :type parent: basestring or :class:`models.Activity2`
        :param name: new activity name
        :type name: basestring
        :param activity_type: type of activity: TASK (default) or PROCESS
        :type activity_type: basestring
        :param status: status of the activity: OPEN (default) or COMPLETED
        :type status: ActivityStatus
        :param description: description of the activity
        :type description: basestring
        :param start_date: starting date of the activity
        :type start_date: datetime.datetime
        :param due_date: due date of the activity
        :type due_date: datetime.datetime
        :param classification: classification of activity: defaults to `parent`'s if provided, WORKFLOW otherwise.
        :type classification: ActivityClassification
        :param tags: list of activity tags
        :type tags: list
        :return: the created :class:`models.Activity2`
        :raises APIError: When the object could not be created
        :raises IllegalArgumentError: When an incorrect arguments are provided
        """
        # WIM1: activity_class, WIM2: activity_type
        if self.match_app_version(label='wim', version='<2.0.0', default=True):
            raise APIError('This method is only compatible with versions of KE-chain where the internal `wim` module '
                           'has a version >=2.0.0. Use the `Client.create_activity()` method.')

        if activity_type and activity_type not in ActivityType.values():
            raise IllegalArgumentError("Please provide accepted activity_type (provided:{} accepted:{})".
                                       format(activity_type, ActivityType.values()))
        if isinstance(parent, (Activity, Activity2)):
            parent_classification = parent.classification
            parent = parent.id
        elif is_uuid(parent):
            parent_classification = None
            parent = parent
        else:
            raise IllegalArgumentError('`parent` must be an Activity or UUID, "{}" is neither'.format(parent))

        if status not in ActivityStatus.values():
            raise IllegalArgumentError('`status` must be an ActivityStatus option, "{}" is not.'.format(status))

        if description is not None:
            if not isinstance(description, Text):
                raise IllegalArgumentError('`description` must be text, "{}" is not.'.format(description))

        if start_date is not None:
            if not isinstance(start_date, datetime.datetime):
                raise IllegalArgumentError('`start_date` must be a datetime object, "{}" is not.'.format(start_date))

        if due_date is not None:
            if not isinstance(due_date, datetime.datetime):
                raise IllegalArgumentError('`due_date` must be a datetime object, "{}" is not.'.format(due_date))

        if classification is None:
            if parent_classification is None:
                classification = ActivityClassification.WORKFLOW
            else:
                classification = parent_classification
        elif classification not in ActivityClassification.values():
            raise IllegalArgumentError(
                '`classification` must be an ActivityClassification option, "{}" is not.'.format(classification))

        data = {
            "name": name,
            "parent_id": parent,
            "status": status,
            "activity_type": activity_type,
            "classification": classification,
            "description": description,
            "start_date": start_date,
            "due_date": due_date,
        }

        if self.match_app_version(label='wim', version='>=3.1.0', default=True):
            if isinstance(tags, (list, tuple, set)) and all(isinstance(t, Text) for t in tags):
                data.update({
                    'tags': tags,
                })
            elif tags is not None:
                raise IllegalArgumentError("Provided tags should be a list, tuple or set of strings. "
                                           "Received type '{}'.".format(type(tags)))

        response = self._request('POST', self._build_url('activities'), data=data,
                                 params=API_EXTRA_PARAMS['activities'])

        if response.status_code != requests.codes.created:  # pragma: no cover
            raise APIError("Could not create activity {}: {}".format(str(response), response.content))

        data = response.json()

        return Activity2(data['results'][0], client=self)

    def _create_part1(self, action, data, **kwargs):
        """Create a part internal core function."""
        # suppress_kevents should be in the data (not the query_params)
        if 'suppress_kevents' in kwargs:
            data['suppress_kevents'] = kwargs.pop('suppress_kevents')

        # prepare url query parameters
        query_params = kwargs
        query_params['select_action'] = action

        response = self._request('POST', self._build_url('parts'),
                                 params=query_params,  # {"select_action": action},
                                 data=data)

        if response.status_code != requests.codes.created:
            raise APIError("Could not create part, {}: {}".format(str(response), response.content))

        return Part(response.json()['results'][0], client=self)

    def _create_part2(self, action, data, **kwargs):
        """Create a part for PIM 2 internal core function."""
        # suppress_kevents should be in the data (not the query_params)
        if 'suppress_kevents' in kwargs:
            data['suppress_kevents'] = kwargs.pop('suppress_kevents')

        # prepare url query parameters
        query_params = kwargs
        query_params.update(API_EXTRA_PARAMS['parts2'])

        response = self._request('POST', self._build_url('parts2_{}'.format(action)),
                                 params=query_params,
                                 json=data)

        if response.status_code != requests.codes.created:
            raise APIError("Could not create part, {}: {}".format(str(response), response.content))

        return Part2(response.json()['results'][0], client=self)

    def create_part(self, parent, model, name=None, **kwargs):
        """Create a new part instance from a given model under a given parent.

        In order to prevent the backend from updating the frontend you may add `suppress_kevents=True` as
        additional keyword=value argument to this method. This will improve performance of the backend
        against a trade-off that someone looking at the frontend won't notice any changes unless the page
        is refreshed.

        :param parent: parent part instance of the new instance
        :type parent: :class:`models.Part`
        :param model: target part model on which the new instance is based
        :type model: :class:`models.Part`
        :param name: new part name
        :type name: basestring
        :param kwargs: (optional) additional keyword=value arguments
        :return: Part (category = instance)
        :return: :class:`models.Part` with category `INSTANCE`
        :raises IllegalArgumentError: When the provided arguments are incorrect
        :raises APIError: if the `Part` could not be created
        """
        if not isinstance(parent, (Part, Part2)) or not isinstance(model, (Part, Part2)):
            raise IllegalArgumentError("The parent and model should be a 'Part' object")
        if parent.category != Category.INSTANCE:
            raise IllegalArgumentError("The parent should be an category 'INSTANCE'")
        if model.category != Category.MODEL:
            raise IllegalArgumentError("The models should be of category 'MODEL'")

        if not name:
            name = model.name

        if self.match_app_version(label="pim", version=">=3.0.0"):
            # PIM2
            data = dict(name=name, parent_id=parent.id, model_id=model.id)
            return self._create_part2(action="new_instance", data=data, **kwargs)
        else:
            # PIM1
            data = dict(name=name, parent=parent.id, model=model.id)
            return self._create_part1(action="new_instance", data=data, **kwargs)

    def create_model(self, parent, name, multiplicity=Multiplicity.ZERO_MANY, **kwargs):
        """Create a new child model under a given parent.

        In order to prevent the backend from updating the frontend you may add `suppress_kevents=True` as
        additional keyword=value argument to this method. This will improve performance of the backend
        against a trade-off that someone looking at the frontend won't notice any changes unless the page
        is refreshed.

        :param parent: parent part instance or a part uuid
        :type parent: :class:`models.Part`
        :param name: new part name
        :type name: basestring
        :param multiplicity: choose between ZERO_ONE, ONE, ZERO_MANY, ONE_MANY or M_N  :class:`enums.Multiplicity`
        :type multiplicity: basestring
        :param kwargs: (optional) additional keyword=value arguments
        :return: :class:`models.Part` with category `MODEL` (from :class:`enums.Category`)
        :raises IllegalArgumentError: When the provided arguments are incorrect
        :raises APIError: if the `Part` could not be created
        """
        if parent.category != Category.MODEL:
            raise IllegalArgumentError("The parent should be of category 'MODEL'")

        if isinstance(parent, (Part, Part2)):
            pass
        elif is_uuid(parent):
            parent = self.model(id=parent)
        else:
            raise IllegalArgumentError("`parent` should be either a parent part or a uuid, got '{}'".format(parent))

        if self.match_app_version(label="pim", version=">=3.0.0"):
            data = dict(name=name, parent_id=parent.id, multiplicity=multiplicity)
            return self._create_part2(action="create_child_model", data=data, **kwargs)
        else:
            data = dict(name=name, parent=parent.id, multiplicity=multiplicity)
            return self._create_part1(action="create_child_model", data=data, **kwargs)

    def create_model_with_properties(self, parent, name, multiplicity=Multiplicity.ZERO_MANY, properties_fvalues=None,
                                     **kwargs):
        """Create a model with its properties in a single API request.

        With KE-chain 3 backends you may now provide a whole set of properties to create using a `properties_fvalues`
        list of dicts.

        The `properties_fvalues` list is a list of dicts containing at least the `name` and `property_type`,
        but other keys may provided as well in the single update eg. `default_value` and `value_options`.

        Possible keys in a property dictionary are: `name` (req'd), `property_type` (req'd), `description`, `unit`,
        `value`, `value_options` (type: `dict`), `order` (type `int`).

        .. note::
           It is wise to provide an `order` to ensure that the properties are stored and retrieved in order.
           It cannot be guaranteed that the order of properties is the exact sequence of the list provided.

        .. versionadded:: 3.0
           This version makes a model including properties in a single API call

        :param parent: parent part instance or a part uuid
        :type parent: :class:`models.Part2`
        :param name: new part name
        :type name: basestring
        :param multiplicity: choose between ZERO_ONE, ONE, ZERO_MANY, ONE_MANY or M_N of :class:`enums.Multiplicity`
        :type multiplicity: basestring
        :param kwargs: (optional) additional keyword=value arguments
        :return: :class:`models.Part` with category `MODEL` (of :class:`enums.Category`
        :raises IllegalArgumentError: When the provided arguments are incorrect
        :raises APIError: if the `Part` could not be created


        Example
        -------
        >>> properties_fvalues = [
        ...     {"name": "char prop", "property_type": PropertyType.CHAR_VALUE, "order": 1},
        ...     {"name": "number prop", "property_type": PropertyType.FLOAT_VALUE, "value": 3.14, "order": 2},
        ...     {"name": "boolean_prop", "property_type": PropertyType.BOOLEAN_VALUE, "value": False,
        ...      "value_options": {"validators": [RequiredFieldValidator().as_json()]}, "order":3}
        ... ]
        >>> new_model = project.create_model_with_properties(name='A new model', parent='<uuid>',
        ...                                                  multiplicity=Multiplicity.ONE,
        ...                                                  properties_fvalues=properties_fvalues)

        """
        if not self.match_app_version(label="pim", version=">=3.0.0"):
            # PIM1 world
            raise ClientError("This function only works for KE-chain 3 backends.")

        if isinstance(parent, (Part, Part2)):
            pass
        elif is_uuid(parent):
            parent = self.model(id=parent)
        else:
            raise IllegalArgumentError("`parent` should be either a parent part or a uuid, got '{}'".format(parent))

        if parent.category != Category.MODEL:
            raise IllegalArgumentError("The parent should be of category 'MODEL'")

        if isinstance(properties_fvalues, list):
            required_new_property_keys = ['name', 'property_type']
            for new_prop in properties_fvalues:
                if not all(k in new_prop.keys() for k in required_new_property_keys):
                    raise IllegalArgumentError("New property '{}' does not have a required field ({}) provided in the "
                                               "`properties_fvalues` list".format(new_prop, required_new_property_keys))
        else:
            raise IllegalArgumentError("`properties_fvalues` need to be provided as a list of dicts")

        data = dict(
            name=name,
            parent_id=parent.id,
            multiplicity=multiplicity,
            category=Category.MODEL,
            properties_fvalues=properties_fvalues
        )

        return self._create_part2(action="create_child_model", data=data, **kwargs)

    def _create_clone(self, parent, part, name=None, **kwargs):
        """Create a new `Part` clone under the `Parent`.

        An optional name of the cloned part may be provided. If not provided the name will be set
        to "CLONE - <part name>". (KE-chain 3 backends only)
        An optional multiplicity, may be added as paremeter for the cloning of models. If not
        provided the multiplicity of the part will be used.

        .. versionadded:: 2.3
        .. versionchanged:: 3.0
           Added the name parameter. Added option to add multiplicity as well.

        :param parent: parent part
        :type parent: :class:`models.Part`
        :param part: part to be cloned
        :type part: :class:`models.Part`
        :param name: (optional) Name of the to be cloned part
        :type name: basestring or None
        :param kwargs: (optional) additional keyword=value arguments
        :return: cloned :class:`models.Part`
        :raises APIError: if the `Part` could not be cloned
        """
        if part.category == Category.MODEL:
            select_action = 'clone_model'
        else:
            select_action = 'clone_instance'
        if not isinstance(part, (Part, Part2)) and not isinstance(parent, (Part, Part2)):
            raise IllegalArgumentError("Either part and parent need to be of class `Part`. "
                                       "We got: part: '{}' and parent '{}'".format(type(part), type(parent)))

        if self.match_app_version(label="pim", version=">=3.0.0"):
            data = dict(
                name=name or "CLONE - {}".format(part.name),
                parent_id=parent.id,
                suppress_kevents=kwargs.pop('suppress_kevents', None),
            )
            if part.category == Category.MODEL:
                data.update(dict(
                    multiplicity=kwargs.pop('multiplicity', part.multiplicity),
                    model_id=part.id)
                )
            else:
                data['instance_id'] = part.id
            query_params = kwargs
            query_params.update(API_EXTRA_PARAMS['parts2'])
            url = self._build_url('parts2_{}'.format(select_action))
        else:
            data = dict(
                part=part.id,
                parent=parent.id,
                suppress_kevents=kwargs.pop('suppress_kevents', None)
            )
            # prepare url query parameters
            query_params = kwargs
            query_params['select_action'] = select_action
            url = self._build_url('parts')

        response = self._request('POST', url, params=query_params, data=data)

        if response.status_code != requests.codes.created:
            raise APIError("Could not clone part, {}: {}".format(str(response), response.content))

        if self.match_app_version(label="pim", version=">=3.0.0"):
            return Part2(response.json()['results'][0], client=self)
        else:
            return Part(response.json()['results'][0], client=self)

    def create_proxy_model(self, model, parent, name, multiplicity=Multiplicity.ZERO_MANY, **kwargs):
        """Add this model as a proxy to another parent model.

        This will add a model as a proxy model to another parent model. It ensure that it will copy the
        whole sub-assembly to the 'parent' model.

        In order to prevent the backend from updating the frontend you may add `suppress_kevents=True` as
        additional keyword=value argument to this method. This will improve performance of the backend
        against a trade-off that someone looking at the frontend won't notice any changes unless the page
        is refreshed.

        :param model: the catalog proxy model the new proxied model should be based upon
        :type model: :class:`models.Part`
        :param parent: parent part instance
        :type parent: :class:`models.Part`
        :param name: new part name
        :type name: basestring
        :param multiplicity: choose between ZERO_ONE, ONE, ZERO_MANY, ONE_MANY or M_N, default is `ZERO_MANY`
        :type multiplicity: basestring
        :param kwargs: (optional) additional keyword=value arguments
        :return: the new proxy :class:`models.Part` with category `MODEL`
        :raises IllegalArgumentError: When the provided arguments are incorrect
        :raises APIError: if the `Part` could not be created
        """
        if model.category != Category.MODEL:
            raise IllegalArgumentError("The model should be of category MODEL")
        if parent.category != Category.MODEL:
            raise IllegalArgumentError("The parent should be of category MODEL")

        if self.match_app_version(label="pim", version=">=3.0.0"):
            data = dict(name=name, model_id=model.id, parent_id=parent.id, multiplicity=multiplicity)
            return self._create_part2(action='create_proxy_model', data=data, **kwargs)
        else:
            data = dict(name=name, model=model.id, parent=parent.id, multiplicity=multiplicity)
            return self._create_part1(action='create_proxy_model', data=data, **kwargs)

    def create_property(self, model, name, description=None, property_type=PropertyType.CHAR_VALUE, default_value=None,
                        unit=None, options=None, **kwargs):
        """Create a new property model under a given model.

        Use the :class:`enums.PropertyType` to select which property type to create to ensure that you
        provide the correct values to the KE-chain backend. The default is a `PropertyType.CHAR_VALUE` which is a
        single line text in KE-chain.

        .. versionchanged:: 3.0
           Changed for KE-chan 3 backend. Added optional additional properties.


        :param model: parent part model
        :type model: :class:`models.Part`
        :param name: property model name
        :type name: basestring
        :param description: property model description (optional)
        :type description: basestring or None
        :param property_type: choose one of the :class:`enums.PropertyType`, defaults to `PropertyType.CHAR_VALUE`.
        :type property_type: basestring or None
        :param default_value: (optional) default value used for part instances when creating a model.
        :type default_value: any
        :param unit: (optional) unit of the property
        :type unit: basestring or None
        :param options: (optional) property options (eg. validators or 'single selectlist choices')
        :type options: basestring or None
        :return: a :class:`models.Property` with category `MODEL`
        :raises IllegalArgumentError: When the provided arguments are incorrect
        :raises APIError: if the `Property` model could not be created
        """
        if model.category != Category.MODEL:
            raise IllegalArgumentError("The model should be of category MODEL")

        # if not property_type.endswith('_VALUE'):
        #     warnings.warn("Please use the `PropertyType` enumeration to ensure providing correct "
        #                   "values to the backend.", UserWarning)
        #     property_type = '{}_VALUE'.format(property_type.upper())

        if property_type not in PropertyType.values():
            raise IllegalArgumentError("Please provide a valid propertytype, please use one of `enums.PropertyType`. "
                                       "Got: '{}'".format(property_type))

        # because the references value only accepts a single 'model_id' in the default value, we need to convert this
        # to a single value from the list of values.
        if property_type in (PropertyType.REFERENCE_VALUE, PropertyType.REFERENCES_VALUE) and default_value:
            if isinstance(default_value, (list, tuple)):
                if isinstance(default_value[0], (Part, Part2)):
                    scope_options = dict(
                        scope_id=default_value[0]._json_data["scope_id"]
                    )
                    default_value = [default_value[0].id]

                elif is_uuid(default_value[0]):
                    scope_options = dict(
                        scope_id=self.model(id=default_value[0])._json_data["scope_id"]
                    )
                    default_value = [default_value[0]]
                else:
                    raise IllegalArgumentError(
                        "Please provide a valid default_value being a `Part` of category `MODEL` "
                        "or a model uuid, got: '{}'".format(default_value))

            elif isinstance(default_value, (Part, Part2)):
                scope_options = dict(
                    scope_id=default_value._json_data["scope_id"]
                )
                default_value = [default_value.id]
            elif is_uuid(default_value):
                scope_options = dict(
                    scope_id=self.model(id=default_value)._json_data["scope_id"]
                )
                default_value = [default_value]
            else:
                raise IllegalArgumentError("Please provide a valid default_value being a `Part` of category `MODEL` "
                                           "or a model uuid, got: '{}'".format(default_value))
            if isinstance(options, dict):
                options.update(scope_options)
            else:
                options = scope_options

        if self.match_app_version(label="pim", version=">=3.0.0"):
            data = dict(
                name=name,
                part_id=model.id,
                description=description or '',
                property_type=property_type.upper(),
                value=default_value,
                unit=unit or '',
                value_options=options or {}
            )
            url = self._build_url('properties2_create_model')
            query_params = kwargs
            query_params.update(API_EXTRA_PARAMS['properties2'])
        else:
            data = dict(
                name=name,
                part=model.id,
                description=description or '',
                property_type=property_type.upper(),
                value=default_value,
                unit=unit or '',
                options=options or {}
            )
            url = self._build_url('properties')
            query_params = kwargs

        # # We add options after the fact only if they are available, otherwise the options will be set to null in the
        # # request and that can't be handled by KE-chain.
        # if options:
        #     data['options'] = options

        response = self._request('POST', url, params=query_params, json=data)

        if response.status_code != requests.codes.created:
            raise APIError("Could not create property, {}: {}".format(str(response), response.content))

        if self.match_app_version(label="pim", version=">=3.0.0"):
            prop = Property2.create(response.json()['results'][0], client=self)
        else:
            prop = Property.create(response.json()['results'][0], client=self)

        model.properties.append(prop)

        return prop

    def create_service(self, name, scope, description=None, version=None,
                       service_type=ServiceType.PYTHON_SCRIPT,
                       environment_version=ServiceEnvironmentVersion.PYTHON_3_6,
                       run_as=ServiceScriptUser.KENODE_USER,
                       pkg_path=None):
        """
        Create a Service.

        A service can be created only providing the name (and scope). Other information can be added later.
        If you provide a path to the `kecpkg` (or python script) to upload (`pkg_path`) on creation,
        this `kecpkg` will be uploaded in one go. If the later fails, the service is still there, and the package is
        not uploaded.

        Permission to upload a script is restricted to a superuser, a user in the `GG:Configurators` group and a Scope
        Manager of the scope to which you are uploading the script.

        :param name: Name of the service
        :type name: basestring
        :param scope: Scope where the create the Service under
        :type scope: :class:`models.Scope`
        :param description: (optional) description of the Service
        :type description: basestring or None
        :param version: (optional) version information of the Service
        :type version: basestring or None
        :param service_type: (optional) service type of the service (refer to :class:`pykechain.enums.ServiceType`),
                             defaults to `PYTHON_SCRIPT`
        :type service_type: basestring or None
        :param environment_version: (optional) execution environment of the service (refer to
         :class:`pykechain.enums.ServiceEnvironmentVersion`), defaults to `PYTHON_3_6`
        :type environment_version: basestring or None
        :param run_as: (optional) user to run the service as. Defaults to kenode user (bound to scope)
        :type run_as: basestring or None
        :param pkg_path: (optional) full path name to the `kecpkg` (or python script) to upload
        :type pkg_path: basestring or None
        :return: the created :class:`models.Service`
        :raises IllegalArgumentError: When the provided arguments are incorrect
        :raises APIError: In case of failure of the creation or failure to upload the pkg_path
        :raises OSError: In case of failure to locate the `pkg_path`
        """
        if service_type not in ServiceType.values():
            raise IllegalArgumentError("The type should be of one of {}".format(ServiceType.values()))

        if environment_version not in ServiceEnvironmentVersion.values():
            raise IllegalArgumentError("The environment version should be of one of {}".
                                       format(ServiceEnvironmentVersion.values()))

        version = version or '1.0'  # 'script_version': ['This field may not be null.']
        description = description or ''  # 'description': ['This field may not be null.']

        data = dict(
            name=name,
            scope=scope,  # not scope_id!
            description=description,
            script_type=service_type,
            script_version=version,
            env_version=environment_version,
            run_as=run_as
        )

        response = self._request('POST', self._build_url('services'), json=data)

        if response.status_code != requests.codes.created:  # pragma: no cover
            raise APIError("Could not create service ({})".format((response, response.json())))

        service = Service(response.json().get('results')[0], client=self)

        if pkg_path:
            # upload the package / refresh of the service will be done in the upload function
            service.upload(pkg_path)

        return service

    def create_scope(self, name, status=ScopeStatus.ACTIVE, description=None, tags=None, start_date=None, due_date=None,
                     team=None, **kwargs):
        """
        Create a Scope.

        This will create a scope if the client has the right to do so. Sufficient permissions to create a scope are a
        superuser, a user in the `GG:Configurators` group or `GG:Managers` group.

        ..versionadded: 2.6

        :param name: Name of the scope
        :type name: basestring
        :param status: choose one of the :class:`enums.ScopeStatus`, defaults to `ScopeStatus.ACTIVE`
        :type status: basestring or None
        :param description: (optional) Description of the scope
        :type description: basestring or None
        :param tags: (optional) List of tags to be added to the new scope
        :type tags: list or None
        :param start_date: (optional) start date of the scope. Will default to 'now' if not provided.
        :type start_date: datetime.datetime or None
        :param due_date: (optional) due date of the scope
        :type due_date: datetime.datetime or None
        :param team: (optional) team_id or Team object to assign membership of scope to a team.
        :type team: basestring or :class:`models.Team` or None
        :param kwargs: optional additional search arguments
        :return: the created :class:`models.Scope`
        :raises APIError: In case of failure of the creation of new Scope
        """
        if not isinstance(name, (str, text_type)):
            raise IllegalArgumentError("'Name' should be provided as a string, was provided as '{}'".
                                       format(type(name)))
        if status not in ScopeStatus.values():
            raise IllegalArgumentError("Please provide a valid scope status, please use one of `enums.ScopeStatus`. "
                                       "Got: '{}'".format(status))
        if description and not isinstance(description, (str, text_type)):
            raise IllegalArgumentError("'Description' should be provided as a string, was provided as '{}'".
                                       format(type(description)))
        if tags and not isinstance(tags, list):
            raise IllegalArgumentError("'Tags' should be provided as a list, was provided as '{}'".
                                       format(type(tags)))
        if tags and not (all([isinstance(t, (str, text_type)) for t in tags])):
            raise IllegalArgumentError("Each tag in the list of tags should be provided as a string")

        if not start_date:
            start_date = datetime.datetime.now()
        if not tags:
            tags = list()

        data_dict = {
            'name': name,
            'status': status,
            'text': description,
            'tags': tags,
        }

        if start_date is not None:
            if isinstance(start_date, datetime.datetime):
                if not start_date.tzinfo:
                    warnings.warn("The duedate '{}' is naive and not timezone aware, use pytz.timezone info. "
                                  "This date is interpreted as UTC time.".format(start_date.isoformat(sep=' ')))
                data_dict['start_date'] = start_date.isoformat(sep='T')
            else:
                raise IllegalArgumentError('Start date should be a datetime.datetime() object')
        else:
            # defaults to now
            data_dict['start_date'] = datetime.datetime.now()

        if due_date is not None:
            if isinstance(due_date, datetime.datetime):
                if not due_date.tzinfo:
                    warnings.warn("The duedate '{}' is naive and not timezone aware, use pytz.timezone info. "
                                  "This date is interpreted as UTC time.".format(due_date.isoformat(sep=' ')))
                data_dict['due_date'] = due_date.isoformat(sep='T')
            else:
                raise IllegalArgumentError('Due date should be a datetime.datetime() object')

        if team is not None:
            if isinstance(team, Team):
                team_id = team.id
            elif is_uuid(team):
                team_id = team
            elif isinstance(team, (text_type, string_types)):
                team_id = self.team(name=team).id
            else:
                raise IllegalArgumentError("'Team' should be provided as a `models.Team` object or UUID or team name, "
                                           "was provided as a {}".format(type(team)))

            if self.match_app_version(label="scope", version=">=3.0.0"):
                data_dict['team_id'] = team_id
            else:
                data_dict['team'] = team_id

        # injecting additional kwargs for those cases that you need to add extra options.
        data_dict.update(kwargs)
        if self.match_app_version(label="scope", version=">=3.0.0"):
            url = self._build_url('scopes2')
            query_params = API_EXTRA_PARAMS['scopes2']
            response = self._request('POST', url, params=query_params, data=data_dict)
        else:
            url = self._build_url('scopes')
            response = self._request('POST', url, data=data_dict)

        if response.status_code != requests.codes.created:  # pragma: no cover
            raise APIError("Could not create scope, {}:\n\n{}'".format(str(response), response.json()))

        if self.match_app_version(label="scope", version=">=3.0.0"):
            return Scope2(response.json()['results'][0], client=self)
        else:
            return Scope(response.json()['results'][0], client=self)

    def delete_scope(self, scope, asynchronous=True):
        """
        Delete a scope.

        This will delete a scope if the client has the right to do so. Sufficient permissions to delete a scope are a
        superuser, a user in the `GG:Configurators` group or a user that is the Scope manager of the scope to be
        deleted.

        :param scope: Scope object to be deleted
        :type scope: :class: `models.Scope`
        :param asynchronous: (optional) if the scope deletion should be performed asynchronous (default True)
        :type asynchronous: bool
        :return: True when the delete is a success.
        :raises APIError: in case of failure in the deletion of the scope
        """
        if not isinstance(scope, (Scope, Scope2)):
            raise IllegalArgumentError('Scope "{}" is not a scope!'.format(scope.name))

        if self.match_app_version(label="scope", version=">=3.1.0"):
            query_options = {"async_mode": asynchronous}
        else:
            query_options = {"async": asynchronous}

        if self.match_app_version(label="scope", version=">=3.0.0"):
            response = self._request('DELETE', self._build_url('scope2', scope_id=str(scope.id)), params=query_options)
        else:
            response = self._request('DELETE', self._build_url('scope', scope_id=str(scope.id)))

        if response.status_code != requests.codes.no_content:  # pragma: no cover
            raise APIError("Could not delete scope, {}: {}".format(str(response), response.content))

        return True

    def clone_scope(self, source_scope, name=None, status=None, start_date=None, due_date=None,
                    description=None, tags=None, team=None, scope_options=None, asynchronous=False):
        """
        Clone a Scope.

        This will clone a scope if the client has the right to do so. Sufficient permissions to clone a scope are a
        superuser, a user in the `GG:Configurators` group and a user that is Scope manager of the scope to be
        clone and member of the `GG:Managers` group as well.

        If no additional arguments are provided, the values of the `source_scope` are used for the new scope.

        .. versionadded: 3.0

        :param source_scope: Scope object to be cloned itself
        :type source_scope: :class:`models.Scope`
        :param name: (optional) new name of the scope
        :type name: basestring or None
        :param status: (optional) statis of the new scope
        :type status: one of :class:`enums.ScopeStatus`
        :param tags: (optional) list of new scope tags
        :type tags: list or None
        :param start_date: (optional) start date of the to be cloned scope
        :type start_date: datetime or None
        :param due_date: (optional) due data of the to be cloned scope
        :type due_date: datetime or None
        :param description: (optional) description of the new scope
        :type description: basestring or None
        :param team: (optional) team_id or Team object to assign membership of scope to a team.
        :type team: basestring or :class:`models.Team` or None
        :param scope_options: (optional) dictionary with scope options (NO EFFECT)
        :type scope_options: dict or None
        :param asynchronous: (optional) option to use asynchronous cloning of the scope, default to False.
        :type asynchronous: bool or None
        :return: New scope that is cloned
        :rtype: :class:`models.Scope`
        :raises IllegalArgumentError: When the provided arguments are incorrect
        :raises APIError: When the server is unable to clone the scope (eg. permissions)
        """
        if not isinstance(source_scope, (Scope, Scope2)):
            raise IllegalArgumentError('`source_scope` should be a `Scope` object')

        if self.match_app_version(label="scope", version=">=3.1.0"):
            data_dict = {"async_mode": asynchronous}
        else:
            data_dict = {"async": asynchronous}

        if self.match_app_version(label="scope", version=">=3.0.0"):
            data_dict['scope_id'] = source_scope.id
        else:
            data_dict['id'] = source_scope.id

        if name is not None:
            if not isinstance(name, (string_types, text_type)):
                raise IllegalArgumentError("`name` should be a string")
            data_dict['name'] = str(name)

        if start_date is not None:
            if isinstance(start_date, datetime.datetime):
                if not start_date.tzinfo:
                    warnings.warn("The duedate '{}' is naive and not timezone aware, use pytz.timezone info. "
                                  "This date is interpreted as UTC time.".format(start_date.isoformat(sep=' ')))
                data_dict['start_date'] = start_date.isoformat(sep='T')
            else:
                raise IllegalArgumentError('Start date should be a datetime.datetime() object')
        else:
            start_date = source_scope.start_date

        if due_date is not None:
            if isinstance(due_date, datetime.datetime):
                if not due_date.tzinfo:
                    warnings.warn("The duedate '{}' is naive and not timezone aware, use pytz.timezone info. "
                                  "This date is interpreted as UTC time.".format(due_date.isoformat(sep=' ')))
                data_dict['due_date'] = due_date.isoformat(sep='T')
            else:
                raise IllegalArgumentError('Due date should be a datetime.datetime() object')
        else:
            due_date = source_scope.due_date

        if description is not None:
            if not isinstance(description, (text_type, string_types)):
                raise IllegalArgumentError("`description` should be a string")
            else:
                data_dict['text'] = description

        if status is not None:
            if status not in ScopeStatus.values():
                raise IllegalArgumentError("`status` should be one of '{}'".format(ScopeStatus.values()))
            else:
                data_dict['status'] = str(status)

        if tags is not None:
            if not isinstance(tags, (list, tuple, set)):
                raise IllegalArgumentError("'Tags' should be provided as a list, tuple or set, was provided as '{}'".
                                           format(type(tags)))
            if not (all([isinstance(t, (str, text_type)) for t in tags])):
                raise IllegalArgumentError("Each tag in the list of tags should be provided as a string")
            data_dict['tags'] = tags
        else:
            tags = source_scope.tags

        if team is not None:
            if isinstance(team, Team):
                team_id = team.id
            elif is_uuid(team):
                team_id = team
            elif isinstance(team, (text_type, string_types)):
                team_id = self.team(name=team).id
            else:
                raise IllegalArgumentError("`team` should be a name of an existing team or UUID of a team")

            if self.match_app_version(label="scope", version=">=3.0.0"):
                data_dict['team_id'] = team_id
            else:
                data_dict['team'] = team_id

        if scope_options is not None:
            if not isinstance(scope_options, dict):
                raise IllegalArgumentError("`scope_options` need to be a dictionary")
            else:
                if self.match_app_version(label="pim", version=">=3.0.0"):
                    data_dict['scope_options'] = scope_options
                else:
                    data_dict['options'] = scope_options

        if self.match_app_version(label="scope", version=">=3.0.0"):
            url = self._build_url('scopes2_clone')
            query_params = API_EXTRA_PARAMS['scopes2']
            response = self._request('POST', url,
                                     params=query_params,
                                     json=data_dict)
        else:
            url = self._build_url('scope')
            query_params = dict(select_action='clone')
            response = self._request('POST', url,
                                     params=query_params,
                                     json=data_dict)

        if response.status_code != requests.codes.created:  # pragma: no cover
            if response.status_code == requests.codes.forbidden:
                raise ForbiddenError("Could not clone scope, {}: {}".format(str(response), response.content))
            else:
                raise APIError("Could not clone scope, {}: {}".format(str(response), response.content))

        if self.match_app_version(label="scope", version=">=3.0.0"):
            cloned_scope = Scope2(response.json()['results'][0], client=source_scope._client)

            # TODO work-around, some attributes are not (yet) in the KE-chain response.json()
            cloned_scope._tags = tags
            cloned_scope.start_date = start_date
            cloned_scope.due_date = due_date
            return cloned_scope
        else:
            return Scope(response.json()['results'][0], client=source_scope._client)

    def create_team(self, name, user, description=None, options=None, is_hidden=False):
        # type: (Text, Union[Text, int, User], Optional[Text], Optional[Text], Optional[bool]) -> Team
        """
        Create a team.

        To create a team, a :class:`User` (id or object) need to be passed for it to become owner. As most pykechain
        enabled script are running inside the SIM environment in KE-chain, the user having the current connection
        to the API is often not the user that needs to be part of the team to be created. The user provided will
        become 'owner' of the team.

        .. versionadded: 3.0

        :param name: name of the team
        :type name: basestring
        :param user: user (userid, username or `User`) that will become owner of the team
        :type user: userid or username or :class:`models.User`
        :param description: (optional) description of the team
        :type name: basestring or None
        :param options: (optional) provide additional team advanced options (as dict)
        :type options: dict or None
        :param is_hidden: (optional) if the team needs to be hidden (defaults to false)
        :type is_hidden: bool or None
        :return: the created :class:`models.Team`
        :raises IllegalArgumentError: When the provided arguments are incorrect
        :raises APIError: When an API Error occurs
        """
        if not isinstance(name, (string_types, text_type)):
            raise IllegalArgumentError('`name` should be string')

        if description is None:
            description = ''
        elif not isinstance(description, (string_types, text_type)):
            raise IllegalArgumentError('`description` should be string')

        if options is None:
            options = dict()
        elif not isinstance(options, dict):
            raise IllegalArgumentError('`options` should be a dictionary')

        if not isinstance(is_hidden, bool):
            raise IllegalArgumentError('`is_hidden` should be a boolean')

        if isinstance(user, (string_types, text_type)):
            user = self.user(username=user)
        elif isinstance(user, int):
            user = self.user(pk=user)
        elif isinstance(user, User):
            pass
        else:
            raise IllegalArgumentError('the `user` is not of a type `User`, a `username` or a user id')

        data = dict(
            name=name,
            description=description,
            options=options,
            is_hidden=is_hidden
        )

        url = self._build_url('teams')
        response = self._request('POST', url, json=data)

        if response.status_code != requests.codes.created:  # pragma: no cover
            raise APIError("Could not create a team ({})".format((response, response.json())))

        new_team = Team(response.json().get('results')[0], client=self)

        new_team.add_members([user], role=TeamRoles.OWNER)
        team_members = new_team.members()

        members_to_remove = [self.user(username=u.get('username')) for u in team_members if u.get(
            'username') != user.username]

        if members_to_remove:
            new_team.remove_members(members_to_remove)

        new_team.refresh()
        return new_team

    @staticmethod
    def _validate_widget(
            activity: Union[Activity, Activity2, text_type],
            widget_type: Union[WidgetTypes, text_type],
            title: Optional[Text],
            meta: Dict,
            order: Optional[int],
            parent: Optional[Union[Widget, text_type]],
            **kwargs
    ) -> Dict:
        """Validate the format and content of the configuration of a widget."""
        if isinstance(activity, (Activity, Activity2)):
            activity = activity.id
        elif is_uuid(activity):
            pass
        else:
            raise IllegalArgumentError("`activity` should be either an `Activity` or a uuid.")

        if not isinstance(widget_type, (string_types, text_type)) and widget_type not in WidgetTypes.values():
            raise IllegalArgumentError("`widget_type` should be one of '{}'".format(WidgetTypes.values()))
        if order is not None and not isinstance(order, int):
            raise IllegalArgumentError("`order` should be an integer or None")
        if title is not None:
            if not isinstance(title, (string_types, text_type)):
                raise IllegalArgumentError("`title` should be a string, but received type '{}'.".format(type(title)))
            elif title.strip() != title:
                raise IllegalArgumentError("`title` can not be empty")
        if parent is not None and isinstance(parent, Widget):
            parent = parent.id
        elif parent is not None and is_uuid(parent):
            parent = parent
        elif parent is not None:
            raise IllegalArgumentError("`parent` should be provided as a widget or uuid")

        data = dict(
            activity_id=activity,
            widget_type=widget_type,
            title=title,
            meta=meta,
            parent_id=parent
        )

        if not title:
            data.pop('title')

        if order is not None:
            data.update(dict(order=order))

        if kwargs:
            data.update(**kwargs)

        return data

    @staticmethod
    def _validate_related_models(readable_models: List, writable_models: List, **kwargs) -> Tuple[List, List]:
        """
        Verify the format and content of the readable and writable models.

        :param readable_models: list of Properties or UUIDs
        :param writable_models: list of Properties or UUIDs
        :param kwargs: option to insert "inputs" and "outputs", instead of new inputs.
        :return: Tuple with both input lists, now with only UUIDs
        :rtype Tuple[List, List]
        """
        if kwargs.get('inputs'):
            readable_models = kwargs.pop('inputs')
        if kwargs.get('outputs'):
            writable_models = kwargs.pop('outputs')

        readable_model_ids = Client._validate_property_models(models=readable_models, key='readable_models')
        writable_model_ids = Client._validate_property_models(models=writable_models, key='writable_models')

        return readable_model_ids, writable_model_ids

    @staticmethod
    def _validate_property_models(models: List, key: str = 'models') -> List[Text]:
        assert isinstance(key, str), '`key` must be a string.'
        model_ids = []
        if models is not None:
            if not isinstance(models, (list, tuple, set)):
                raise IllegalArgumentError("`{}` must be provided as a list, tuple or set.".format(key))
            for model in models:
                if is_uuid(model):
                    model_ids.append(model)
                elif isinstance(model, (Property2, Property)):
                    model_ids.append(model.id)
                else:
                    raise IllegalArgumentError("`{}` must consist out of uuids or property models.".format(key))
        return model_ids

    def create_widget(
            self,
            activity: Union[Activity2, text_type],
            widget_type: Union[WidgetTypes, text_type],
            meta: Dict,
            title: Optional[Text] = None,
            order: Optional[int] = None,
            parent: Optional[Union[Widget, text_type]] = None,
            readable_models: Optional[List] = None,
            writable_models: Optional[List] = None,
            **kwargs
    ) -> Widget:
        """
        Create a widget inside an activity.

        If you want to associate models (and instances) in a single go, you may provide a list of `Property`
        (models) to the `readable_model_ids` or `writable_model_ids`.

        Alternatively you can use the alias, `inputs` and `outputs` which connect to respectively
        `readable_model_ids` and `writable_models_ids`.

        :param activity: activity objects to create the widget in.
        :type activity: :class:`Activity` or UUID
        :param widget_type: type of the widget, one of :class:`WidgetTypes`
        :type: string
        :param meta: meta dictionary of the widget.
        :type meta: dict
        :param title: (optional) title of the widget
        :type title: str or None
        :param order: (optional) order in the activity of the widget.
        :type order: int or None
        :param parent: (optional) parent of the widget for Multicolumn and Multirow widget.
        :type parent: :class:`Widget` or UUID
        :param readable_models: (optional) list of property model ids to be configured as readable (alias = inputs)
        :type readable_models: list of properties or list of property id's
        :param writable_models: (optional) list of property model ids to be configured as writable (alias = ouputs)
        :type writable_models: list of properties or list of property id's
        :param kwargs: (optional) additional keyword=value arguments to create widget
        :return: the created subclass of :class:`Widget`
        :rtype: :class:`Widget`
        :raises IllegalArgumentError: when an illegal argument is send.
        :raises APIError: when an API Error occurs.
        """
        data = self._validate_widget(
            activity=activity,
            widget_type=widget_type,
            title=title,
            meta=meta,
            order=order,
            parent=parent,
            **kwargs
        )

        readable_model_ids, writable_model_ids = self._validate_related_models(
            readable_models=readable_models,
            writable_models=writable_models,
            **kwargs,
        )

        # perform the call
        url = self._build_url('widgets')
        response = self._request('POST', url, params=API_EXTRA_PARAMS['widgets'], json=data)

        if response.status_code != requests.codes.created:  # pragma: no cover
            raise APIError("Could not create a widget ({})\n\n{}".format(response, response.json().get('traceback')))

        # create the widget and do postprocessing
        widget = Widget.create(json=response.json().get('results')[0], client=self)

        # update the associations if needed
        if readable_model_ids is not None or writable_model_ids is not None:
            widget.update_associations(readable_models=readable_model_ids, writable_models=writable_model_ids)

        return widget

    def create_widgets(self, widgets: List[Dict], **kwargs) -> List[Widget]:
        """
        Bulk-create of widgets.

        :param widgets: list of dictionaries defining the configuration of the widget.
        :type widgets: List[Dict]
        :return: list of `Widget` objects
        :rtype List[Widget]
        """
        bulk_data = list()
        bulk_associations = list()
        for widget in widgets:
            data = self._validate_widget(
                activity=widget.get('activity'),
                widget_type=widget.get('widget_type'),
                title=widget.get('title'),
                meta=widget.get('meta'),
                order=widget.get('order'),
                parent=widget.get('parent'),
                **widget.pop('kwargs', dict()),
            )
            bulk_data.append(data)

            bulk_associations.append(self._validate_related_models(
                readable_models=widget.get('readable_models'),
                writable_models=widget.get('writable_models'),
                **widget.pop('kwargs', dict()),
            ))

        url = self._build_url('widgets_bulk_create')
        response = self._request('POST', url, params=API_EXTRA_PARAMS['widgets'], json=bulk_data)

        if response.status_code != requests.codes.created:  # pragma: no cover
            raise APIError("Could not create a widgets ({})\n\n{}".format(response, response.json().get('traceback')))

        # create the widget and do postprocessing
        widgets = []
        for widget_response in response.json().get('results'):
            widget = Widget.create(json=widget_response, client=self)
            widgets.append(widget)

        self.update_widgets_associations(widgets=widgets, associations=bulk_associations, **kwargs)

        return widgets

    def update_widgets(self, widgets: List[Dict]) -> List[Widget]:
        """
        Bulk-update of widgets.

        :param widgets: list of widget configurations.
        :type widgets: List[Dict]
        :return: list of Widget objects
        :rtype List[Widget]
        """
        if not isinstance(widgets, list) or not all(isinstance(w, dict) for w in widgets):
            raise IllegalArgumentError('`widgets` must provided as a list of dictionaries.')

        response = self._request(
            "PUT",
            self._build_url('widgets_bulk_update'),
            params=API_EXTRA_PARAMS['widgets'],
            json=widgets,
        )

        if response.status_code != requests.codes.ok:
            raise APIError("Could not update the widgets: {}: {}".format(str(response), response.content))

        widgets_response = response.json().get('results')
        return [Widget.create(json=widget_json, client=self) for widget_json in widgets_response]

<<<<<<< HEAD
    def delete_widget(self, widget: Union[Widget, text_type]) -> None:
        """
        Delete a single Widget.

        :param widget: Widget or its UUID to be deleted
        :type widget: Widget or basestring
        :return: None
        :raises APIError: whenever the widget could not be deleted
        :raises IllegalArgumentError: whenever the input `widget` is invalid
        """
        if isinstance(widget, Widget):
            widget = widget.id
        elif not is_uuid(widget):
            raise IllegalArgumentError('`widget` must be a Widget or its UUID, "{}" is neither.'.format(widget))

        url = self._build_url('widget', widget_id=widget)
        response = self._request('DELETE', url)

        if response.status_code != requests.codes.no_content:  # pragma: no cover
            raise APIError("Could not delete Widget ({})".format(response))

    def delete_widgets(self, widgets: List[Union[Widget, text_type]]) -> None:
        """
        Delete multiple Widgets.

        :param widgets: List, Tuple or Set of Widgets or their UUIDs to be deleted
        :type widgets: List[Union[Widget, text_type]]
        :return: None
        :raises APIError: whenever the widgets could not be deleted
        :raises IllegalArgumentError: whenever the input `widgets` is invalid
        """
        if not isinstance(widgets, (tuple, list, set)):
            raise IllegalArgumentError('`widgets` must be a list, tuple or set of widgets, '
                                       '"{}" is not.'.format(widgets))
        else:
            widget_ids = list()
            for widget in widgets:
                if isinstance(widget, Widget):
                    widget = widget.id
                elif not is_uuid(widget):
                    raise IllegalArgumentError('`widget` must be a Widget or its UUID, "{}" is neither.'.format(widget))
                widget_ids.append(dict(id=widget))

        url = self._build_url('widgets_bulk_delete')
        response = self._request('DELETE', url, json=widget_ids)

        if response.status_code != requests.codes.no_content:
            raise APIError("Could not delete the widgets: {}: {}".format(str(response), response.content))

    def update_widget_associations(self, widget, readable_models=None, writable_models=None, **kwargs):
        # type: (Union[Widget,text_type], Optional[List], Optional[List], **Any) -> None
=======
    @staticmethod
    def _validate_associations(
            widgets: List[Union[Widget, text_type]],
            associations: List[Tuple[List, List]],
    ) -> List[text_type]:
        """Perform the validation of the internal widgets and associations."""
        if not isinstance(widgets, List):
            raise IllegalArgumentError("`widgets` must be provided as a list of widgets.")

        widget_ids = list()
        for widget in widgets:
            if isinstance(widget, Widget):
                widget_id = widget.id
            elif is_uuid(widget):
                widget_id = widget
            else:
                raise IllegalArgumentError("Each widget should be provided as a Widget or a uuid")
            widget_ids.append(widget_id)

        if not isinstance(associations, List) and all(isinstance(a, tuple) and len(a) == 2 for a in associations):
            raise IllegalArgumentError(
                '`associations` must be a list of tuples, defining the readable and writable models per widget.')

        if not len(widgets) == len(associations):
            raise IllegalArgumentError('The `widgets` and `associations` lists must be of equal length, '
                                       'not {} and {}.'.format(len(widgets), len(associations)))

        return widget_ids

    def associations(
            self,
            widget: Optional[Widget] = None,
            activity: Optional[Activity2] = None,
            part: Optional[Part2] = None,
            property: Optional[AnyProperty] = None,
            scope: Optional[Scope2] = None,
            limit: Optional[int] = None,
    ) -> List[Association]:
        """
        Retrieve a list of associations.

        :param widget: widget for which to retrieve associations
        :type widget: Widget
        :param activity: activity for which to retrieve associations
        :type activity: Activity2
        :param part: part for which to retrieve associations
        :type part: Part2
        :param property: property for which to retrieve associations
        :type property: Property2
        :param scope: scope for which to retrieve associations
        :type scope: Scope2
        :param limit: maximum number of associations to retrieve
        :type limit: int
        :return: list of association objects
        :rtype List[Association]
        """
        if widget is None:
            widget = ''
        elif not isinstance(widget, Widget):
            raise IllegalArgumentError('`widget` is not of type Widget, but type "{}".'.format(type(widget)))
        else:
            widget = widget.id

        if activity is None:
            activity = ''
        elif not isinstance(activity, Activity2):
            raise IllegalArgumentError('`activity` is not of type Activity2, but type "{}".'.format(type(activity)))
        else:
            activity = activity.id

        if part is None:
            part_instance = ''
            part_model = ''
        elif not isinstance(part, Part2):
            raise IllegalArgumentError('`part` is not of type Part2, but type "{}".'.format(type(part)))
        elif part.category == Category.MODEL:
            part_instance = ''
            part_model = part.id
        else:
            part_instance = part.id
            part_model = ''

        if property is None:
            property_instance = ''
            property_model = ''
        elif not isinstance(property, Property2):
            raise IllegalArgumentError('`property` is not of type Property, but type "{}".'.format(type(property)))
        elif property.category == Category.MODEL:
            property_model = property.id
            property_instance = ''
        else:
            property_model = ''
            property_instance = property.id

        if scope is None:
            scope = ''
        elif not isinstance(scope, Scope2):
            raise IllegalArgumentError('`scope` is not of type Scope2, but type "{}".'.format(type(scope)))
        else:
            scope = scope.id

        if limit is None:
            limit = ''
        elif not isinstance(limit, int):
            raise IllegalArgumentError('`limit` is not of type integer, but type "{}".'.format(type(limit)))
        elif limit < 1:
            raise IllegalArgumentError('`limit` is not a positive integer!')

        request_params = {
            'limit': limit,
            'widget': widget,
            'activity': activity,
            'scope': scope,
            'instance_part': part_instance,
            'instance_property': property_instance,
            'model_part': part_model,
            'model_property': property_model,
        }

        url = self._build_url('associations')
        response = self._request('GET', url, params=request_params)

        if response.status_code != requests.codes.ok:  # pragma: no cover
            raise APIError("Could not retrieve associations ({})".format((response, response.json())))

        associations = [Association(json=r, client=self) for r in response.json()['results']]

        return associations

    def update_widget_associations(
            self,
            widget: Union[Widget, text_type],
            readable_models: Optional[List] = None,
            writable_models: Optional[List] = None,
            **kwargs
    ) -> None:
>>>>>>> d1875c9b
        """
        Update associations on this widget.

        This is a patch to the list list of associations. Existing associations are not replaced.

        :param widget: widget to update associations for
        :type widget: :class:`Widget` or UUID
        :param readable_models: list of property models (of :class:`Property` or property_ids (uuids) that has
                                   read rights
        :type readable_models: List[Property] or List[UUID] or None
        :param writable_models: list of property models (of :class:`Property` or property_ids (uuids) that has
                                   write rights
        :type writable_models: List[Property] or List[UUID] or None
        :return: None
        :raises APIError: when the associations could not be changed
        :raise IllegalArgumentError: when the list is not of the right type
        """
        self.update_widgets_associations(
            widgets=[widget],
            associations=[(readable_models, writable_models)],
            **kwargs
        )

    def update_widgets_associations(
            self,
            widgets: List[Union[Widget, text_type]],
            associations: List[Tuple[List, List]],
            **kwargs
    ) -> None:
        """
        Update associations on multiple widgets in bulk.

        This is patch to the list of associations. Existing associations are not replaced.

        :param widgets: list of widgets to update associations for.
        :type widgets: :class: list
        :param associations: list of tuples, each tuple containing 2 lists of properties
                             (of :class:`Property` or property_ids (uuids)
        :type associations: List[Tuple]
        :return: None
        :raises APIError: when the associations could not be changed
        :raise IllegalArgumentError: when the list is not of the right type
        """
        widget_ids = self._validate_associations(widgets, associations)

        bulk_data = list()
        for widget_id, association in zip(widget_ids, associations):
            readable_models, writable_models = association

            readable_model_ids, writable_model_ids = self._validate_related_models(
                readable_models=readable_models,
                writable_models=writable_models,
            )

            data = dict(
                id=widget_id,
                readable_model_properties_ids=readable_model_ids,
                writable_model_properties_ids=writable_model_ids,
            )

            if kwargs:
                data.update(**kwargs)

            bulk_data.append(data)

        # perform the call
        url = self._build_url('widgets_update_associations')
        response = self._request('PUT', url, params=API_EXTRA_PARAMS['widgets'], json=bulk_data)

        if response.status_code != requests.codes.ok:  # pragma: no cover
            raise APIError("Could not update associations of the widgets ({})".format((response, response.json())))

        return None

    def set_widget_associations(
            self,
            widget: Union[Widget, text_type],
            readable_models: Optional[List] = None,
            writable_models: Optional[List] = None,
            **kwargs
    ) -> None:
        """
        Update associations on this widget.

        This is an absolute list of associations. If no property model id's are provided, then the associations are
        emptied out and replaced with no associations.

        :param widget: widget to set associations for.
        :type widget: :class:`Widget` or UUID
        :param readable_models: list of property models (of :class:`Property` or property_ids (uuids) that has
                                   read rights
        :type readable_models: List[Property] or List[UUID] or None
        :param writable_models: list of property models (of :class:`Property` or property_ids (uuids) that has
                                   write rights
        :type writable_models: List[Property] or List[UUID] or None
        :return: None
        :raises APIError: when the associations could not be changed
        :raise IllegalArgumentError: when the list is not of the right type
        """
        self.set_widgets_associations(
            widgets=[widget],
            associations=[(readable_models, writable_models)],
            **kwargs
        )

    def set_widgets_associations(
            self,
            widgets: List[Union[Widget, text_type]],
            associations: List[Tuple[List, List]],
            **kwargs
    ) -> None:
        """
        Set associations on multiple widgets in bulk.

        This is an absolute list of associations. If no property model id's are provided, then the associations are
        emptied out and replaced with no associations.

        :param widgets: list of widgets to set associations for.
        :type widgets: :class: list
        :param associations: list of tuples, each tuple containing 2 lists of properties
                             (of :class:`Property` or property_ids (uuids)
        :type associations: List[Tuple]
        :return: None
        :raises APIError: when the associations could not be changed
        :raise IllegalArgumentError: when the list is not of the right type
        """
        widget_ids = self._validate_associations(widgets, associations)

        bulk_data = list()
        for widget_id, association in zip(widget_ids, associations):
            readable_models, writable_models = association

            readable_model_ids, writable_model_ids = self._validate_related_models(
                readable_models=readable_models,
                writable_models=writable_models,
            )

            data = dict(
                id=widget_id,
                readable_model_properties_ids=readable_model_ids,
                writable_model_properties_ids=writable_model_ids,
            )

            if kwargs:
                data.update(**kwargs)

            bulk_data.append(data)

        # perform the call
        url = self._build_url('widgets_set_associations')
        response = self._request('PUT', url, params=API_EXTRA_PARAMS['widgets'], json=bulk_data)

        if response.status_code != requests.codes.ok:  # pragma: no cover
            raise APIError("Could not set associations of the widgets ({})".format((response, response.json())))

        return None

    def clear_widget_associations(
            self,
            widget: Widget,
    ) -> None:
        """
        Remove all associations of a widget.

        :param widget: widget to clear associations from.
        :type widget: Widget
        :return: None
        :raises APIError: when the associations could not be cleared.
        :raise IllegalArgumentError: if the widget is not of type Widget
        """
        if not isinstance(widget, Widget):
            raise IllegalArgumentError('`widget` is not of type Widget, but type "{}".'.format(type(widget)))

        # perform the call
        url = self._build_url('widget_clear_associations', widget_id=widget.id)
        response = self._request(method='PUT', url=url)

        if response.status_code != requests.codes.ok:  # pragma: no cover
            raise APIError("Could not clear associations of widget ({})".format((response, response.json())))

        return None

    def remove_widget_associations(
            self,
            widget: Widget,
            models: Optional[List[Union['AnyProperty', text_type]]] = (),
            **kwargs
    ) -> None:
        """
        Remove specific associations from a widget.

        :param widget: widget to remove associations from.
        :type widget: Widget
        :param models: list of Property models or their UUIDs
        :type models: list
        :return: None
        :raises APIError: when the associations could not be removed
        :raise IllegalArgumentError: if the widget is not of type Widget
        """
        if not isinstance(widget, Widget):
            raise IllegalArgumentError('`widget` is not of type Widget, but type "{}".'.format(type(widget)))

        model_ids = self._validate_property_models(models=models)

        if not model_ids:
            return None

        data = dict(
            id=widget.id,
            model_properties_ids=model_ids,
        )

        # perform the call
        url = self._build_url('widget_remove_associations', widget_id=widget.id)
        response = self._request(method='PUT', url=url, params=API_EXTRA_PARAMS['widget'], json=data)

        if response.status_code != requests.codes.ok:  # pragma: no cover
            raise APIError("Could not remove associations of widget ({})".format((response, response.json())))

        return None

    def move_activity(self, activity, parent, classification=None):
        """
        Move the `Activity` and, if applicable, its sub-tree to another parent.

        If you want to move an Activity from one classification to another, you need to provide the target
        classification. The classificaiton of the parent should match the one provided in the function. This is
        to ensure that you really want this to happen.

        .. versionadded:: 2.7

        .. versionchanged:: 3.1
           Add ability to move activity from one classification to another.

        :param activity: The `Activity` object to be moved.
        :type activity: :class: `Activity`
        :param parent: The parent `Subprocess` under which this `Activity` will be moved.
        :type parent: :class:`Activity` or UUID
        :param classification: The target classification if it is desirable to change ActivityClassification
        :type classification: Text
        :raises IllegalArgumentError: if the 'parent' activity_type is not :class:`enums.ActivityType.SUBPROCESS`
        :raises IllegalArgumentError: if the 'parent' type is not :class:`Activity2` or UUID
        :raises APIError: if an Error occurs.
        """
        assert isinstance(activity, Activity2), 'activity "{}" is not an Activity2 object!'.format(activity.name)

        if isinstance(parent, Activity2):
            parent_id = parent.id
        elif isinstance(parent, text_type) and is_uuid(parent):
            parent_id = parent
        else:
            raise IllegalArgumentError("Please provide either an activity object or a UUID")
        parent_object = self.activity(id=parent_id)

        if parent_object.activity_type != ActivityType.PROCESS:
            raise IllegalArgumentError("One can only move an `Activity` under a subprocess.")

        update_dict = dict(parent_id=parent_id)

        if classification is not None and classification in ActivityClassification.values():
            update_dict['classification'] = classification

        url = self._build_url('activity_move', activity_id=str(activity.id))
        response = self._request('PUT', url, data=update_dict)

        if response.status_code != requests.codes.ok:  # pragma: no cover
            raise APIError("Could not move activity, {}: {}".format(str(response), response.content))

    def update_properties(self, properties: List[Dict]) -> List['AnyProperty']:
        """
        Update multiple properties simultaneously.

        :param properties: list of dictionaries to set the properties
        :type properties: List[Dict]
        :raises: IllegalArgumentError
        :return: list of Properties
        :rtype List[AnyProperty]
        """
        if not isinstance(properties, list) or not all(isinstance(p, dict) for p in properties):
            raise IllegalArgumentError('All properties must be provided in a list of dicts.')

        response = self._request(
            'POST',
            self._build_url('properties2_bulk_update'),
            params=API_EXTRA_PARAMS['property2'],
            json=properties,
        )

        if response.status_code != requests.codes.ok:  # pragma: no cover
            raise APIError("Could not update Properties ({})".format(response))

        properties = [Property2.create(client=self, json=js) for js in response.json()['results']]

        return properties<|MERGE_RESOLUTION|>--- conflicted
+++ resolved
@@ -2352,7 +2352,6 @@
         widgets_response = response.json().get('results')
         return [Widget.create(json=widget_json, client=self) for widget_json in widgets_response]
 
-<<<<<<< HEAD
     def delete_widget(self, widget: Union[Widget, text_type]) -> None:
         """
         Delete a single Widget.
@@ -2402,9 +2401,6 @@
         if response.status_code != requests.codes.no_content:
             raise APIError("Could not delete the widgets: {}: {}".format(str(response), response.content))
 
-    def update_widget_associations(self, widget, readable_models=None, writable_models=None, **kwargs):
-        # type: (Union[Widget,text_type], Optional[List], Optional[List], **Any) -> None
-=======
     @staticmethod
     def _validate_associations(
             widgets: List[Union[Widget, text_type]],
@@ -2534,14 +2530,14 @@
 
         return associations
 
+      
     def update_widget_associations(
-            self,
-            widget: Union[Widget, text_type],
-            readable_models: Optional[List] = None,
-            writable_models: Optional[List] = None,
-            **kwargs
+        self,
+        widget: Union[Widget, text_type],
+        readable_models: Optional[List] = None,
+        writable_models: Optional[List] = None,
+        **kwargs
     ) -> None:
->>>>>>> d1875c9b
         """
         Update associations on this widget.
 
