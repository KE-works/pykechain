--- conflicted
+++ resolved
@@ -11,13 +11,8 @@
 from pykechain.defaults import API_PATH, API_EXTRA_PARAMS, RETRY_ON_CONNECTION_ERRORS, RETRY_BACKOFF_FACTOR, \
     RETRY_TOTAL, RETRY_ON_READ_ERRORS, RETRY_ON_REDIRECT_ERRORS
 from pykechain.enums import Category, KechainEnv, ScopeStatus, ActivityType, ServiceType, ServiceEnvironmentVersion, \
-<<<<<<< HEAD
     PropertyType, TeamRoles, Multiplicity, ServiceScriptUser, WidgetTypes, \
-    ActivityClassification, ActivityStatus
-=======
-    WIMCompatibleActivityTypes, PropertyType, TeamRoles, Multiplicity, ServiceScriptUser, WidgetTypes, \
     ActivityClassification, ActivityStatus, NotificationStatus, NotificationEvent, NotificationChannels
->>>>>>> d3ca88a3
 from pykechain.exceptions import ClientError, ForbiddenError, IllegalArgumentError, NotFoundError, MultipleFoundError, \
     APIError
 
@@ -28,15 +23,10 @@
 from pykechain.models.user import User
 from pykechain.models.notification import Notification
 from pykechain.models.widgets.widget import Widget
-<<<<<<< HEAD
-from pykechain.utils import is_uuid, find
+from pykechain.utils import is_uuid, find, is_url, is_valid_email
 from .__about__ import version as pykechain_version
 from .models.input_checks import check_datetime, check_list_of_text, check_text, check_enum, check_type, \
     check_list_of_base, check_base, check_uuid, check_list_of_dicts, check_url
-=======
-from pykechain.utils import is_uuid, find, is_url, is_valid_email
-from .__about__ import version
->>>>>>> d3ca88a3
 from .models.banner import Banner
 
 
@@ -901,19 +891,7 @@
         :raises NotFoundError: when a user could not be found
         :raises MultipleFoundError: when more than a single user can be found
         """
-<<<<<<< HEAD
         return self._retrieve_singular(self.users, *args, **kwargs)
-=======
-        _users = self.users(username=username, pk=pk, **kwargs)
-
-        criteria = '\nusername={}, pk={}\nkwargs: {}'.format(username, pk, kwargs)
-
-        if len(_users) == 0:
-            raise NotFoundError("No user fits criteria:{}".format(criteria))
-        if len(_users) != 1:
-            raise MultipleFoundError("Multiple users fit criteria:{}".format(criteria))
-
-        return _users[0]
 
     def current_user(self) -> User:
         """
@@ -930,11 +908,6 @@
             raise NotFoundError("Could not find current user: '{}'".format(response.json()))
 
         return User(response.json()['results'][0], client=self)
-
-    def team(self, name=None, pk=None, is_hidden=False, **kwargs):
-        """
-        Team of KE-chain.
->>>>>>> d3ca88a3
 
     def teams(
             self,
@@ -2475,18 +2448,6 @@
         """
         return self._retrieve_singular(self.notifications, pk=pk, *args, **kwargs)
 
-<<<<<<< HEAD
-    def create_notification(self, **kwargs) -> Notification:
-=======
-        criteria = '\npk={}\nkwargs: {}'.format(pk, kwargs)
-
-        if len(_notifications) == 0:
-            raise NotFoundError("No notification found with id:{}".format(criteria))
-        if len(_notifications) != 1:
-            raise MultipleFoundError("Multiple users fit criteria:{}".format(criteria))
-
-        return _notifications[0]
-
     def create_notification(
             self,
             subject: Text,
@@ -2499,7 +2460,6 @@
             channel: Optional[NotificationChannels] = NotificationChannels.EMAIL,
             **kwargs
     ) -> Notification:
->>>>>>> d3ca88a3
         """
         Create a single `Notification`.
 
