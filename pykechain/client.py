--- conflicted
+++ resolved
@@ -6,11 +6,7 @@
 
 from pykechain.enums import Category
 from .__about__ import version
-<<<<<<< HEAD
-from .exceptions import ForbiddenError, NotFoundError, MultipleFoundError, APIError, ClientError
-=======
 from .exceptions import ForbiddenError, NotFoundError, MultipleFoundError, APIError, ClientError, IllegalArgumentError
->>>>>>> 8419d011
 from .models import Scope, Activity, Part, PartSet, Property
 
 API_PATH = {
