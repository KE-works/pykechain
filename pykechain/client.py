import datetime
import warnings
from typing import Dict, Tuple, Optional, Any, List, Union, Text, Callable
from urllib.parse import urljoin, urlparse

import requests
from envparse import env
from requests.adapters import HTTPAdapter  # type: ignore
from urllib3 import Retry

from pykechain.defaults import API_PATH, API_EXTRA_PARAMS, RETRY_ON_CONNECTION_ERRORS, RETRY_BACKOFF_FACTOR, \
    RETRY_TOTAL, RETRY_ON_READ_ERRORS, RETRY_ON_REDIRECT_ERRORS
from pykechain.enums import Category, KechainEnv, ScopeStatus, ActivityType, ServiceType, ServiceEnvironmentVersion, \
    PropertyType, TeamRoles, Multiplicity, ServiceScriptUser, WidgetTypes, \
    ActivityClassification, ActivityStatus, NotificationStatus, NotificationEvent, NotificationChannels
from pykechain.exceptions import ClientError, ForbiddenError, IllegalArgumentError, NotFoundError, MultipleFoundError, \
    APIError

from pykechain.models import Part, Property, Activity, Scope, PartSet, Base, AnyProperty, Service, \
    ServiceExecution
from pykechain.models.association import Association
from pykechain.models.team import Team
from pykechain.models.user import User
from pykechain.models.notification import Notification
from pykechain.models.widgets.widget import Widget
from pykechain.utils import is_uuid, find, is_valid_email, get_in_chunks
from .__about__ import version as pykechain_version
from .models.input_checks import check_datetime, check_list_of_text, check_text, check_enum, check_type, \
    check_list_of_base, check_base, check_uuid, check_list_of_dicts, check_url, check_user
from .models.banner import Banner


class Client(object):
    """The KE-chain python client to connect to a KE-chain instance.

    :ivar last_request: last executed request. Which is of type `requests.Request`_
    :ivar last_response: last executed response. Which is of type `requests.Response`_
    :ivar last_url: last called api url

    .. _requests.Request: http://docs.python-requests.org/en/master/api/#requests.Request
    .. _requests.Response: http://docs.python-requests.org/en/master/api/#requests.Response
    """

    def __init__(self, url: Text = 'http://localhost:8000/', check_certificates: Optional[bool] = None) -> None:
        """Create a KE-chain client with given settings.

        :param url: the url of the KE-chain instance to connect to (defaults to http://localhost:8000)
        :type url: basestring
        :param check_certificates: if to check TLS/SSL Certificates. Defaults to True
        :type check_certificates: bool

        Examples
        --------
        >>> from pykechain import Client
        >>> client = Client()

        >>> from pykechain import Client
        >>> client = Client(url='https://default-tst.localhost:9443', check_certificates=False)

        """
        self.auth = None  # type: Optional[Tuple[str, str]]
        self.headers = {'X-Requested-With': 'XMLHttpRequest',
                        'PyKechain-Version': pykechain_version}  # type: Dict[str, str]
        self.session = requests.Session()  # type: requests.Session

        parsed_url = urlparse(url)
        if not (parsed_url.scheme and parsed_url.netloc):
            raise ClientError("Please provide a valid URL to a KE-chain instance")

        self.api_root = url
        self.headers = {'X-Requested-With': 'XMLHttpRequest',
                        'PyKechain-Version': pykechain_version}  # type: Dict[Text, Text]
        self.auth = None  # type: Optional[Tuple[Text, Text]]
        self.last_request = None  # type: Optional[requests.PreparedRequest]
        self.last_response = None  # type: Optional[requests.Response]
        self.last_url = None  # type: Optional[Text]
        self._app_versions = None  # type: Optional[List[Dict]]
        self._widget_schemas = None  # type: Optional[List[Dict]]

        if check_certificates is None:
            check_certificates = env.bool(KechainEnv.KECHAIN_CHECK_CERTIFICATES, default=True)

        if check_certificates is False:
            self.session.verify = False

        # Retry implementation
        adapter = HTTPAdapter(
            max_retries=Retry(total=RETRY_TOTAL,
                              connect=RETRY_ON_CONNECTION_ERRORS,
                              read=RETRY_ON_READ_ERRORS,
                              redirect=RETRY_ON_REDIRECT_ERRORS,
                              backoff_factor=RETRY_BACKOFF_FACTOR)
        )
        self.session.mount('https://', adapter=adapter)
        self.session.mount('http://', adapter=adapter)

    def __del__(self):
        """Destroy the client object."""
        self.session.close()
        del self.session
        del self.auth
        del self.headers

    def __repr__(self):  # pragma: no cover
        return "<pyke Client '{}'>".format(self.api_root)

    @classmethod
    def from_env(cls, env_filename: Optional[Text] = None, check_certificates: Optional[bool] = None) -> 'Client':
        """Create a client from environment variable settings.

        :param env_filename: filename of the environment file, defaults to '.env' in the local dir
                                        (or parent dir)
        :type env_filename: basestring
        :param check_certificates: if to check TLS/SSL Certificates. Defaults to True
        :type check_certificates: bool
        :return: :class:`pykechain.Client`

        Example
        -------
        Initiates the pykechain client from the contents of an environment file. Authentication information is optional
        but ensure that you provide this later in your code. Offered are both username/password authentication and
        user token authentication.

        .. code-block:: none
           :caption: .env
           :name: dot-env

            # User token here (required)
            KECHAIN_TOKEN=...<secret user token>...
            KECHAIN_URL=https://an_url.ke-chain.com

            # or use Basic Auth with username/password
            KECHAIN_USERNAME=...
            KECHAIN_PASSWORD=...

            # optional add a scope name or scope id
            KECHAIN_SCOPE=...
            KECHAIN_SCOPE_ID=...

        >>> client = Client().from_env()

        """
        with warnings.catch_warnings():
            warnings.simplefilter("ignore", UserWarning)
            env.read_envfile(env_filename)
        if check_certificates is None:
            check_certificates = env.bool(KechainEnv.KECHAIN_CHECK_CERTIFICATES, default=True)
        client = cls(url=env(KechainEnv.KECHAIN_URL), check_certificates=check_certificates)

        if env(KechainEnv.KECHAIN_TOKEN, None):
            client.login(token=env(KechainEnv.KECHAIN_TOKEN))
        elif env(KechainEnv.KECHAIN_USERNAME, None) and env(KechainEnv.KECHAIN_PASSWORD, None):
            client.login(username=env(KechainEnv.KECHAIN_USERNAME), password=env(KechainEnv.KECHAIN_PASSWORD))

        return client

    def login(self,
              username: Optional[Text] = None, password: Optional[Text] = None, token: Optional[Text] = None) -> None:
        """Login into KE-chain with either username/password or token.

        :param username: username for your user from KE-chain
        :type username: basestring
        :param password: password for your user from KE-chain
        :type password: basestring
        :param token: user authentication token retrieved from KE-chain
        :type token: basestring

        Examples
        --------
        Using Token Authentication (retrieve user Token from the KE-chain instance)

        >>> client = Client()
        >>> client.login(token='<some-super-long-secret-token>')

        Using Basic authentications (Username/Password)

        >>> client = Client()
        >>> client.login(username='user', password='pw')

        >>> client = Client()
        >>> client.login('username','password')

        """
        if token:
            self.headers['Authorization'] = 'Token {}'.format(token)
            self.auth = None
        elif username and password:
            self.headers.pop('Authorization', None)
            self.auth = (username, password)

    def _build_url(self, resource: Text, **kwargs) -> Text:
        """Build the correct API url.

        :param resource: name the resource from the API_PATH
        :type resource: basestring
        :param kwargs: (optional) id of the detail path to follow, eg. activity_id=...
        :return: url of the resource to the resource (id)
        """
        return urljoin(self.api_root, API_PATH[resource].format(**kwargs))

    def _retrieve_users(self) -> List[Dict]:
        """
        Retrieve user objects of the entire administration.

        :return: list of dictionary with users information
        :rtype: list(dict)
        -------

        """
        users_url = self._build_url('users')
        response = self._request('GET', users_url)
        users = response.json()
        return users

    def _request(self, method: Text, url: Text, **kwargs) -> requests.Response:
        """Perform the request on the API."""
        self.last_request = None
        if method in ('PUT', 'POST', 'DELETE'):
            kwargs['allow_redirects'] = False  # to prevent redirects on write action. Better check your URL first.
        self.last_response = self.session.request(method, url, auth=self.auth, headers=self.headers, **kwargs)
        self.last_request = self.last_response.request
        self.last_url = self.last_response.url

        if self.last_response.status_code == requests.codes.forbidden:
            raise ForbiddenError(self.last_response.json()['results'][0]['detail'])

        return self.last_response

    @property
    def app_versions(self) -> List[Dict]:
        """List of the versions of the internal KE-chain 'app' modules."""
        if not self._app_versions:
            app_versions_url = self._build_url('versions')

            response = self._request('GET', app_versions_url)

            if response.status_code == requests.codes.not_found:
                self._app_versions = []
            elif response.status_code == requests.codes.forbidden:
                raise ForbiddenError(response.json()['results'][0]['detail'])
            elif response.status_code != requests.codes.ok:
                raise APIError("Could not retrieve app versions", response=response)
            else:
                self._app_versions = response.json().get('results')

        return self._app_versions

    @property
    def widget_schemas(self) -> Dict:
        """
        Widget meta schemas for all widgets in KE-chain 3.

        In KE-chain 3, the backend provides widget meta schema for each widgettype. A single call
        per pykechain client session is made (and cached forever in the client) to retrieve all
        widget schemas.

        ..versionadded:: 3.0

        :return: list of widget meta schemas
        :rtype: list of dict
        :raises APIError: When it could not retrieve the widget schemas
        :raises NotImplementedError: When the KE-chain version is lower than 3.
        """
        if self.match_app_version(label='pim', version='<3.0.0'):
            raise NotImplementedError('Widget schemas is not implemented in KE-chain versions lower that 3.0')
        if not self._widget_schemas:
            response = self._request('GET', self._build_url('widgets_schemas'))
            if response.status_code != requests.codes.ok:  # pragma: no cover
                raise APIError("Could not retrieve widgets schemas.", response=response)
            self._widget_schemas = response.json().get('results')

        return self._widget_schemas

    def widget_schema(self, widget_type: Text) -> Dict:
        """Widget schema for widget type.

        ..versionadded:: 3.0

        :param widget_type: Type of the widget to return the widgetschema for.
        :type widget_type: basestring
        :returns: dictionary with jsonschema to validate the widget meta
        :rtype: dict
        :raises APIError: When it could not retrieve the jsonschema from KE-chain
        :raises NotFoundError: When it could not find the correct schema
        """
        check_enum(widget_type, WidgetTypes, 'widget_type')

        found = find(self.widget_schemas, lambda ws: ws.get('widget_type') == widget_type)
        if not found:
            raise NotFoundError("Could not find a widget_schema for widget_type: `{}`".format(widget_type))
        return found

    def match_app_version(
            self,
            app: Optional[Text] = None,
            label: Optional[Text] = None,
            version: Optional[Text] = None,
            default: Optional[bool] = False,
    ) -> bool:
        """Match app version against a semantic version string.

        Checks if a KE-chain app matches a version comparison. Uses the `semver` matcher to check.

        `match("2.0.0", ">=1.0.0")` => `True`
        `match("1.0.0", ">1.0.0")` => `False`

        Examples
        --------
        >>> client = Client()
        >>> client.match_app_version(label='wim', version=">=1.99")
        >>> True

        >>> client.match_app_version(app='kechain2.core.pim', version=">=1.0.0")
        >>> True

        :param app: (optional) appname eg. 'kechain.core.wim'
        :type app: basestring or None
        :param label: (optional) app label (last part of the app name) eb 'wim'
        :type label: basestring or None
        :param version: semantic version string to match appname version against eg '2.0.0' or '>=2.0.0'
        :type version: basestring
        :param default: (optional) boolean to return if the version of the app is not set but the app found.
                        Set to None to return a NotFoundError when a version if not found in the app.
        :type default: bool or None
        :return: True if the version of the app matches against the match_version, otherwise False
        :raises IllegalArgumentError: if no app nor a label is provided
        :raises NotFoundError: if the app is not found
        :raises ValueError: if the version provided is not parseable by semver,
                            should contain (<operand><major>.<minor>.<patch) where <operand> is '>,<,>=,<=,=='

        """
        if not app or not label and not (app and label):
            target_app = [a for a in self.app_versions if a.get('app') == app or a.get('label') == label]
            if not target_app and not isinstance(default, bool):
                raise NotFoundError("Could not find the app or label provided")
            elif not target_app and isinstance(default, bool):
                return default
        else:
            raise IllegalArgumentError("Please provide either app or label")

        if not version:
            raise IllegalArgumentError("Please provide semantic version string including operand eg: `>=1.0.0`")

        app_version = target_app[0].get('version')

        if target_app and app_version and version:
            import semver
            return semver.VersionInfo.parse(app_version).match(version)
        elif not app_version:
            if isinstance(default, bool):
                return default
            else:
                raise NotFoundError("No version found on the app '{}'".format(target_app[0].get('app')))

    def reload(self, obj: Base, url: Optional[Text] = None, extra_params: Optional[Dict] = None):
        """Reload an object from server. The original object is immutable and it will return a new object.

        The object will be refetched from KE-chain. If the object has a 'url' field the url will be taken from
        that field (KE-chain version 2 and newer). If the object does not have an 'url' field it will be constructed
        based on the class name and the id of the object itself. If `extra_params` are provided, these will be
        respected. If additional API params are needed to be included (eg. for KE-chain 3/PIM2) these will be
        added/updated automatically before the request is performed.

        :param obj: object to reload
        :type obj: :py:obj:`obj`
        :param url: (optional) url to use
        :type url: basestring or None
        :param extra_params: additional object specific extra query string params (eg for activity)
        :type extra_params: dict
        :return: a new object
        :raises NotFoundError: if original object is not found or deleted in the mean time
        """
        check_type(value=obj, cls=Base, key='obj')
        url = check_text(text=url, key='url')
        extra_params = check_type(extra_params, dict, 'extra_params')

        if url:
            url = url
        elif obj._json_data.get('url'):
            url = obj._json_data.get('url')
        else:
            # No known URL to reload the object: Try to build the url from the class name (in lower case)

            extra_api_params = dict()
            superclasses = obj.__class__.mro()  # method resolution order, i.e. the obj's class and its superclasses
            for cls in superclasses:
                resource = cls.__name__.lower()
                stripped = resource.replace("2", "")

                try:
                    # set the id from the `obj.id` which is normally a keyname `<class_name>_id` (without the '2' if so)
                    url = self._build_url(resource=resource, **{"{}_id".format(stripped): obj.id})
                    extra_api_params = API_EXTRA_PARAMS.get(resource)
                    break
                except KeyError:
                    if resource != stripped:
                        # Try again with stripped resource name
                        try:
                            url = self._build_url(resource=stripped, **{"{}_id".format(stripped): obj.id})
                            extra_api_params = API_EXTRA_PARAMS.get(stripped)
                            break
                        except KeyError:
                            continue
                    else:
                        # If the resource was not recognized, try the next superclass
                        continue

            if url is None:
                raise IllegalArgumentError(
                    'Provide URL to reload the "{}" object (could not identify the API resource).'.format(obj))

            # add the additional API params to the already provided extra params if they are provided.
            extra_params = extra_params.update(**extra_api_params) if extra_params else extra_api_params

        response = self._request('GET', url, params=extra_params)
        data = response.json().get('results', [])

        if response.status_code != requests.codes.ok or not len(data) > 0:
            raise NotFoundError("Could not reload {} {}".format(obj.__class__.__name__, obj), response=response)

        return obj.__class__(data[0], client=self)

    @staticmethod
    def _retrieve_singular(method: Callable, *args, **kwargs):
        """
        Use the method for multiple objects to retrieve a single object, raising the appropriate errors.

        :param method: function used to retrieve multiple objects.
        :type method: callable
        :return the single result
        :raises NotFoundError: When no result is found.
        :raises MultipleFoundError: When more than a single result is found.
        """
        kwargs['limit'] = kwargs.get('limit', 2)
        results = method(*args, **kwargs)

        criteria = '\nargs: {}\nkwargs: {}'.format(args, kwargs)

        if len(results) == 0:
            raise NotFoundError("No {} fit criteria:{}".format(method.__name__, criteria))
        if len(results) != 1:
            raise MultipleFoundError("Multiple {} fit criteria:{}".format(method.__name__, criteria))

        return results[0]

    def scopes(
            self,
            name: Optional[Text] = None,
            pk: Optional[Text] = None,
            status: Optional[Union[ScopeStatus, Text]] = ScopeStatus.ACTIVE,
            **kwargs
    ) -> List[Scope]:
        """Return all scopes visible / accessible for the logged in user.

        If additional `keyword=value` arguments are provided, these are added to the request parameters. Please
        refer to the documentation of the KE-chain API for additional query parameters.

        :param name: if provided, filter the search for a scope/project by name
        :type name: basestring or None
        :param pk: if provided, filter the search by scope_id
        :type pk: basestring or None
        :param status: if provided, filter the search for the status. eg. 'ACTIVE', 'TEMPLATE', 'LIBRARY'
        :type status: basestring or None
        :param kwargs: optional additional search arguments
        :return: list of `Scopes`
        :rtype: list(:class:`models.Scope`)
        :raises NotFoundError: if no scopes are not found.

        Example
        -------
        >>> client = Client(url='https://default.localhost:9443', verify=False)
        >>> client.login('admin','pass')
        >>> client.scopes()  # doctest: Ellipsis
        ...

        >>> client.scopes(name="Bike Project")  # doctest: Ellipsis
        ...

        >>> last_request = client.last_request  # doctest: Ellipsis
        ...

        """
        request_params = {
            'name': check_text(text=name, key='name'),
            'id': check_uuid(pk),
            'status': check_enum(status, ScopeStatus, 'status'),
        }

        request_params.update(API_EXTRA_PARAMS['scope'])
        url = self._build_url('scopes')

        if kwargs:
            request_params.update(**kwargs)

        response = self._request('GET', url=url, params=request_params)

        if response.status_code != requests.codes.ok:  # pragma: no cover
            raise NotFoundError("Could not retrieve Scopes", response=response)

        data = response.json()

        return [Scope(s, client=self) for s in data['results']]

    def scope(self, *args, **kwargs) -> Scope:
        """Return a single scope based on the provided name.

        If additional `keyword=value` arguments are provided, these are added to the request parameters. Please
        refer to the documentation of the KE-chain API for additional query parameters.

        :return: a single :class:`models.Scope`
        :raises NotFoundError: When no `Scope` is found
        :raises MultipleFoundError: When more than a single `Scope` is found
        """
        return self._retrieve_singular(self.scopes, *args, **kwargs)

    def activities(
            self,
            name: Optional[Text] = None,
            pk: Optional[Text] = None,
            scope: Optional[Text] = None,
            **kwargs
    ) -> List[Activity]:
        """Search for activities with optional name, pk and scope filter.

        If additional `keyword=value` arguments are provided, these are added to the request parameters. Please
        refer to the documentation of the KE-chain API for additional query parameters.

        :param pk: id (primary key) of the activity to retrieve
        :type pk: basestring or None
        :param name: filter the activities by name
        :type name: basestring or None
        :param scope: filter by scope id
        :type scope: basestring or None
        :return: list of :class:`models.Activity`
        :raises NotFoundError: If no `Activities` are found
        """
        request_params = {
            'id': check_uuid(pk),
            'name': check_text(text=name, key='name'),
            'scope': scope
        }

        request_params.update(API_EXTRA_PARAMS['activity'])

        if kwargs:
            request_params.update(**kwargs)

        response = self._request('GET', self._build_url('activities'), params=request_params)

        if response.status_code != requests.codes.ok:  # pragma: no cover
            raise NotFoundError("Could not retrieve Activities", response=response)

        data = response.json()
        return [Activity(a, client=self) for a in data['results']]

    def activity(self, *args, **kwargs) -> Activity:
        """Search for a single activity.

        If additional `keyword=value` arguments are provided, these are added to the request parameters. Please
        refer to the documentation of the KE-chain API for additional query parameters.

        :param pk: id (primary key) of the activity to retrieve
        :type pk: basestring or None
        :param name: filter the activities by name
        :type name: basestring or None
        :param scope: filter by scope id
        :type scope: basestring or None
        :return: a single :class:`models.Activity`
        :raises NotFoundError: When no `Activity` is found
        :raises MultipleFoundError: When more than a single `Activity` is found
        """
        return self._retrieve_singular(self.activities, *args, **kwargs)

    def parts(
            self,
            name: Optional[Text] = None,
            pk: Optional[Text] = None,
            model: Optional[Part] = None,
            category: Optional[Union[Category, Text]] = Category.INSTANCE,
            scope_id: Optional[Text] = None,
            parent: Optional[Text] = None,
            activity: Optional[Text] = None,
            widget: Optional[Text] = None,
            limit: Optional[int] = None,
            batch: Optional[int] = 100,
            **kwargs
    ) -> PartSet:
        """Retrieve multiple KE-chain parts.

        If no parameters are provided, all parts are retrieved.

        If additional `keyword=value` arguments are provided, these are added to the request parameters. Please
        refer to the documentation of the KE-chain API for additional query parameters.

        :param name: filter on name
        :type name: basestring or None
        :param pk: filter on primary key
        :type pk: basestring or None
        :param model: filter on model_id
        :type model: basestring or None
        :param category: filter on category (INSTANCE, MODEL, None)
        :type category: basestring or None
        :param scope_id: filter on scope_id
        :type scope_id: basestring or None
        :param parent: filter on the parent_id, returns all children of the parent_id
        :type parent: basestring or None
        :param activity: filter on activity_id
        :type activity: basestring or None
        :param widget: filter on widget_id
        :type activity: basestring or None
        :param limit: limit the return to # items (default unlimited, so return all results)
        :type limit: int or None
        :param batch: limit the batch size to # items (defaults to 100 items per batch)
        :type batch: int or None
        :param kwargs: additional `keyword=value` arguments for the api
        :return: :class:`models.PartSet` which is an iterator of :class:`models.Part`
        :raises NotFoundError: If no `Part` is found

        Examples
        --------
        Return all parts (defaults to instances) with exact name 'Gears'.

        >>> client = Client(url='https://default.localhost:9443', verify=False)
        >>> client.login('admin','pass')
        >>> client.parts(name='Gears')  # doctest:Ellipsis
        ...

        Return all parts with category is MODEL or category is INSTANCE.

        >>> client.parts(name='Gears', category=None)  # doctest:Ellipsis
        ...

        Return a maximum of 5 parts

        >>> client.parts(limit=5)  # doctest:Ellipsis
        ...

        """
        # if limit is provided and the batchsize is bigger than the limit, ensure that the batch size is maximised
        if limit and limit < batch:
            batch = limit

        request_params = dict(
            id=check_uuid(pk),
            name=check_text(text=name, key='name'),
            category=check_enum(category, Category, 'category'),
            activity_id=activity,
            widget_id=widget,
            limit=batch,
            scope_id=scope_id,
            parent_id=parent,
            model_id=model.id if model else None,
        )
        url = self._build_url('parts')
        request_params.update(API_EXTRA_PARAMS['parts'])

        if kwargs:
            request_params.update(**kwargs)

        response = self._request('GET', url, params=request_params)

        if response.status_code != requests.codes.ok:  # pragma: no cover
            raise NotFoundError("Could not retrieve Parts", response=response)

        data = response.json()

        part_results = data['results']

        if batch and data.get('next'):
            while data['next']:
                # respect the limit if set to > 0
                if limit and len(part_results) >= limit:
                    break
                response = self._request('GET', data['next'])
                data = response.json()
                part_results.extend(data['results'])

        return PartSet((Part(p, client=self) for p in part_results))

    def part(self, *args, **kwargs) -> Part:
        """Retrieve single KE-chain part.

        Uses the same interface as the :func:`parts` method but returns only a single pykechain :class:`models.Part`
        instance.

        If additional `keyword=value` arguments are provided, these are added to the request parameters. Please
        refer to the documentation of the KE-chain API for additional query parameters.

        :return: a single :class:`models.Part`
        :raises NotFoundError: When no `Part` is found
        :raises MultipleFoundError: When more than a single `Part` is found
        """
        return self._retrieve_singular(self.parts, *args, **kwargs)

    def model(self, *args, **kwargs) -> Part:
        """Retrieve single KE-chain part model.

        Uses the same interface as the :func:`part` method but returns only a single pykechain
        :class:`models.Part` instance of category `MODEL`.

        If additional `keyword=value` arguments are provided, these are added to the request parameters. Please
        refer to the documentation of the KE-chain API for additional query parameters.

        :return: a single :class:`models.Part`
        :raises NotFoundError: When no `Part` is found
        :raises MultipleFoundError: When more than a single `Part` is found
        """
        kwargs['category'] = Category.MODEL
        return self._retrieve_singular(self.parts, *args, **kwargs)

    def properties(
            self,
            name: Optional[Text] = None,
            pk: Optional[Text] = None,
            category: Optional[Union[Category, Text]] = Category.INSTANCE,
            **kwargs
    ) -> List['AnyProperty']:
        """Retrieve properties.

        If additional `keyword=value` arguments are provided, these are added to the request parameters. Please
        refer to the documentation of the KE-chain API for additional query parameters.

        :param name: name to limit the search for.
        :type name: basestring or None
        :param pk: primary key or id (UUID) of the property to search for
        :type pk: basestring or None
        :param category: filter the properties by category. Defaults to INSTANCE. Other options MODEL or None
        :type category: basestring or None
        :param kwargs: (optional) additional search keyword arguments
        :return: list of :class:`models.Property`
        :raises NotFoundError: When no `Property` is found
        """
        request_params = {
            'name': check_text(text=name, key='name'),
            'id': check_uuid(pk),
            'category': check_enum(category, Category, 'category')
        }
        if kwargs:  # pragma: no cover
            request_params.update(**kwargs)

        request_params.update(API_EXTRA_PARAMS['properties'])
        response = self._request('GET', self._build_url('properties'), params=request_params)

        if response.status_code != requests.codes.ok:  # pragma: no cover
            raise NotFoundError("Could not retrieve Properties", response=response)

        return [Property.create(p, client=self) for p in response.json()['results']]

    def property(self, *args, **kwargs) -> 'AnyProperty':  # noqa: F
        """Retrieve single KE-chain Property.

        Uses the same interface as the :func:`properties` method but returns only a single pykechain :class:
        `models.Property` instance.

        If additional `keyword=value` arguments are provided, these are added to the request parameters. Please
        refer to the documentation of the KE-chain API for additional query parameters.

        :return: a single :class:`models.Property`
        :raises NotFoundError: When no `Property` is found
        :raises MultipleFoundError: When more than a single `Property` is found
        """
        return self._retrieve_singular(self.properties, *args, **kwargs)

    def services(
            self,
            name: Optional[Text] = None,
            pk: Optional[Text] = None,
            scope: Optional[Text] = None,
            **kwargs
    ) -> List[Service]:
        """
        Retrieve Services.

        If additional `keyword=value` arguments are provided, these are added to the request parameters. Please
        refer to the documentation of the KE-chain API for additional query parameters.

        :param name: (optional) name to limit the search for
        :type name: basestring or None
        :param pk: (optional) primary key or id (UUID) of the service to search for
        :type pk: basestring or None
        :param scope: (optional) id (UUID) of the scope to search in
        :type scope: basestring or None
        :param kwargs: (optional) additional search keyword arguments
        :return: list of :class:`models.Service` objects
        :raises NotFoundError: When no `Service` objects are found
        """
        request_params = {
            'name': check_text(text=name, key='name'),
            'id': check_uuid(pk),
            'scope': scope
        }
        request_params.update(API_EXTRA_PARAMS['service'])

        if kwargs:
            request_params.update(**kwargs)

        response = self._request('GET', self._build_url('services'), params=request_params)

        if response.status_code != requests.codes.ok:  # pragma: no cover
            raise NotFoundError("Could not retrieve Services", response=response)

        return [Service(service, client=self) for service in response.json()['results']]

    def service(self, *args, **kwargs):
        """
        Retrieve single KE-chain Service.

        Uses the same interface as the :func:`services` method but returns only a single pykechain
        :class:`models.Service` instance.

        :param kwargs: (optional) additional search keyword arguments
        :return: a single :class:`models.Service` object
        :raises NotFoundError: When no `Service` object is found
        :raises MultipleFoundError: When more than a single `Service` object is found
        """
        return self._retrieve_singular(self.services, *args, **kwargs)

    def service_executions(
            self,
            name: Optional[Text] = None,
            pk: Optional[Text] = None,
            scope: Optional[Text] = None,
            service: Optional[Text] = None,
            **kwargs
    ) -> List[ServiceExecution]:
        """
        Retrieve Service Executions.

        If additional `keyword=value` arguments are provided, these are added to the request parameters. Please
        refer to the documentation of the KE-chain API for additional query parameters.

        :param name: (optional) name to limit the search for
        :type name: basestring or None
        :param pk: (optional) primary key or id (UUID) of the service to search for
        :type pk: basestring or None
        :param scope: (optional) id (UUID) of the scope to search in
        :type scope: basestring or None
        :param service: (optional) service UUID to filter on
        :type service: basestring or None
        :param kwargs: (optional) additional search keyword arguments
        :return: a single :class:`models.ServiceExecution` object
        :raises NotFoundError: When no `ServiceExecution` object is found
        """
        request_params = {
            'name': check_text(text=name, key='name'),
            'id': check_uuid(pk),
            'service': service,
            'scope': scope
        }
        if kwargs:
            request_params.update(**kwargs)

        response = self._request('GET', self._build_url('service_executions'), params=request_params)

        if response.status_code != requests.codes.ok:  # pragma: no cover
            raise NotFoundError("Could not retrieve Service Executions", response=response)

        return [ServiceExecution(service_exeuction, client=self) for service_exeuction in response.json()['results']]

    def service_execution(self, *args, **kwargs):
        """
        Retrieve single KE-chain ServiceExecution.

        Uses the same interface as the :func:`service_executions` method but returns only a single
        pykechain :class:`models.ServiceExecution` instance.

        If additional `keyword=value` arguments are provided, these are added to the request parameters. Please
        refer to the documentation of the KE-chain API for additional query parameters.

        :param kwargs: (optional) additional search keyword arguments
        :return: a single :class:`models.ServiceExecution` object
        :raises NotFoundError: When no `ServiceExecution` object is found
        :raises MultipleFoundError: When more than a single `ServiceExecution` object is found
        """
        return self._retrieve_singular(self.service_executions, *args, **kwargs)

    def users(self, username: Optional[Text] = None, pk: Optional[Text] = None, **kwargs) -> List[User]:
        """
        Users of KE-chain.

        Provide a list of :class:`User`'s of KE-chain. You can filter on username or id or any other advanced filter.

        :param username: (optional) username to filter
        :type username: basestring or None
        :param pk: (optional) id of the user to filter
        :type pk: basestring or None
        :param kwargs: Additional filtering keyword=value arguments
        :return: List of :class:`Users`
        :raises NotFoundError: when a user could not be found
        """
        request_params = {
            'username': check_text(text=username, key='username'),
            'id': check_type(pk, (str, int), 'pk'),
        }
        if kwargs:
            request_params.update(**kwargs)

        response = self._request('GET', self._build_url('users'), params=request_params)

        if response.status_code != requests.codes.ok:  # pragma: no cover
            raise NotFoundError("Could not retrieve Users", response=response)

        return [User(user, client=self) for user in response.json()['results']]

    def user(self, *args, **kwargs):
        """
        User of KE-chain.

        Provides single user of :class:`User` of KE-chain. You can filter on username or id or an advanced filter.

        :param kwargs: Additional filtering keyword=value arguments
        :return: List of :class:`User`
        :raises NotFoundError: when a user could not be found
        :raises MultipleFoundError: when more than a single user can be found
        """
        return self._retrieve_singular(self.users, *args, **kwargs)

    def current_user(self) -> User:
        """
        Retrieve the User object logged in to the Client.

        :raises APIError if not logged in yet.
        :raises NotFoundError if user could not be found.
        :returns User
        :rtype User
        """
        try:
            response = self._request(method='GET', url=self._build_url(resource='user_current'))
        except Exception as e:
            raise APIError("No authentication provided to retrieve the current user:\n{}".format(e.args[0]))

        if response.status_code != requests.codes.ok:  # pragma: no cover
            raise NotFoundError("Could not retrieve current User", response=response)

        return User(response.json()['results'][0], client=self)

    def teams(
            self,
            name: Optional[Text] = None,
            pk: Optional[Text] = None,
            is_hidden: Optional[bool] = False,
            **kwargs
    ) -> List[Team]:
        """
        Teams of KE-chain.

        Provide a list of :class:`Team`'s of KE-chain. You can filter on teamname or id or any other advanced filter.

        :param name: (optional) teamname to filter
        :type name: basestring or None
        :param pk: (optional) id of the team to filter
        :type pk: basestring or None
        :param is_hidden: (optional) boolean to show non-hidden or hidden teams or both (None) (default is non-hidden)
        :type is_hidden: bool or None
        :param kwargs: Additional filtering keyword=value arguments
        :return: List of :class:`Teams`
        :raises NotFoundError: when a team could not be found
        """
        request_params = {
            'name': check_text(text=name, key='name'),
            'id': check_uuid(pk),
            'is_hidden': is_hidden
        }
        if kwargs:
            request_params.update(**kwargs)

        response = self._request('GET', self._build_url('teams'), params=request_params)

        if response.status_code != requests.codes.ok:  # pragma: no cover
            raise NotFoundError("Could not retrieve Teams", response=response)

        return [Team(team, client=self) for team in response.json()['results']]

    def team(self, *args, **kwargs):
        """
        Team of KE-chain.

        Provides a team of :class:`Team` of KE-chain. You can filter on team name or provide id.

        :param kwargs: Additional filtering keyword=value arguments
        :return: List of :class:`Team`
        :raises NotFoundError: when a user could not be found
        :raises MultipleFoundError: when more than a single user can be found
        """
        return self._retrieve_singular(self.teams, *args, **kwargs)

    def widgets(
            self,
            pk: Optional[Text] = None,
            activity: Optional[Union[Activity, Text]] = None,
            **kwargs
    ) -> List[Widget]:
        """
        Widgets of an activity.

        Only works for KE-chain version 3.

        :param pk: (optional) the uuid of the widget.
        :type pk: basestring or None
        :param activity: (optional) the :class:`Activity` or UUID of the activity to filter the widgets for.
        :type activity: basestring or None
        :param kwargs: additional keyword arguments
        :return: A :class:`WidgetManager` list, containing the widgets
        :rtype: WidgetManager
        :raises NotFoundError: when the widgets could not be found
        :raises APIError: when the API does not support the widgets, or when the API gives an error.
        """
        """Widgets of an activity."""
        request_params = dict(API_EXTRA_PARAMS['widgets'])
        request_params['id'] = check_uuid(pk)

        if isinstance(activity, Activity):
            request_params.update(dict(activity_id=activity.id))
        elif is_uuid(activity):
            request_params.update(dict(activity_id=activity))

        if kwargs:
            request_params.update(**kwargs)

        response = self._request('GET', self._build_url('widgets'), params=request_params)

        if response.status_code != requests.codes.ok:  # pragma: no cover
            raise NotFoundError("Could not retrieve Widgets", response=response)

        return [Widget.create(json=json, client=self) for json in response.json()['results']]

    #
    # Creators
    #

    def create_activity(
            self,
            parent: Union[Activity, Text],
            name: Text,
            activity_type: ActivityType = ActivityType.TASK,
            status: ActivityStatus = ActivityStatus.OPEN,
            description: Optional[Text] = None,
            start_date: Optional[datetime.datetime] = None,
            due_date: Optional[datetime.datetime] = None,
            classification: ActivityClassification = None,
            tags: Optional[List[Text]] = None,
    ) -> Activity:
        """
        Create a new activity.

        :param parent: parent under which to create the activity
        :type parent: basestring or :class:`models.Activity`
        :param name: new activity name
        :type name: basestring
        :param activity_type: type of activity: TASK (default) or PROCESS
        :type activity_type: basestring
        :param status: status of the activity: OPEN (default) or COMPLETED
        :type status: ActivityStatus
        :param description: description of the activity
        :type description: basestring
        :param start_date: starting date of the activity
        :type start_date: datetime.datetime
        :param due_date: due date of the activity
        :type due_date: datetime.datetime
        :param classification: classification of activity: defaults to `parent`'s if provided, WORKFLOW otherwise.
        :type classification: ActivityClassification
        :param tags: list of activity tags
        :type tags: list
        :return: the created :class:`models.Activity`
        :raises APIError: When the object could not be created
        :raises IllegalArgumentError: When an incorrect arguments are provided
        """
        if isinstance(parent, Activity):
            parent_classification = parent.classification
            parent_id = parent.id
        elif is_uuid(parent):
            parent_classification = None
            parent_id = parent
        else:
            raise IllegalArgumentError('`parent` must be an Activity or UUID, "{}" is neither'.format(parent))

        if classification is None:
            if parent_classification is None:
                classification = ActivityClassification.WORKFLOW
            else:
                classification = parent_classification
        else:
            classification = check_enum(classification, ActivityClassification, 'classification')

        data = {
            "name": check_text(text=name, key='name'),
            "parent_id": parent_id,
            "status": check_enum(status, ActivityStatus, 'status'),
            "activity_type": check_enum(activity_type, ActivityType, 'activity_type'),
            "classification": classification,
            "description": check_text(text=description, key='description'),
            "start_date": check_datetime(dt=start_date, key='start_date'),
            "due_date": check_datetime(dt=due_date, key='due_date'),
            "tags": check_list_of_text(tags, key='tags', unique=True),
        }

        response = self._request('POST', self._build_url('activities'), data=data,
                                 params=API_EXTRA_PARAMS['activities'])

        if response.status_code != requests.codes.created:  # pragma: no cover
            raise APIError("Could not create Activity.", response=response)

        new_activity = Activity(response.json()['results'][0], client=self)
        if isinstance(parent, Activity) and parent._cached_children is not None:
            parent._cached_children.append(new_activity)
        return new_activity

    def clone_activities(
<<<<<<< HEAD
        self,
        activities: List[Union[Activity2, Text]],
        activity_parent: Union[Activity2, Text],
        activity_update_dicts: Optional[Dict] = None,
        include_part_models: Optional[bool] = False,
        include_part_instances: Optional[bool] = False,
        include_children: Optional[bool] = True,
        excluded_parts: Optional[List[Text]] = None,
        part_parent_model: Optional[Union[Part2, Text]] = None,
        part_parent_instance: Optional[Union[Part2, Text]] = None,
        part_model_rename_template: Optional[Text] = None,
        part_instance_rename_template: Optional[Text] = None,
        asynchronous: Optional[bool] = False,
        **kwargs
    ) -> List[Activity2]:
=======
            self,
            activities: List[Union[Activity, Text]],
            parent: Union[Activity, Text],
            activity_update_dicts: Optional[Dict] = None,
            clone_parts: Optional[bool] = False,
            clone_part_instances: Optional[bool] = True,
            clone_children: Optional[bool] = True,
            excluded_parts: Optional[List[Text]] = None,
            part_parent_model: Optional[Union[Part, Text]] = None,
            part_parent_instance: Optional[Union[Part, Text]] = None,
            part_model_rename_template: Optional[Text] = None,
            part_instance_rename_template: Optional[Text] = None,
            asynchronous: Optional[bool] = False,
            **kwargs
    ) -> List[Activity]:
>>>>>>> 8275a3b8
        """
        Clone multiple activities.

        .. versionadded:: 3.7
        The bulk clone activities with parts API is included in KE-chain backend since version 3.6.

        :param activities: list of Activity object or UUIDs
        :type activities: list
<<<<<<< HEAD
        :param activity_parent: parent Activity2 sub-process object or UUID
        :type activity_parent: Activity2
=======
        :param parent: parent Activity sub-process object or UUID
        :type parent: Activity
>>>>>>> 8275a3b8
        :param activity_update_dicts: (O) dict of dictionaries, each key-value combination relating to an activity
        to clone and a dict of new values to assign, e.g. `{activity.id: {"name": "Cloned activity"}}`
        :type activity_update_dicts: dict
        :param include_part_models: (O) whether to clone the data models configured in the activities, defaults to False
        :type include_part_models: bool
        :param include_part_instances: (O) whether to clone the part instances of the data model configured in the
            activities, defaults to True
<<<<<<< HEAD
        :type include_part_instances: bool
        :param include_children: (O) whether to clone child parts
        :type include_children: bool
        :param excluded_parts: (O) list of Part2 objects or UUIDs to exclude from being cloned,
=======
        :type clone_part_instances: bool
        :param clone_children: (O) whether to clone child parts
        :type clone_children: bool
        :param excluded_parts: (O) list of Part objects or UUIDs to exclude from being cloned,
>>>>>>> 8275a3b8
            maintaining the original configuration of the widgets.
        :type excluded_parts: list
        :param part_parent_model: (O) parent Part object or UUID for the copied data model(s)
        :type part_parent_model: Part
        :param part_parent_instance: (O) parent Part object or UUID for the copied part instance(s)
        :type part_parent_instance: Part
        :param part_model_rename_template: (O) renaming template for part models. Must contain "{name}"
        :type part_model_rename_template: str
        :param part_instance_rename_template: (O) renaming template for part instances. Must contain "{name}"
        :type part_instance_rename_template: str
        :param asynchronous: If true, immediately returns without activities (default = False)
        :type asynchronous: bool
        :return: list of cloned activities
        :rtype: list
        :raises APIError if cloned
        """
        if self.match_app_version(label='kechain2.core.pim', version=">=3.6.0"):  # pragma: no cover
            raise APIError("Cloning of activities requires KE-chain version >= 3.6.0.")

        update_name = 'activity_update_dicts'
        activity_ids = check_list_of_base(activities, cls=Activity, key='activities')
        update_dicts = check_type(activity_update_dicts, dict, key=update_name) or dict()

        if not all(key in activity_ids for key in update_dicts.keys()):
            incorrect_ids = [key for key in update_dicts.keys() if key not in activity_ids]
            raise IllegalArgumentError(
                "The `{}` must contain updates to activities that are to be cloned. "
                "Did not recognize the following UUIDs:\n{}".format(update_name, '\n'.join(incorrect_ids)))

        elif not all(isinstance(value, dict) for value in update_dicts.values()):
            raise IllegalArgumentError("The `{}` must be a dict of dicts.".format(update_name))

        activities = [dict(id=uuid, **update_dicts.get(uuid, {})) for uuid in activity_ids]

        data = dict(
<<<<<<< HEAD
            activity_parent_id=check_base(activity_parent, cls=Activity2, key='parent'),
            include_part_models=check_type(include_part_models, bool, 'clone_parts'),
            include_part_instances=check_type(include_part_instances, bool, 'clone_part_instances'),
            include_part_children=check_type(include_children, bool, 'clone_children'),
            excluded_part_ids=check_list_of_base(excluded_parts, Part2, 'excluded_models') or [],
            part_parent_model_id=check_base(part_parent_model, Part2, 'part_parent_model'),
            part_parent_instance_id=check_base(part_parent_instance, Part2, 'part_parent_instance'),
            part_models_rename_template=check_type(
=======
            parent_id=check_base(parent, cls=Activity, key='parent'),
            clone_parts=check_type(clone_parts, bool, 'clone_parts'),
            clone_part_instances=check_type(clone_part_instances, bool, 'clone_part_instances'),
            clone_children=check_type(clone_children, bool, 'clone_children'),
            exclude_model_ids=check_list_of_base(excluded_parts, Part, 'excluded_models') or [],
            part_parent_model_id=check_base(part_parent_model, Part, 'part_parent_model'),
            part_parent_instance_id=check_base(part_parent_instance, Part, 'part_parent_instance'),
            cloned_part_models_rename_template=check_type(
>>>>>>> 8275a3b8
                part_model_rename_template, str, 'part_model_rename_template'),
            part_instances_rename_template=check_type(
                part_instance_rename_template, str, 'part_instance_rename_template'),
            activities=activities,
        )

        if kwargs:
            data.update(kwargs)

        params = dict(API_EXTRA_PARAMS['activities'])
        params['async_mode'] = asynchronous

        response = self._request('POST', self._build_url('activities_bulk_clone'),
                                 json=data, params=params)

        if (asynchronous and response.status_code != requests.codes.accepted) or \
                (not asynchronous and response.status_code != requests.codes.created):  # pragma: no cover
            raise APIError("Could not clone Activities.", response=response)

        cloned_activities = [Activity(d, client=self) for d in response.json()['results']]

<<<<<<< HEAD
        if isinstance(activity_parent, Activity2):
            activity_parent._populate_cached_children(cloned_activities)
=======
        if isinstance(parent, Activity):
            parent._populate_cached_children(cloned_activities)
>>>>>>> 8275a3b8

        return cloned_activities

    def _create_part(self, action: Text, data: Dict, **kwargs) -> Optional[Part]:
        """Create a part for PIM 2 internal core function."""
        # suppress_kevents should be in the data (not the query_params)
        if 'suppress_kevents' in kwargs:
            data['suppress_kevents'] = kwargs.pop('suppress_kevents')

        # prepare url query parameters
        query_params = kwargs
        query_params.update(API_EXTRA_PARAMS['parts'])

        response = self._request('POST', self._build_url('parts_{}'.format(action)),
                                 params=query_params,
                                 json=data)

        if response.status_code != requests.codes.created:
            raise APIError("Could not create Part", response=response)

        return Part(response.json()['results'][0], client=self)

    def create_part(self, parent: Part, model: Part, name: Optional[Text] = None, **kwargs) -> Part:
        """Create a new part instance from a given model under a given parent.

        In order to prevent the backend from updating the frontend you may add `suppress_kevents=True` as
        additional keyword=value argument to this method. This will improve performance of the backend
        against a trade-off that someone looking at the frontend won't notice any changes unless the page
        is refreshed.

        :param parent: parent part instance of the new instance
        :type parent: :class:`models.Part`
        :param model: target part model on which the new instance is based
        :type model: :class:`models.Part`
        :param name: new part name
        :type name: basestring
        :param kwargs: (optional) additional keyword=value arguments
        :return: Part (category = instance)
        :return: :class:`models.Part` with category `INSTANCE`
        :raises IllegalArgumentError: When the provided arguments are incorrect
        :raises APIError: if the `Part` could not be created
        """
        if not isinstance(parent, Part) or not isinstance(model, Part):
            raise IllegalArgumentError("The `parent` and `model` should be 'Part' objects")
        if parent.category != Category.INSTANCE:
            raise IllegalArgumentError("The `parent` should be of category 'INSTANCE'")
        if model.category != Category.MODEL:
            raise IllegalArgumentError("The `model` should be of category 'MODEL'")

        name = check_text(text=name, key='name') or model.name

        data = dict(name=name, parent_id=parent.id, model_id=model.id)
        return self._create_part(action="new_instance", data=data, **kwargs)

    def create_model(self,
                     parent: Union[Part, Text],
                     name: Text,
                     multiplicity: Optional[Multiplicity] = Multiplicity.ZERO_MANY,
                     **kwargs) -> Part:
        """Create a new child model under a given parent.

        In order to prevent the backend from updating the frontend you may add `suppress_kevents=True` as
        additional keyword=value argument to this method. This will improve performance of the backend
        against a trade-off that someone looking at the frontend won't notice any changes unless the page
        is refreshed.

        :param parent: parent part instance or a part uuid
        :type parent: :class:`models.Part`
        :param name: new part name
        :type name: basestring
        :param multiplicity: choose between ZERO_ONE, ONE, ZERO_MANY, ONE_MANY or M_N  :class:`enums.Multiplicity`
        :type multiplicity: basestring
        :param kwargs: (optional) additional keyword=value arguments
        :return: :class:`models.Part` with category `MODEL` (from :class:`enums.Category`)
        :raises IllegalArgumentError: When the provided arguments are incorrect
        :raises APIError: if the `Part` could not be created
        """
        if isinstance(parent, Part):
            pass
        elif is_uuid(parent):
            parent = self.model(id=parent)
        else:
            raise IllegalArgumentError("`parent` should be either a parent part or a uuid, got '{}'".format(parent))

        if parent.category != Category.MODEL:
            raise IllegalArgumentError("The parent should be of category 'MODEL'")

        data = dict(
            name=check_text(name, 'name'),
            parent_id=parent.id,
            multiplicity=check_enum(multiplicity, Multiplicity, 'multiplicity'),
        )
        return self._create_part(action="create_child_model", data=data, **kwargs)

    def create_model_with_properties(
            self,
            parent: Union[Part, Text],
            name: Text,
            multiplicity: Optional[Multiplicity] = Multiplicity.ZERO_MANY,
            properties_fvalues: Optional[List[Dict]] = None,
            **kwargs) -> Part:
        """Create a model with its properties in a single API request.

        With KE-chain 3 backends you may now provide a whole set of properties to create using a `properties_fvalues`
        list of dicts.

        The `properties_fvalues` list is a list of dicts containing at least the `name` and `property_type`,
        but other keys may provided as well in the single update eg. `default_value` and `value_options`.

        Possible keys in a property dictionary are: `name` (req'd), `property_type` (req'd), `description`, `unit`,
        `value`, `value_options` (type: `dict`), `order` (type `int`).

        .. note::
           It is wise to provide an `order` to ensure that the properties are stored and retrieved in order.
           It cannot be guaranteed that the order of properties is the exact sequence of the list provided.

        .. versionadded:: 3.0
           This version makes a model including properties in a single API call

        :param parent: parent part instance or a part uuid
        :type parent: :class:`models.Part`
        :param name: new part name
        :type name: basestring
        :param multiplicity: choose between ZERO_ONE, ONE, ZERO_MANY, ONE_MANY or M_N of :class:`enums.Multiplicity`
        :type multiplicity: basestring
        :param properties_fvalues: list of dicts per property, each must have fields `name` and `property_type`.
        :type properties_fvalues: list
        :param kwargs: (optional) additional keyword=value arguments
        :return: :class:`models.Part` with category `MODEL` (of :class:`enums.Category`)
        :raises IllegalArgumentError: When the provided arguments are incorrect
        :raises APIError: if the `Part` could not be created


        Example
        -------
        >>> from pykechain.models.validators import RequiredFieldValidator
        >>> properties_fvalues = [
        ...     {"name": "char prop", "property_type": PropertyType.CHAR_VALUE, "order": 1},
        ...     {"name": "number prop", "property_type": PropertyType.FLOAT_VALUE, "value": 3.14, "order": 2},
        ...     {"name": "boolean_prop", "property_type": PropertyType.BOOLEAN_VALUE, "value": False,
        ...      "value_options": {"validators": [RequiredFieldValidator().as_json()]}, "order":3}
        ... ]
        >>> client = Client()
        >>> new_model = client.create_model_with_properties(name='A new model', parent='<uuid>',
        ...                                                 multiplicity=Multiplicity.ONE,
        ...                                                 properties_fvalues=properties_fvalues)

        """
        if isinstance(parent, Part):
            pass
        elif is_uuid(parent):
            parent = self.model(id=parent)
        else:
            raise IllegalArgumentError("`parent` should be either a parent part or a uuid, got '{}'".format(parent))

        if parent.category != Category.MODEL:
            raise IllegalArgumentError("`parent` should be of category 'MODEL'")

        data = dict(
            name=check_text(text=name, key='name'),
            parent_id=parent.id,
            multiplicity=check_enum(multiplicity, Multiplicity, 'multiplicity'),
            category=Category.MODEL,
            properties_fvalues=check_list_of_dicts(properties_fvalues, 'properties_fvalues', ['name', 'property_type']),
        )

        return self._create_part(action="create_child_model", data=data, **kwargs)

    def _create_clone(self,
                      parent: Part,
                      part: Part,
                      name: Optional[Text] = None,
                      multiplicity: Optional[Multiplicity] = None,
                      **kwargs
                      ) -> Part:
        """Create a new `Part` clone under the `Parent`.

        An optional name of the cloned part may be provided. If not provided the name will be set
        to "CLONE - <part name>". (KE-chain 3 backends only)

        .. versionadded:: 2.3
        .. versionchanged:: 3.0
           Added the name parameter. Added option to add multiplicity as well.

        :param parent: parent part
        :type parent: :class:`models.Part`
        :param part: part to be cloned
        :type part: :class:`models.Part`
        :param name: (optional) Name of the to be cloned part
        :type name: basestring or None
        :param multiplicity: In case of Models, to specify a new multiplicity. Defaults to the `part` multiplicity.
        :type multiplicity: Multiplicity
        :param kwargs: (optional) additional keyword=value arguments
        :return: cloned :class:`models.Part`
        :raises APIError: if the `Part` could not be cloned
        """
        check_type(part, Part, 'part')
        check_type(parent, Part, 'parent')

        data = dict(
            name=check_text(name, 'name') or "CLONE - {}".format(part.name),
            parent_id=parent.id,
            suppress_kevents=kwargs.pop('suppress_kevents', None),
        )

        if part.category == Category.MODEL:
            data.update({
                'multiplicity': check_enum(multiplicity, Multiplicity, 'multiplicity') or part.multiplicity,
                'model_id': part.id,
            })
        else:
            data['instance_id'] = part.id

        if part.category == Category.MODEL:
            select_action = 'clone_model'
        else:
            select_action = 'clone_instance'

        query_params = kwargs
        query_params.update(API_EXTRA_PARAMS['parts'])
        url = self._build_url('parts_{}'.format(select_action))

        response = self._request('POST', url, params=query_params, data=data)

        if response.status_code != requests.codes.created:
            raise APIError("Could not clone Part", response=response)

        return Part(response.json()['results'][0], client=self)

    def create_proxy_model(
            self,
            model: Part,
            parent: Part,
            name: Text,
            multiplicity: Optional[Multiplicity] = Multiplicity.ZERO_MANY,
            **kwargs
    ) -> Part:
        """Add this model as a proxy to another parent model.

        This will add a model as a proxy model to another parent model. It ensure that it will copy the
        whole sub-assembly to the 'parent' model.

        In order to prevent the backend from updating the frontend you may add `suppress_kevents=True` as
        additional keyword=value argument to this method. This will improve performance of the backend
        against a trade-off that someone looking at the frontend won't notice any changes unless the page
        is refreshed.

        :param model: the catalog proxy model the new proxied model should be based upon
        :type model: :class:`models.Part`
        :param parent: parent part instance
        :type parent: :class:`models.Part`
        :param name: new part name
        :type name: basestring
        :param multiplicity: choose between ZERO_ONE, ONE, ZERO_MANY, ONE_MANY or M_N, default is `ZERO_MANY`
        :type multiplicity: basestring
        :param kwargs: (optional) additional keyword=value arguments
        :return: the new proxy :class:`models.Part` with category `MODEL`
        :raises IllegalArgumentError: When the provided arguments are incorrect
        :raises APIError: if the `Part` could not be created
        """
        check_type(model, Part, 'model')
        check_type(parent, Part, 'parent')

        if model.category != Category.MODEL:
            raise IllegalArgumentError("The model should be of category MODEL")
        if parent.category != Category.MODEL:
            raise IllegalArgumentError("The parent should be of category MODEL")

        data = dict(
            name=check_text(text=name, key='name'),
            model_id=model.id,
            parent_id=parent.id,
            multiplicity=check_enum(multiplicity, Multiplicity, 'multiplicity'),
        )
        return self._create_part(action='create_proxy_model', data=data, **kwargs)

    def _create_parts_bulk(
            self,
            parts: List[Dict],
            asynchronous: Optional[bool] = False,
            retrieve_instances: Optional[bool] = True,
            **kwargs
    ) -> PartSet:
        """
        Create multiple part instances simultaneously.

        :param update_dict: dictionary with keys being property names (str) or property_id (from the property models)
                            and values being property values
        :type update_dict: dict or None
        :param parts: list of dicts, each specifying a part instance. Available fields per dict:
            :param name: (optional) name provided for the new instance as string otherwise use the name of the model
            :type name: basestring or None
            :param model_id: model of the part which to add new instances, should follow the model tree in KE-chain
            :type model_id: UUID
            :param parent_id: parent where to add new instances, should follow the model tree in KE-chain
            :type parent_id: UUID
            :param properties: list of dicts, each specifying a property to update. Available fields per dict:
                :param name: Name of the property model
                :type name: basestring
                :param value: The value of the Property instance after it is created
                :type value: basestring or int or bool or list (depending on the PropertyType)
                :param model_id: model of the property should follow the model tree in KE-chain
                :type model_id: UUID
            :type properties: list
        :type parts: list
        :param asynchronous: If true, immediately returns without parts (default = False)
        :type asynchronous: bool
        :param retrieve_instances: If true, will retrieve the created Part Instances in a PartSet
        :type retrieve_instances: bool
        :param kwargs:
        :return: list of Part instances or list of part UUIDs
        :rtype list
        """
        check_list_of_dicts(
            parts,
            'parts',
            [
                'name',
                'parent_id',
                'model_id',
                'properties',
            ],
        )
        for part in parts:
            check_list_of_dicts(
                part.get('properties'),
                'properties',
                [
                    'name',
                    'value',
                    'model_id',
                ],
            )

        parts = {"parts": parts}
        # prepare url query parameters
        query_params = kwargs
        query_params.update(API_EXTRA_PARAMS['parts'])
        query_params['async_mode'] = asynchronous

        response = self._request('POST', self._build_url('parts_bulk_create'),
                                 params=query_params, json=parts)

        if (asynchronous and response.status_code != requests.codes.accepted) or \
                (not asynchronous and response.status_code != requests.codes.created):  # pragma: no cover
            raise APIError("Could not create Parts. ({})".format(response.status_code), response=response)

        part_ids = response.json()['results'][0]['parts_created']
        part_instances = list()
        if retrieve_instances:
            for parts_list in get_in_chunks(lst=part_ids, chunk_size=50):
                part_instances.extend(self.parts(id__in=",".join(parts_list)))
            return PartSet(parts=part_instances)
        return part_ids

    def _delete_parts_bulk(
            self,
            parts: List[Union[Part, Text]],
            asynchronous: Optional[bool] = False,
            **kwargs
    ) -> bool:
        """Delete multiple Parts simultaneously.

        :param parts: list of Part objects or UUIDs
        :type parts: List[Property] or List[UUID]
        :param asynchronous: If true, immediately returns (default = False)
        :type asynchronous: bool
        :param kwargs:
        :return: True if parts are delete successfully
        :raises APIError: if the parts could not be deleted
        :raises IllegalArgumentError: if there were neither Parts nor UUIDs in the list of parts
        """
        check_type(asynchronous, bool, 'asynchronous')

        list_parts = list()
        for part in parts:
            if isinstance(part, Part):
                list_parts.append(part.id)
            elif is_uuid(part):
                list_parts.append(part)
            else:
                raise IllegalArgumentError("{} is not a Part nor an UUID".format(part))
        payload = {"parts": list_parts}
        query_params = kwargs
        query_params.update(API_EXTRA_PARAMS['parts'])
        query_params['async_mode'] = asynchronous
        response = self._request('DELETE', self._build_url('parts_bulk_delete'), params=query_params, json=payload)
        # TODO - remove requests.codes.ok when async is implemented in the backend
        if (asynchronous and response.status_code not in (requests.codes.ok, requests.codes.accepted) or (
                not asynchronous and response.status_code not in (
                requests.codes.ok, requests.codes.accepted))):  # pragma: no cover
            raise APIError("Could not delete Parts. ({})".format(response.status_code), response=response)
        return True

    def create_property(
            self,
            model: Part,
            name: Text,
            description: Optional[Text] = None,
            property_type: Optional[Union[PropertyType, Text]] = PropertyType.CHAR_VALUE,
            default_value: Optional[Any] = None,
            unit: Optional[Text] = None,
            options: Optional[Dict] = None,
            **kwargs
    ) -> AnyProperty:
        """Create a new property model under a given model.

        Use the :class:`enums.PropertyType` to select which property type to create to ensure that you
        provide the correct values to the KE-chain backend. The default is a `PropertyType.CHAR_VALUE` which is a
        single line text in KE-chain.

        .. versionchanged:: 3.0
           Changed for KE-chan 3 backend. Added optional additional properties.


        :param model: parent part model
        :type model: :class:`models.Part`
        :param name: property model name
        :type name: basestring
        :param description: property model description (optional)
        :type description: basestring or None
        :param property_type: choose one of the :class:`enums.PropertyType`, defaults to `PropertyType.CHAR_VALUE`.
        :type property_type: basestring or None
        :param default_value: (optional) default value used for part instances when creating a model.
        :type default_value: any
        :param unit: (optional) unit of the property
        :type unit: basestring or None
        :param options: (optional) property options (eg. validators or 'single selectlist choices')
        :type options: basestring or None
        :return: a :class:`models.Property` with category `MODEL`
        :raises IllegalArgumentError: When the provided arguments are incorrect
        :raises APIError: if the `Property` model could not be created
        """
        check_enum(property_type, PropertyType, 'property_type')
        check_type(model, Part, 'model')
        if model.category != Category.MODEL:
            raise IllegalArgumentError("`model` should be of category MODEL")

        options = check_type(options, dict, 'options') or dict()

        if property_type in (PropertyType.REFERENCE_VALUE, PropertyType.REFERENCES_VALUE) and default_value:
            # References only accept a single 'model_id' in the default value, we need to convert
            # this to a single value from the list of values.
            if isinstance(default_value, (list, tuple)):
                default_value = default_value[0]

            # Retrieve the referenced Scope from the default value
            if isinstance(default_value, Part):
                scope_options = dict(
                    scope_id=default_value._json_data["scope_id"]
                )
                default_value = [default_value.id]
            elif is_uuid(default_value):
                scope_options = dict(
                    scope_id=self.model(id=default_value)._json_data["scope_id"]
                )
                default_value = [default_value]
            else:
                raise IllegalArgumentError("Please provide a valid `default_value` being a `Part` of category `MODEL` "
                                           "or a model uuid, got: '{}'".format(default_value))
            options.update(scope_options)

        data = dict(
            name=check_text(name, 'name'),
            part_id=model.id,
            description=check_text(description, 'description') or '',
            property_type=property_type.upper(),
            value=default_value,
            unit=unit or '',
            value_options=options,
        )
        url = self._build_url('properties_create_model')
        query_params = kwargs
        query_params.update(API_EXTRA_PARAMS['properties'])

        response = self._request('POST', url, params=query_params, json=data)

        if response.status_code != requests.codes.created:
            raise APIError("Could not create Property", response=response)

        prop = Property.create(response.json()['results'][0], client=self)

        model.properties.append(prop)

        return prop

    def create_service(
            self,
            name: Text,
            scope: Scope,
            description: Optional[Text] = None,
            version: Optional[Text] = None,
            service_type: Optional[ServiceType] = ServiceType.PYTHON_SCRIPT,
            environment_version: Optional[ServiceEnvironmentVersion] = ServiceEnvironmentVersion.PYTHON_3_6,
            run_as: Optional[ServiceScriptUser] = ServiceScriptUser.KENODE_USER,
            pkg_path: Optional[Text] = None
    ) -> Service:
        """
        Create a Service.

        A service can be created only providing the name (and scope). Other information can be added later.
        If you provide a path to the `kecpkg` (or python script) to upload (`pkg_path`) on creation,
        this `kecpkg` will be uploaded in one go. If the later fails, the service is still there, and the package is
        not uploaded.

        Permission to upload a script is restricted to a superuser, a user in the `GG:Configurators` group and a Scope
        Manager of the scope to which you are uploading the script.

        :param name: Name of the service
        :type name: basestring
        :param scope: Scope where the create the Service under
        :type scope: :class:`models.Scope`
        :param description: (optional) description of the Service
        :type description: basestring or None
        :param version: (optional) version information of the Service
        :type version: basestring or None
        :param service_type: (optional) service type of the service (refer to :class:`pykechain.enums.ServiceType`),
                             defaults to `PYTHON_SCRIPT`
        :type service_type: basestring or None
        :param environment_version: (optional) execution environment of the service (refer to
         :class:`pykechain.enums.ServiceEnvironmentVersion`), defaults to `PYTHON_3_6`
        :type environment_version: basestring or None
        :param run_as: (optional) user to run the service as. Defaults to kenode user (bound to scope)
        :type run_as: basestring or None
        :param pkg_path: (optional) full path name to the `kecpkg` (or python script) to upload
        :type pkg_path: basestring or None
        :return: the created :class:`models.Service`
        :raises IllegalArgumentError: When the provided arguments are incorrect
        :raises APIError: In case of failure of the creation or failure to upload the pkg_path
        :raises OSError: In case of failure to locate the `pkg_path`
        """
        data = dict(
            name=check_text(name, 'name'),
            scope=check_base(scope, Scope, 'scope'),  # not scope_id!
            description=check_text(text=description, key='description') or '',
            script_type=check_enum(service_type, ServiceType, 'service_type'),
            script_version=check_text(text=version, key='version') or '1.0',
            env_version=check_enum(environment_version, ServiceEnvironmentVersion, 'environment_version'),
            run_as=check_enum(run_as, ServiceScriptUser, 'run_as')
        )

        response = self._request('POST', self._build_url('services'), json=data)

        if response.status_code != requests.codes.created:  # pragma: no cover
            raise APIError("Could not create Service", response=response)

        service = Service(response.json().get('results')[0], client=self)

        if pkg_path:
            # upload the package / refresh of the service will be done in the upload function
            service.upload(pkg_path)

        return service

    def create_scope(
            self,
            name: Text,
            status: Optional[ScopeStatus] = ScopeStatus.ACTIVE,
            description: Optional[Text] = None,
            tags: Optional[List[Text]] = None,
            start_date: Optional[datetime.datetime] = None,
            due_date: Optional[datetime.datetime] = None,
            team: Optional[Union[Team, Text]] = None,
            **kwargs
    ) -> Scope:
        """
        Create a Scope.

        This will create a scope if the client has the right to do so. Sufficient permissions to create a scope are a
        superuser, a user in the `GG:Configurators` group or `GG:Managers` group.

        ..versionadded: 2.6

        :param name: Name of the scope
        :type name: basestring
        :param status: choose one of the :class:`enums.ScopeStatus`, defaults to `ScopeStatus.ACTIVE`
        :type status: basestring or None
        :param description: (optional) Description of the scope
        :type description: basestring or None
        :param tags: (optional) List of tags to be added to the new scope
        :type tags: list or None
        :param start_date: (optional) start date of the scope. Will default to 'now' if not provided.
        :type start_date: datetime.datetime or None
        :param due_date: (optional) due date of the scope
        :type due_date: datetime.datetime or None
        :param team: (optional) team_id or Team object to assign membership of scope to a team.
        :type team: basestring or :class:`models.Team` or None
        :param kwargs: optional additional search arguments
        :return: the created :class:`models.Scope`
        :raises APIError: In case of failure of the creation of new Scope
        """
        start_date = start_date if start_date else datetime.datetime.now()

        data_dict = {
            'name': check_text(name, 'name'),
            'status': check_enum(status, ScopeStatus, 'status'),
            'text': check_text(description, 'description'),
            'tags': check_list_of_text(tags, 'tags', True),
            'start_date': check_datetime(dt=start_date, key='start_date'),
            'due_date': check_datetime(dt=due_date, key='due_date'),
            'team_id': check_base(team, Team, 'team', method=self.team),
        }

        # injecting additional kwargs for those cases that you need to add extra options.
        data_dict.update(kwargs)

        url = self._build_url('scopes')
        query_params = API_EXTRA_PARAMS['scopes']
        response = self._request('POST', url, params=query_params, data=data_dict)

        if response.status_code != requests.codes.created:  # pragma: no cover
            raise APIError("Could not create Scope", response=response)

        return Scope(response.json()['results'][0], client=self)

    def delete_scope(self, scope: Scope, asynchronous: Optional[bool] = True) -> bool:
        """
        Delete a scope.

        This will delete a scope if the client has the right to do so. Sufficient permissions to delete a scope are a
        superuser, a user in the `GG:Configurators` group or a user that is the Scope manager of the scope to be
        deleted.

        :param scope: Scope object to be deleted
        :type scope: :class: `models.Scope`
        :param asynchronous: (optional) if the scope deletion should be performed asynchronous (default True)
        :type asynchronous: bool
        :return: True when the delete is a success.
        :raises APIError: in case of failure in the deletion of the scope
        """
        check_type(scope, Scope, 'scope')

        query_options = {
            "async_mode": check_type(asynchronous, bool, 'asynchronous'),
        }

        response = self._request('DELETE',
                                 url=self._build_url('scope', scope_id=str(scope.id)),
                                 params=query_options)

        if response.status_code != requests.codes.no_content:  # pragma: no cover
            raise APIError("Could not delete Scope {}".format(scope), response=response)

        return True

    def clone_scope(
            self,
            source_scope: Scope,
            name: Optional[Text] = None,
            status: Optional[ScopeStatus] = None,
            start_date: Optional[datetime.datetime] = None,
            due_date: Optional[datetime.datetime] = None,
            description: Optional[Text] = None,
            tags: Optional[List[Text]] = None,
            team: Optional[Union[Team, Text]] = None,
            scope_options: Optional[Dict] = None,
            asynchronous: Optional[bool] = False,
    ) -> Optional[Scope]:
        """
        Clone a Scope.

        This will clone a scope if the client has the right to do so. Sufficient permissions to clone a scope are a
        superuser, a user in the `GG:Configurators` group and a user that is Scope manager of the scope to be
        clone and member of the `GG:Managers` group as well.

        If no additional arguments are provided, the values of the `source_scope` are used for the new scope.

        .. versionadded: 3.0

        :param source_scope: Scope object to be cloned itself
        :type source_scope: :class:`models.Scope`
        :param name: (optional) new name of the scope
        :type name: basestring or None
        :param status: (optional) statis of the new scope
        :type status: one of :class:`enums.ScopeStatus`
        :param tags: (optional) list of new scope tags
        :type tags: list or None
        :param start_date: (optional) start date of the to be cloned scope
        :type start_date: datetime or None
        :param due_date: (optional) due data of the to be cloned scope
        :type due_date: datetime or None
        :param description: (optional) description of the new scope
        :type description: basestring or None
        :param team: (optional) team_id or Team object to assign membership of scope to a team.
        :type team: basestring or :class:`models.Team` or None
        :param scope_options: (optional) dictionary with scope options (NO EFFECT)
        :type scope_options: dict or None
        :param asynchronous: (optional) option to use asynchronous cloning of the scope, default to False.
        :type asynchronous: bool or None
        :return: New scope that is cloned
        :rtype: :class:`models.Scope`
        :raises IllegalArgumentError: When the provided arguments are incorrect
        :raises APIError: When the server is unable to clone the scope (eg. permissions)
        """
        check_type(source_scope, Scope, 'scope')
        check_type(scope_options, dict, 'scope_options')

        start_date = start_date or source_scope.start_date
        due_date = due_date or source_scope.due_date
        tags = check_list_of_text(tags, 'tags', True) or source_scope.tags
        data_dict = {
            'scope_id': source_scope.id,
            'name': check_text(name, 'name') or 'CLONE - {}'.format(source_scope.name),
            'start_date': check_datetime(dt=start_date, key='start_date'),
            'due_date': check_datetime(dt=due_date, key='due_date'),
            'text': check_text(description, 'description') or source_scope.description,
            'status': check_enum(status, ScopeStatus, 'status'),
            'tags': tags,
            'scope_options': scope_options or dict(),
            'async_mode': asynchronous,
        }

        team = check_base(team, Team, 'team', method=self.team)
        if team:
            data_dict['team_id'] = team

        url = self._build_url('scopes_clone')
        query_params = API_EXTRA_PARAMS['scopes']
        response = self._request('POST', url,
                                 params=query_params,
                                 json=data_dict)

        if response.status_code != requests.codes.created:  # pragma: no cover
            if response.status_code == requests.codes.forbidden:
                raise ForbiddenError("Forbidden to clone Scope {}".format(source_scope), response=response)
            else:
                raise APIError("Could not clone Scope {}".format(source_scope), response=response)

        if asynchronous:
            return None

        cloned_scope = Scope(response.json()['results'][0], client=source_scope._client)

        # TODO work-around, some attributes are not (yet) in the KE-chain response.json()
        cloned_scope._tags = tags
        cloned_scope.start_date = start_date
        cloned_scope.due_date = due_date
        return cloned_scope

    def create_team(
            self,
            name: Text,
            user: Union[Text, int, User],
            description: Optional[Text] = None,
            options: Optional[Dict] = None,
            is_hidden: Optional[bool] = False
    ) -> Team:
        """
        Create a team.

        To create a team, a :class:`User` (id or object) need to be passed for it to become owner. As most pykechain
        enabled script are running inside the SIM environment in KE-chain, the user having the current connection
        to the API is often not the user that needs to be part of the team to be created. The user provided will
        become 'owner' of the team.

        .. versionadded: 3.0

        :param name: name of the team
        :type name: basestring
        :param user: user (userid, username or `User`) that will become owner of the team
        :type user: userid or username or :class:`models.User`
        :param description: (optional) description of the team
        :type name: basestring or None
        :param options: (optional) provide additional team advanced options (as dict)
        :type options: dict or None
        :param is_hidden: (optional) if the team needs to be hidden (defaults to false)
        :type is_hidden: bool or None
        :return: the created :class:`models.Team`
        :raises IllegalArgumentError: When the provided arguments are incorrect
        :raises APIError: When an API Error occurs
        """
        if isinstance(user, str):
            user = self.user(username=user)
        elif isinstance(user, int):
            user = self.user(pk=user)
        elif isinstance(user, User):
            pass
        else:
            raise IllegalArgumentError('the `user` is not of a type `User`, a `username` or a user id')

        data = dict(
            name=check_text(name, 'name'),
            description=check_text(description, 'description') or '',
            options=check_type(options, dict, 'options') or dict(),
            is_hidden=check_type(is_hidden, bool, 'is_hidden'),
        )

        url = self._build_url('teams')
        response = self._request('POST', url, json=data)

        if response.status_code != requests.codes.created:  # pragma: no cover
            raise APIError("Could not create Team", response=response)

        new_team = Team(json=response.json().get('results')[0], client=self)

        new_team.add_members([user], role=TeamRoles.OWNER)
        team_members = new_team.members()

        members_to_remove = [self.user(username=u.get('username')) for u in team_members if u.get(
            'username') != user.username]

        if members_to_remove:
            new_team.remove_members(members_to_remove)
            new_team.refresh()

        return new_team

    @staticmethod
    def _validate_widget(
            activity: Union[Activity, Text],
            widget_type: Union[WidgetTypes, Text],
            title: Optional[Text],
            meta: Dict,
            order: Optional[int],
            parent: Optional[Union[Widget, Text]],
            **kwargs
    ) -> Dict:
        """Validate the format and content of the configuration of a widget."""
        data = dict(
            activity_id=check_base(activity, Activity, 'activity'),
            widget_type=check_enum(widget_type, WidgetTypes, 'widget_type'),
            meta=meta,
            parent_id=check_base(parent, Widget, 'parent')
        )

        title = check_text(title, 'title')
        if title is not None and not title.strip():
            raise IllegalArgumentError("`title` can not be empty")
        if title:
            data['title'] = title

        check_type(order, int, 'order')
        if order is not None:
            data['order'] = order

        if kwargs:
            data.update(**kwargs)

        return data

    @staticmethod
    def _validate_related_models(readable_models: List, writable_models: List, **kwargs) -> Tuple[List, List]:
        """
        Verify the format and content of the readable and writable models.

        :param readable_models: list of Properties or UUIDs
        :param writable_models: list of Properties or UUIDs
        :param kwargs: option to insert "inputs" and "outputs", instead of new inputs.
        :return: Tuple with both input lists, now with only UUIDs
        :rtype Tuple[List, List]
        """
        if kwargs.get('inputs'):
            readable_models = kwargs.pop('inputs')
        if kwargs.get('outputs'):
            writable_models = kwargs.pop('outputs')

        readable_model_ids = check_list_of_base(readable_models, Property, 'readable_models') or []
        writable_model_ids = check_list_of_base(writable_models, Property, 'writable_models') or []

        return readable_model_ids, writable_model_ids

    def create_widget(
            self,
            activity: Union[Activity, Text],
            widget_type: Union[WidgetTypes, Text],
            meta: Dict,
            title: Optional[Text] = None,
            order: Optional[int] = None,
            parent: Optional[Union[Widget, Text]] = None,
            readable_models: Optional[List] = None,
            writable_models: Optional[List] = None,
            **kwargs
    ) -> Widget:
        """
        Create a widget inside an activity.

        If you want to associate models (and instances) in a single go, you may provide a list of `Property`
        (models) to the `readable_model_ids` or `writable_model_ids`.

        Alternatively you can use the alias, `inputs` and `outputs` which connect to respectively
        `readable_model_ids` and `writable_models_ids`.

        :param activity: activity objects to create the widget in.
        :type activity: :class:`Activity` or UUID
        :param widget_type: type of the widget, one of :class:`WidgetTypes`
        :type: string
        :param meta: meta dictionary of the widget.
        :type meta: dict
        :param title: (optional) title of the widget
        :type title: str or None
        :param order: (optional) order in the activity of the widget.
        :type order: int or None
        :param parent: (optional) parent of the widget for Multicolumn and Multirow widget.
        :type parent: :class:`Widget` or UUID
        :param readable_models: (optional) list of property model ids to be configured as readable (alias = inputs)
        :type readable_models: list of properties or list of property id's
        :param writable_models: (optional) list of property model ids to be configured as writable (alias = ouputs)
        :type writable_models: list of properties or list of property id's
        :param kwargs: (optional) additional keyword=value arguments to create widget
        :return: the created subclass of :class:`Widget`
        :rtype: :class:`Widget`
        :raises IllegalArgumentError: when an illegal argument is send.
        :raises APIError: when an API Error occurs.
        """
        data = self._validate_widget(
            activity=activity,
            widget_type=widget_type,
            title=title,
            meta=meta,
            order=order,
            parent=parent,
            **kwargs
        )

        readable_model_ids, writable_model_ids = self._validate_related_models(
            readable_models=readable_models,
            writable_models=writable_models,
            **kwargs,
        )

        # perform the call
        url = self._build_url('widgets')
        response = self._request('POST', url, params=API_EXTRA_PARAMS['widgets'], json=data)

        if response.status_code != requests.codes.created:  # pragma: no cover
            raise APIError("Could not create Widget", response=response)

        # create the widget and do postprocessing
        widget = Widget.create(json=response.json().get('results')[0], client=self)

        # update the associations if needed
        if readable_model_ids is not None or writable_model_ids is not None:
            widget.update_associations(readable_models=readable_model_ids, writable_models=writable_model_ids)

        return widget

    def create_widgets(self, widgets: List[Dict], **kwargs) -> List[Widget]:
        """
        Bulk-create of widgets.

        :param widgets: list of dictionaries defining the configuration of the widget.
        :type widgets: List[Dict]
        :return: list of `Widget` objects
        :rtype List[Widget]
        """
        bulk_data = list()
        bulk_associations = list()
        for widget in widgets:
            data = self._validate_widget(
                activity=widget.get('activity'),
                widget_type=widget.get('widget_type'),
                title=widget.get('title'),
                meta=widget.get('meta'),
                order=widget.get('order'),
                parent=widget.get('parent'),
                **widget.pop('kwargs', dict()),
            )
            bulk_data.append(data)

            bulk_associations.append(self._validate_related_models(
                readable_models=widget.get('readable_models'),
                writable_models=widget.get('writable_models'),
                **widget.pop('kwargs', dict()),
            ))

        url = self._build_url('widgets_bulk_create')
        response = self._request('POST', url, params=API_EXTRA_PARAMS['widgets'], json=bulk_data)

        if response.status_code != requests.codes.created:  # pragma: no cover
            raise APIError("Could not create Widgets", response=response)

        # create the widget and do postprocessing
        widgets = []
        for widget_response in response.json().get('results'):
            widget = Widget.create(json=widget_response, client=self)
            widgets.append(widget)

        self.update_widgets_associations(widgets=widgets, associations=bulk_associations, **kwargs)

        return widgets

    def update_widgets(self, widgets: List[Dict]) -> List[Widget]:
        """
        Bulk-update of widgets.

        :param widgets: list of widget configurations.
        :type widgets: List[Dict]
        :return: list of Widget objects
        :rtype List[Widget]
        """
        check_list_of_dicts(widgets, 'widgets')

        response = self._request(
            "PUT",
            self._build_url('widgets_bulk_update'),
            params=API_EXTRA_PARAMS['widgets'],
            json=widgets,
        )

        if response.status_code != requests.codes.ok:
            raise APIError("Could not update Widgets", response=response)

        widgets_response = response.json().get('results')
        return [Widget.create(json=widget_json, client=self) for widget_json in widgets_response]

    def delete_widget(self, widget: Union[Widget, Text]) -> None:
        """
        Delete a single Widget.

        :param widget: Widget or its UUID to be deleted
        :type widget: Widget or basestring
        :return: None
        :raises APIError: whenever the widget could not be deleted
        :raises IllegalArgumentError: whenever the input `widget` is invalid
        """
        widget = check_base(widget, Widget, 'widget')
        url = self._build_url('widget', widget_id=widget)
        response = self._request('DELETE', url)

        if response.status_code != requests.codes.no_content:  # pragma: no cover
            raise APIError("Could not delete Widget {}".format(widget), response=response)

    def delete_widgets(self, widgets: List[Union[Widget, Text]]) -> None:
        """
        Delete multiple Widgets.

        :param widgets: List, Tuple or Set of Widgets or their UUIDs to be deleted
        :type widgets: List[Union[Widget, Text]]
        :return: None
        :raises APIError: whenever the widgets could not be deleted
        :raises IllegalArgumentError: whenever the input `widgets` is invalid
        """
        widget_ids = check_list_of_base(widgets, Widget, 'widgets')

        data = [dict(id=pk) for pk in widget_ids]

        url = self._build_url('widgets_bulk_delete')
        response = self._request('DELETE', url, json=data)

        if response.status_code != requests.codes.no_content:
            raise APIError("Could not delete Widgets", response=response)

    @staticmethod
    def _validate_associations(
            widgets: List[Union[Widget, Text]],
            associations: List[Tuple[List, List]],
    ) -> List[Text]:
        """Perform the validation of the internal widgets and associations."""
        widget_ids = check_list_of_base(widgets, Widget, 'widgets')

        if not isinstance(associations, List) and all(isinstance(a, tuple) and len(a) == 2 for a in associations):
            raise IllegalArgumentError(
                '`associations` must be a list of tuples, defining the readable and writable models per widget.')

        if not len(widgets) == len(associations):
            raise IllegalArgumentError('The `widgets` and `associations` lists must be of equal length, '
                                       'not {} and {}.'.format(len(widgets), len(associations)))

        return widget_ids

    def associations(
            self,
            widget: Optional[Widget] = None,
            activity: Optional[Activity] = None,
            part: Optional[Part] = None,
            property: Optional[AnyProperty] = None,
            scope: Optional[Scope] = None,
            limit: Optional[int] = None,
    ) -> List[Association]:
        """
        Retrieve a list of associations.

        :param widget: widget for which to retrieve associations
        :type widget: Widget
        :param activity: activity for which to retrieve associations
        :type activity: Activity
        :param part: part for which to retrieve associations
        :type part: Part
        :param property: property for which to retrieve associations
        :type property: AnyProperty
        :param scope: scope for which to retrieve associations
        :type scope: Scope
        :param limit: maximum number of associations to retrieve
        :type limit: int
        :return: list of association objects
        :rtype List[Association]
        """
        part = check_type(part, Part, 'part')
        if part is not None:
            if part.category == Category.MODEL:
                part_instance = ''
                part_model = part.id
            else:
                part_instance = part.id
                part_model = ''
        else:
            part_instance = ''
            part_model = ''

        prop = check_type(property, Property, 'property')
        if prop is not None:
            if prop.category == Category.MODEL:
                property_model = prop.id
                property_instance = ''
            else:
                property_model = ''
                property_instance = prop.id
        else:
            property_instance = ''
            property_model = ''

        limit = check_type(limit, int, 'limit') or ''
        if limit and limit < 1:
            raise IllegalArgumentError('`limit` is not a positive integer!')

        request_params = {
            'limit': limit,
            'widget': check_base(widget, Widget, 'widget') or '',
            'activity': check_base(activity, Activity, 'activity') or '',
            'scope': check_base(scope, Scope, 'scope') or '',
            'instance_part': part_instance,
            'instance_property': property_instance,
            'model_part': part_model,
            'model_property': property_model,
        }

        url = self._build_url('associations')
        response = self._request('GET', url, params=request_params)

        if response.status_code != requests.codes.ok:  # pragma: no cover
            raise APIError("Could not retrieve Associations", response=response)

        associations = [Association(json=r, client=self) for r in response.json()['results']]

        return associations

    def update_widget_associations(
            self,
            widget: Union[Widget, Text],
            readable_models: Optional[List] = None,
            writable_models: Optional[List] = None,
            **kwargs
    ) -> None:
        """
        Update associations on this widget.

        This is a patch to the list list of associations. Existing associations are not replaced.

        :param widget: widget to update associations for
        :type widget: :class:`Widget` or UUID
        :param readable_models: list of property models (of :class:`Property` or property_ids (uuids) that has
                                   read rights
        :type readable_models: List[Property] or List[UUID] or None
        :param writable_models: list of property models (of :class:`Property` or property_ids (uuids) that has
                                   write rights
        :type writable_models: List[Property] or List[UUID] or None
        :return: None
        :raises APIError: when the associations could not be changed
        :raise IllegalArgumentError: when the list is not of the right type
        """
        self.update_widgets_associations(
            widgets=[widget],
            associations=[(
                readable_models if readable_models else [],
                writable_models if writable_models else [],
            )],
            **kwargs
        )

    def update_widgets_associations(
            self,
            widgets: List[Union[Widget, Text]],
            associations: List[Tuple[List, List]],
            **kwargs
    ) -> None:
        """
        Update associations on multiple widgets in bulk.

        This is patch to the list of associations. Existing associations are not replaced.

        :param widgets: list of widgets to update associations for.
        :type widgets: :class: list
        :param associations: list of tuples, each tuple containing 2 lists of properties
                             (of :class:`Property` or property_ids (uuids)
        :type associations: List[Tuple]
        :return: None
        :raises APIError: when the associations could not be changed
        :raise IllegalArgumentError: when the list is not of the right type
        """
        widget_ids = self._validate_associations(widgets, associations)

        bulk_data = list()
        for widget_id, association in zip(widget_ids, associations):
            readable_models, writable_models = association

            readable_model_ids, writable_model_ids = self._validate_related_models(
                readable_models=readable_models,
                writable_models=writable_models,
            )

            data = dict(
                id=widget_id,
                readable_model_properties_ids=readable_model_ids,
                writable_model_properties_ids=writable_model_ids,
            )

            if kwargs:
                data.update(**kwargs)

            bulk_data.append(data)

        # perform the call
        url = self._build_url('widgets_update_associations')
        response = self._request('PUT', url, params=API_EXTRA_PARAMS['widgets'], json=bulk_data)

        if response.status_code != requests.codes.ok:  # pragma: no cover
            raise APIError("Could not update Associations", response=response)

        return None

    def set_widget_associations(
            self,
            widget: Union[Widget, Text],
            readable_models: Optional[List] = None,
            writable_models: Optional[List] = None,
            **kwargs
    ) -> None:
        """
        Update associations on this widget.

        This is an absolute list of associations. If no property model id's are provided, then the associations are
        emptied out and replaced with no associations.

        :param widget: widget to set associations for.
        :type widget: :class:`Widget` or UUID
        :param readable_models: list of property models (of :class:`Property` or property_ids (uuids) that has
                                   read rights
        :type readable_models: List[Property] or List[UUID] or None
        :param writable_models: list of property models (of :class:`Property` or property_ids (uuids) that has
                                   write rights
        :type writable_models: List[Property] or List[UUID] or None
        :return: None
        :raises APIError: when the associations could not be changed
        :raise IllegalArgumentError: when the list is not of the right type
        """
        self.set_widgets_associations(
            widgets=[widget],
            associations=[(readable_models, writable_models)],
            **kwargs
        )

    def set_widgets_associations(
            self,
            widgets: List[Union[Widget, Text]],
            associations: List[Tuple[List, List]],
            **kwargs
    ) -> None:
        """
        Set associations on multiple widgets in bulk.

        This is an absolute list of associations. If no property model id's are provided, then the associations are
        emptied out and replaced with no associations.

        :param widgets: list of widgets to set associations for.
        :type widgets: :class: list
        :param associations: list of tuples, each tuple containing 2 lists of properties
                             (of :class:`Property` or property_ids (uuids)
        :type associations: List[Tuple]
        :return: None
        :raises APIError: when the associations could not be changed
        :raise IllegalArgumentError: when the list is not of the right type
        """
        widget_ids = self._validate_associations(widgets, associations)

        bulk_data = list()
        for widget_id, association in zip(widget_ids, associations):
            readable_models, writable_models = association

            readable_model_ids, writable_model_ids = self._validate_related_models(
                readable_models=readable_models,
                writable_models=writable_models,
            )

            data = dict(
                id=widget_id,
                readable_model_properties_ids=readable_model_ids,
                writable_model_properties_ids=writable_model_ids,
            )

            if kwargs:  # pragma: no cover
                data.update(**kwargs)

            bulk_data.append(data)

        # perform the call
        url = self._build_url('widgets_set_associations')
        response = self._request('PUT', url, params=API_EXTRA_PARAMS['widgets'], json=bulk_data)

        if response.status_code != requests.codes.ok:  # pragma: no cover
            raise APIError("Could not set Associations", response=response)

        return None

    def clear_widget_associations(
            self,
            widget: Widget,
    ) -> None:
        """
        Remove all associations of a widget.

        :param widget: widget to clear associations from.
        :type widget: Widget
        :return: None
        :raises APIError: when the associations could not be cleared.
        :raise IllegalArgumentError: if the widget is not of type Widget
        """
        check_type(widget, Widget, 'widget')

        # perform the call
        url = self._build_url('widget_clear_associations', widget_id=widget.id)
        response = self._request(method='PUT', url=url)

        if response.status_code != requests.codes.ok:  # pragma: no cover
            raise APIError("Could not clear Associations of Widget {}".format(widget), response=response)

        return None

    def remove_widget_associations(
            self,
            widget: Widget,
            models: Optional[List[Union['AnyProperty', Text]]] = (),
            **kwargs
    ) -> None:
        """
        Remove specific associations from a widget.

        :param widget: widget to remove associations from.
        :type widget: Widget
        :param models: list of Property models or their UUIDs
        :type models: list
        :return: None
        :raises APIError: when the associations could not be removed
        :raise IllegalArgumentError: if the widget is not of type Widget
        """
        check_type(widget, Widget, 'widget')

        model_ids = check_list_of_base(models, Property, 'models')

        if not model_ids:
            return

        data = dict(
            id=widget.id,
            model_properties_ids=model_ids,
        )

        # perform the call
        url = self._build_url('widget_remove_associations', widget_id=widget.id)
        response = self._request(method='PUT', url=url, params=API_EXTRA_PARAMS['widget'], json=data)

        if response.status_code != requests.codes.ok:  # pragma: no cover
            raise APIError("Could not remove Associations of Widget {}".format(widget), response=response)

        return

    def move_activity(self, activity, parent, classification=None):
        """
        Move the `Activity` and, if applicable, its sub-tree to another parent.

        If you want to move an Activity from one classification to another, you need to provide the target
        classification. The classificaiton of the parent should match the one provided in the function. This is
        to ensure that you really want this to happen.

        .. versionadded:: 2.7

        .. versionchanged:: 3.1
           Add ability to move activity from one classification to another.

        :param activity: The `Activity` object to be moved.
        :type activity: :class: `Activity`
        :param parent: The parent `Subprocess` under which this `Activity` will be moved.
        :type parent: :class:`Activity` or UUID
        :param classification: The target classification if it is desirable to change ActivityClassification
        :type classification: Text
        :raises IllegalArgumentError: if the 'parent' activity_type is not :class:`enums.ActivityType.SUBPROCESS`
        :raises IllegalArgumentError: if the 'parent' type is not :class:`Activity` or UUID
        :raises APIError: if an Error occurs.
        """
        activity = check_type(activity, Activity, 'activity')

        if isinstance(parent, Activity):
            parent_object = parent
            parent_id = parent.id
        elif isinstance(parent, str) and is_uuid(parent):
            parent_id = parent
            parent_object = self.activity(id=parent)
        else:
            raise IllegalArgumentError("Please provide either an activity object or a UUID")

        if parent_object.activity_type != ActivityType.PROCESS:
            raise IllegalArgumentError("One can only move an `Activity` under a subprocess.")

        update_dict = {
            'parent_id': parent_object.id,
            'classification': check_enum(
                classification, ActivityClassification, 'classification') or parent_object.classification,
        }

        url = self._build_url('activity_move', activity_id=str(activity.id))
        response = self._request('PUT', url, data=update_dict)

        if response.status_code != requests.codes.ok:  # pragma: no cover
            raise APIError("Could not move Activity {}".format(activity), response=response)

        activity.parent_id = parent_id

    def update_properties(self, properties: List[Dict]) -> List['AnyProperty']:
        """
        Update multiple properties simultaneously.

        :param properties: list of dictionaries to set the properties
        :type properties: List[Dict]
        :raises: IllegalArgumentError
        :return: list of Properties
        :rtype List[AnyProperty]


        Examples
        --------
        >>> properties = client.properties(limit=3)
        >>> update_dicts = [dict(id=p.id, value=p.value) for p in properties]
        >>> client.update_properties(properties=update_dicts)

        """
        check_list_of_dicts(properties, 'properties')

        response = self._request(
            'POST',
            self._build_url('properties_bulk_update'),
            params=API_EXTRA_PARAMS['property'],
            json=properties,
        )

        if response.status_code != requests.codes.ok:  # pragma: no cover
            raise APIError("Could not update Properties", response=response)

        properties = [Property.create(client=self, json=js) for js in response.json()['results']]

        return properties

    def notifications(self, pk: Optional[Text] = None, **kwargs) -> List[Notification]:
        """Retrieve one or more notifications stored on the instance.

        If additional `keyword=value` arguments are provided, these are added to the request parameters. Please
        refer to the documentation of the KE-chain API for additional query parameters.

        :param pk: if provided, filter the search by notification_id
        :type pk: basestring or None
        :param kwargs: (optional) additional search keyword arguments
        :return: list of :class:`models.Notification` objects
        :raises APIError: When the retrieval call failed due to various reasons
        """
        request_params = {
            'id': check_uuid(pk)
        }

        if kwargs:
            request_params.update(**kwargs)

        response = self._request('GET', self._build_url('notifications'), params=request_params)

        if response.status_code != requests.codes.ok:  # pragma: no cover
            raise APIError("Could not retrieve Notifications", response=response)

        data = response.json()

        return [Notification(notification, client=self) for notification in data['results']]

    def notification(self, pk: Optional[Text] = None, *args, **kwargs) -> Notification:
        """Retrieve a single KE-chain notification.

        Uses the same interface as the :func:`notifications` method but returns only a single pykechain
        :class:`models.Notification` object.

        If additional `keyword=value` arguments are provided, these are added to the request parameters. Please
        refer to the documentation of the KE-chain API for additional query parameters.

        :param pk: if provided, filter the search by notification_id
        :type pk: basestring or None
        :param kwargs: (optional) additional search keyword arguments
        :return: a single :class:`models.Notification`
        :raises NotFoundError: When no `Notification` is found based on the search arguments
        :raises MultipleFoundError: When more than a single `Notification` is found based on the search arguments
        """
        return self._retrieve_singular(self.notifications, pk=pk, *args, **kwargs)

    def create_notification(
            self,
            subject: Text,
            message: Text,
            status: Optional[NotificationStatus] = NotificationStatus.DRAFT,
            recipients: Optional[List[Union[User, Text]]] = None,
            team: Optional[Union[Team, Text]] = None,
            from_user: Optional[Union[User, Text]] = None,
            event: Optional[NotificationEvent] = None,
            channel: Optional[NotificationChannels] = NotificationChannels.EMAIL,
            **kwargs
    ) -> Notification:
        """
        Create a single `Notification`.

        :param subject: Header text of the notification
        :type subject: str
        :param message: Content message of the notification
        :type message: str
        :param status: (O) life-cycle status of the notification, defaults to "DRAFT".
        :type status: NotificationStatus
        :param recipients: (O) list of recipients, each being a User object, user ID or an email address.
        :type recipients: list
        :param team: (O) team object to which the notification is constrained
        :type team: Team object or Team UUID
        :param from_user: (O) Sender of the notification, either a User object or user ID. Defaults to script user.
        :type from_user: User or user ID
        :param event: (O) originating event of the notification.
        :type event: NotificationEvent
        :param channel: (O) method used to send the notification, defaults to "EMAIL".
        :type channel: NotificationChannels
        :param kwargs: (optional) keyword=value arguments
        :return: the newly created `Notification`
        :raises: APIError: when the `Notification` could not be created
        """
        if from_user is None:
            from_user = self.current_user()

        recipient_users = list()
        recipient_emails = list()

        if recipients is not None:
            if isinstance(recipients, list) and all(isinstance(r, (str, int, User)) for r in recipients):
                for recipient in recipients:
                    if is_valid_email(recipient):
                        recipient_emails.append(recipient)
                    else:
                        recipient_users.append(check_user(recipient, User, 'recipient'))

            else:
                raise IllegalArgumentError('`recipients` must be a list of User objects, IDs or email addresses, '
                                           '"{}" ({}) is not.'.format(recipients, type(recipients)))

        data = {
            'status': check_enum(status, NotificationStatus, 'status'),
            'event': check_enum(event, NotificationEvent, 'event'),
            'subject': check_text(subject, 'subject'),
            'message': check_text(message, 'message'),
            'recipient_users': recipient_users,
            'recipient_emails': recipient_emails,
            'team': check_base(team, Team, 'team'),
            'from_user': check_user(from_user, User, 'from_user'),
            'channels': [channel] if check_enum(channel, NotificationChannels, 'channel') else [],
        }

        data.update(kwargs)
        data.update(API_EXTRA_PARAMS['notifications'])

        url = self._build_url('notifications')

        response = self._request('POST', url, data=data)

        if response.status_code != requests.codes.created:  # pragma: no cover
            raise APIError("Could not create Notification", response=response)

        notification = Notification(response.json().get('results')[0], client=self)
        return notification

    def delete_notification(self, notification: Union[Notification, Text]) -> None:
        """
        Delete a single Notification.

        :param notification: Notification or its UUID to be deleted
        :type notification: Notification or basestring
        :return: None
        :raises APIError: whenever the notification could not be deleted
        :raises IllegalArgumentError: whenever the input `notification` is invalid
        """
        notification = check_base(notification, Notification, 'notification')

        url = self._build_url('notification', notification_id=notification)
        response = self._request('DELETE', url)

        if response.status_code != requests.codes.no_content:  # pragma: no cover
            raise APIError("Could not delete Notification {}".format(notification), response=response)

    def banners(
            self,
            pk: Optional[Text] = None,
            text: Optional[Text] = None,
            is_active: Optional[bool] = None,
            **kwargs
    ) -> List[Banner]:
        """
        Retrieve Banners.

        :param pk: ID of the banner
        :param text: Text displayed in the banner
        :param is_active: Whether the banner is currently active
        :return: list of Banner objects
        :rtype list
        """
        request_params = {
            'text': check_text(text, 'text'),
            'id': check_uuid(pk),
            'is_active': check_type(is_active, bool, 'is_active'),
        }
        request_params.update(API_EXTRA_PARAMS['banners'])

        if kwargs:  # pragma: no cover
            request_params.update(**kwargs)

        response = self._request('GET', self._build_url('banners'), params=request_params)

        if response.status_code != requests.codes.ok:  # pragma: no cover
            raise NotFoundError("Could not retrieve Banners", response=response)

        data = response.json()
        return [Banner(banner, client=self) for banner in data['results']]

    def banner(self, *args, **kwargs) -> Banner:
        """
        Retrieve a single Banner, see `banners()` for available arguments.

        :return: single banner
        :rtype Banner
        """
        return self._retrieve_singular(self.banners, *args, **kwargs)

    def create_banner(
            self,
            text: Text,
            icon: Text,
            active_from: datetime.datetime,
            active_until: Optional[datetime.datetime] = None,
            is_active: Optional[bool] = False,
            url: Optional[Text] = None,
            **kwargs
    ) -> Banner:
        """
        Create a new banner.

        :param text: Text to display in the banner. May use HTML.
        :type text: str
        :param icon: Font-awesome icon to stylize the banner
        :type icon: str
        :param active_from: Datetime from when the banner will become active.
        :type active_from: datetime.datetime
        :param active_until: Datetime from when the banner will no longer be active.
        :type active_until: datetime.datetime
        :param is_active: Boolean whether to set the banner as active, defaults to False.
        :type is_active: bool
        :param url: target for the "more info" button within the banner.
        :param url: str
        :param kwargs: additional arguments for the request
        :return: the new banner
        :rtype Banner
        """
        data = {
            'text': check_text(text, 'text'),
            'icon': check_text(icon, 'icon'),
            'active_from': check_datetime(active_from, 'active_from'),
            'active_until': check_datetime(active_until, 'active_until'),
            'is_active': check_type(is_active, bool, 'is_active'),
            'url': check_url(url),
        }

        # prepare url query parameters
        query_params = kwargs
        query_params.update(API_EXTRA_PARAMS['banners'])

        response = self._request('POST', self._build_url('banners'),
                                 params=query_params,
                                 json=data)

        if response.status_code != requests.codes.created:  # pragma: no cover
            raise APIError("Could not create Banner", response=response)

        return Banner(response.json()['results'][0], client=self)

    def active_banner(self) -> Banner:
        """
        Retrieve the currently active banner.

        :return: Banner object. If no banner is active, returns None.
        :rtype Banner
        :raise APIError whenever the banners could not be retrieved properly.
        :raises NotFoundError whenever there is no active banner.
        :raises MultipleFoundError whenever multiple banners are active.
        """
        response = self._request('GET', self._build_url('banner_active'))

        if response.status_code != requests.codes.ok:  # pragma: no cover
            raise NotFoundError("Could not retrieve active Banner", response=response)

        active_banner_list = response.json()['results']
        if not active_banner_list:
            raise NotFoundError('No current active banner.')
        elif len(active_banner_list) > 1:
            raise MultipleFoundError('There are multiple active banners.')
        else:
            data = active_banner_list[0]

        return Banner(json=data, client=self)<|MERGE_RESOLUTION|>--- conflicted
+++ resolved
@@ -1106,39 +1106,21 @@
         return new_activity
 
     def clone_activities(
-<<<<<<< HEAD
         self,
-        activities: List[Union[Activity2, Text]],
-        activity_parent: Union[Activity2, Text],
+        activities: List[Union[Activity, Text]],
+        activity_parent: Union[Activity, Text],
         activity_update_dicts: Optional[Dict] = None,
         include_part_models: Optional[bool] = False,
         include_part_instances: Optional[bool] = False,
         include_children: Optional[bool] = True,
         excluded_parts: Optional[List[Text]] = None,
-        part_parent_model: Optional[Union[Part2, Text]] = None,
-        part_parent_instance: Optional[Union[Part2, Text]] = None,
+        part_parent_model: Optional[Union[Part, Text]] = None,
+        part_parent_instance: Optional[Union[Part, Text]] = None,
         part_model_rename_template: Optional[Text] = None,
         part_instance_rename_template: Optional[Text] = None,
         asynchronous: Optional[bool] = False,
         **kwargs
-    ) -> List[Activity2]:
-=======
-            self,
-            activities: List[Union[Activity, Text]],
-            parent: Union[Activity, Text],
-            activity_update_dicts: Optional[Dict] = None,
-            clone_parts: Optional[bool] = False,
-            clone_part_instances: Optional[bool] = True,
-            clone_children: Optional[bool] = True,
-            excluded_parts: Optional[List[Text]] = None,
-            part_parent_model: Optional[Union[Part, Text]] = None,
-            part_parent_instance: Optional[Union[Part, Text]] = None,
-            part_model_rename_template: Optional[Text] = None,
-            part_instance_rename_template: Optional[Text] = None,
-            asynchronous: Optional[bool] = False,
-            **kwargs
     ) -> List[Activity]:
->>>>>>> 8275a3b8
         """
         Clone multiple activities.
 
@@ -1147,13 +1129,8 @@
 
         :param activities: list of Activity object or UUIDs
         :type activities: list
-<<<<<<< HEAD
-        :param activity_parent: parent Activity2 sub-process object or UUID
-        :type activity_parent: Activity2
-=======
-        :param parent: parent Activity sub-process object or UUID
-        :type parent: Activity
->>>>>>> 8275a3b8
+        :param activity_parent: parent Activity sub-process object or UUID
+        :type activity_parent: Activity
         :param activity_update_dicts: (O) dict of dictionaries, each key-value combination relating to an activity
         to clone and a dict of new values to assign, e.g. `{activity.id: {"name": "Cloned activity"}}`
         :type activity_update_dicts: dict
@@ -1161,17 +1138,10 @@
         :type include_part_models: bool
         :param include_part_instances: (O) whether to clone the part instances of the data model configured in the
             activities, defaults to True
-<<<<<<< HEAD
         :type include_part_instances: bool
         :param include_children: (O) whether to clone child parts
         :type include_children: bool
         :param excluded_parts: (O) list of Part2 objects or UUIDs to exclude from being cloned,
-=======
-        :type clone_part_instances: bool
-        :param clone_children: (O) whether to clone child parts
-        :type clone_children: bool
-        :param excluded_parts: (O) list of Part objects or UUIDs to exclude from being cloned,
->>>>>>> 8275a3b8
             maintaining the original configuration of the widgets.
         :type excluded_parts: list
         :param part_parent_model: (O) parent Part object or UUID for the copied data model(s)
@@ -1207,25 +1177,14 @@
         activities = [dict(id=uuid, **update_dicts.get(uuid, {})) for uuid in activity_ids]
 
         data = dict(
-<<<<<<< HEAD
-            activity_parent_id=check_base(activity_parent, cls=Activity2, key='parent'),
+            activity_parent_id=check_base(activity_parent, cls=Activity, key='parent'),
             include_part_models=check_type(include_part_models, bool, 'clone_parts'),
             include_part_instances=check_type(include_part_instances, bool, 'clone_part_instances'),
             include_part_children=check_type(include_children, bool, 'clone_children'),
-            excluded_part_ids=check_list_of_base(excluded_parts, Part2, 'excluded_models') or [],
-            part_parent_model_id=check_base(part_parent_model, Part2, 'part_parent_model'),
-            part_parent_instance_id=check_base(part_parent_instance, Part2, 'part_parent_instance'),
-            part_models_rename_template=check_type(
-=======
-            parent_id=check_base(parent, cls=Activity, key='parent'),
-            clone_parts=check_type(clone_parts, bool, 'clone_parts'),
-            clone_part_instances=check_type(clone_part_instances, bool, 'clone_part_instances'),
-            clone_children=check_type(clone_children, bool, 'clone_children'),
-            exclude_model_ids=check_list_of_base(excluded_parts, Part, 'excluded_models') or [],
+            excluded_part_ids=check_list_of_base(excluded_parts, Part, 'excluded_models') or [],
             part_parent_model_id=check_base(part_parent_model, Part, 'part_parent_model'),
             part_parent_instance_id=check_base(part_parent_instance, Part, 'part_parent_instance'),
-            cloned_part_models_rename_template=check_type(
->>>>>>> 8275a3b8
+            part_models_rename_template=check_type(
                 part_model_rename_template, str, 'part_model_rename_template'),
             part_instances_rename_template=check_type(
                 part_instance_rename_template, str, 'part_instance_rename_template'),
@@ -1247,13 +1206,8 @@
 
         cloned_activities = [Activity(d, client=self) for d in response.json()['results']]
 
-<<<<<<< HEAD
-        if isinstance(activity_parent, Activity2):
+        if isinstance(activity_parent, Activity):
             activity_parent._populate_cached_children(cloned_activities)
-=======
-        if isinstance(parent, Activity):
-            parent._populate_cached_children(cloned_activities)
->>>>>>> 8275a3b8
 
         return cloned_activities
 
