--- conflicted
+++ resolved
@@ -2,11 +2,7 @@
 name = 'pykechain'
 description = 'KE-chain Python SDK'
 
-<<<<<<< HEAD
-version = '3.0.0-rc1'
-=======
 version = '3.0.2'
->>>>>>> 5047197f
 
 author = 'KE-works BV'
 email = 'support+pykechain@ke-works.com'