--- conflicted
+++ resolved
@@ -2,11 +2,7 @@
 name = 'pykechain'
 description = 'KE-chain Python SDK'
 
-<<<<<<< HEAD
-version = '2.2.0-rc0+317'
-=======
 version = '2.2.0'
->>>>>>> 5ecc045e
 
 author = 'KE-works BV'
 email = 'support+pykechain@ke-works.com'