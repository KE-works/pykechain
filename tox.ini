--- conflicted
+++ resolved
@@ -29,13 +29,8 @@
     pytest
 commands =
     check-manifest --ignore "tox.ini,tests*,.*"
-<<<<<<< HEAD
     flake8 pykechain
-    {py27,py34,py35,pypy}: python setup.py check -m -r -s
-=======
     {py27,py34,py35,pypy,py36}: python setup.py check -m -r -s
-    #flake8 .
->>>>>>> c4788131
     coverage run --source=pykechain setup.py test
 
 # test settings
