# basis
requests==2.21.0
envparse==0.2.0

# json validation (inspector)
jsonschema==2.6.0

# testing
pytest==4.1.1
betamax==0.8.1

# documentation
<<<<<<< HEAD
Sphinx==1.8.2
nbsphinx==0.4.2
=======
Sphinx==1.8.3
nbsphinx==0.3.5
>>>>>>> 373998c3

# data science
jupyter==1.0.0
matplotlib==3.0.2

# integration
tox==3.7.0

# code style
flake8==3.6.0
pydocstyle==3.0.0
mypy==0.660; python_version >= '3.4'

# to fix connection issues
PyOpenSSL==18.0.0; python_version <= '2.7'

# for package management (uploads)
twine==1.12.1

# for version comparison
semver==2.8.1<|MERGE_RESOLUTION|>--- conflicted
+++ resolved
@@ -10,13 +10,8 @@
 betamax==0.8.1
 
 # documentation
-<<<<<<< HEAD
-Sphinx==1.8.2
+Sphinx==1.8.3
 nbsphinx==0.4.2
-=======
-Sphinx==1.8.3
-nbsphinx==0.3.5
->>>>>>> 373998c3
 
 # data science
 jupyter==1.0.0
