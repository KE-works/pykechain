--- conflicted
+++ resolved
@@ -25,13 +25,8 @@
 # code style
 flake8==3.9.0
 pydocstyle==5.1.1
-<<<<<<< HEAD
-mypy==0.790; python_version >= '3.4'
+mypy==0.812; python_version >= '3.4'
 pre-commit==2.11.1
-=======
-mypy==0.812; python_version >= '3.4'
-pre-commit==2.9.3
->>>>>>> e223c1ef
 
 # for package management (uploads)
 twine>=3.0.0; python_version >= '3.6'
