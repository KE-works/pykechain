--- conflicted
+++ resolved
@@ -23,13 +23,8 @@
 tox==3.23.0
 
 # code style
-<<<<<<< HEAD
-flake8==3.9.0
+flake8==3.9.2
 pydocstyle==6.1.0
-=======
-flake8==3.9.2
-pydocstyle==6.0.0
->>>>>>> f0f9b3c5
 mypy==0.812; python_version >= '3.4'
 pre-commit==2.11.1
 
