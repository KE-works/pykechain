--- conflicted
+++ resolved
@@ -25,13 +25,8 @@
 # code style
 flake8==3.8.4
 pydocstyle==5.1.1
-<<<<<<< HEAD
 mypy==0.790; python_version >= '3.4'
-pre-commit==2.7.1
-=======
-mypy==0.782; python_version >= '3.4'
 pre-commit==2.8.2
->>>>>>> d1d34edf
 
 # for package management (uploads)
 twine>=3.0.0; python_version >= '3.6'
