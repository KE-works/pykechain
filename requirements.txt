--- conflicted
+++ resolved
@@ -10,13 +10,8 @@
 betamax==0.8.1
 
 # documentation
-<<<<<<< HEAD
-Sphinx==1.7.2
+Sphinx==1.7.4
 nbsphinx==0.3.3
-=======
-Sphinx==1.7.4
-nbsphinx==0.3.2
->>>>>>> 6884e90a
 
 # data science
 jupyter==1.0.0
