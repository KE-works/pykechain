--- conflicted
+++ resolved
@@ -32,14 +32,8 @@
 # code style
 flake8==3.7.9
 pydocstyle==5.0.2
-<<<<<<< HEAD
-mypy==0.761; python_version >= '3.4'
+mypy==0.770; python_version >= '3.4'
 pre-commit==2.2.0
-=======
-mypy==0.770; python_version >= '3.4'
-pre-commit==2.1.1
->>>>>>> 89b744c7
-
 
 # for package management (uploads)
 twine>=3.0.0; python_version >= '3.6'
