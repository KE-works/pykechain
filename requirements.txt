--- conflicted
+++ resolved
@@ -12,13 +12,9 @@
 pytest==8.3.3
 pytest-xdist[psutil]==3.6.1
 betamax==0.9.0
-<<<<<<< HEAD
-coverage~=7.6.4  # pinned to <7 as coveralls is preventing v7 for coverage
+
+coverage~=7.6.8  # pinned to <7 as coveralls is preventing v7 for coverage
 pytest-cov==6.0.0
-=======
-coverage~=7.6.8  # pinned to <7 as coveralls is preventing v7 for coverage
-pytest-cov==5.0.0
->>>>>>> 1ca0425d
 coveralls==4.0.1
 Pillow==11.0.0
 
