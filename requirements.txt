# basis
requests==2.31.0
envparse==0.2.0

# json validation (inspector)
jsonschema==4.21.1

# for version comparison
semver==3.0.2

# testing
pytest==8.2.0
pytest-xdist[psutil]==3.5.0
betamax==0.9.0
<<<<<<< HEAD
coverage~=7.5.1  # pinned to <7 as coveralls is preventing v7 for coverage
pytest-cov==4.1.0
=======
coverage~=7.4.3  # pinned to <7 as coveralls is preventing v7 for coverage
pytest-cov==5.0.0
>>>>>>> 714240bf
coveralls==3.3.1
Pillow==10.3.0

# documentation
Sphinx==7.2.6; python_version >= '3.9'
Sphinx~=7.1.2; python_version <= '3.8'
nbsphinx==0.9.3

# integration
tox==4.14.2

# code style
flake8==7.0.0
importlib-metadata==7.1.0
pydocstyle==6.3.0
mypy==1.9.0; python_version >= '3.4'
pre-commit==3.7.0

# for package management (uploads)
twine~=5.0; python_version >= '3.7'
twine~=3.0; python_version <= '3.6'

pytz==2024.1<|MERGE_RESOLUTION|>--- conflicted
+++ resolved
@@ -12,13 +12,8 @@
 pytest==8.2.0
 pytest-xdist[psutil]==3.5.0
 betamax==0.9.0
-<<<<<<< HEAD
 coverage~=7.5.1  # pinned to <7 as coveralls is preventing v7 for coverage
-pytest-cov==4.1.0
-=======
-coverage~=7.4.3  # pinned to <7 as coveralls is preventing v7 for coverage
 pytest-cov==5.0.0
->>>>>>> 714240bf
 coveralls==3.3.1
 Pillow==10.3.0
 
