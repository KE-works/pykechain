# basis
requests==2.18.4
envparse==0.2.0

# json validation (inspector)
jsonschema==2.6.0

# testing
pytest==3.2.3
betamax==0.8.0

# documentation
<<<<<<< HEAD
Sphinx==1.6.4
nbsphinx==0.2.16
=======
Sphinx==1.6.5
nbsphinx==0.2.14
>>>>>>> 08347193

# data science
jupyter==1.0.0
matplotlib==2.1.0

# integration
tox==2.9.1

# code style
flake8==3.4.1
pydocstyle==2.1.1
mypy==0.521

# to fix connection issues
PyOpenSSL==17.3.0; python_version <= '2.7'

# for package management (uploads)
twine==1.9.1<|MERGE_RESOLUTION|>--- conflicted
+++ resolved
@@ -10,13 +10,8 @@
 betamax==0.8.0
 
 # documentation
-<<<<<<< HEAD
-Sphinx==1.6.4
+Sphinx==1.6.5
 nbsphinx==0.2.16
-=======
-Sphinx==1.6.5
-nbsphinx==0.2.14
->>>>>>> 08347193
 
 # data science
 jupyter==1.0.0
