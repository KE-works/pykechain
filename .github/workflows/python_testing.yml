name: Test pykechain

on: [push]

jobs:
  build:

    runs-on: ubuntu-latest
    strategy:
      max-parallel: 5
      fail-fast: False
      matrix:
        python-version: [3.5, 3.6, 3.7, 3.8-dev, pypy3]

    steps:
    - uses: actions/checkout@v1
    - name: Set up Python ${{ matrix.python-version }}
      uses: actions/setup-python@v1
      with:
        python-version: ${{ matrix.python-version }}

    - name: Install basic dependencies
      run: |
        python -m pip install --upgrade pip
        pip install -U setuptools>=38.6.0 wheel>=0.31.0
        pip install -r requirements-ci.txt

    - name: Perform Testing
      run: |
        pip install pytest betamax pytest-runner pytest-cov coverage
        pytest --cov=pykechain tests

<<<<<<< HEAD
#    - name: Upload coverage to coveralls.io
#      if: matrix.python-version == 3.6
#      env:
#        COVERALLS_REPO_TOKEN: ${{ secrets.COVERALLS_REPO_TOKEN }}
#      run: |
#        pip install coveralls
#        coveralls

=======
>>>>>>> 88485d7a
    - name: Check docs and distribution
      if: matrix.python-version == 3.6
      run: |
        pip install flake8 pydocstyle check-manifest readme_renderer[md] twine>=2.0.0

        flake8 pykechain --count --show-source --statistics
        pydocstyle pykechain
        check-manifest
        python setup.py bdist_wheel --universal
        twine check dist/*

    - name: Upload coverage to coveralls.io
      if: matrix.python-version == 3.6
      env:
        COVERALLS_REPO_TOKEN: ${{ secrets.COVERALLS_REPO_TOKEN }}
      run: |
        pip install -U coveralls>=1.9.2
        coveralls<|MERGE_RESOLUTION|>--- conflicted
+++ resolved
@@ -30,17 +30,6 @@
         pip install pytest betamax pytest-runner pytest-cov coverage
         pytest --cov=pykechain tests
 
-<<<<<<< HEAD
-#    - name: Upload coverage to coveralls.io
-#      if: matrix.python-version == 3.6
-#      env:
-#        COVERALLS_REPO_TOKEN: ${{ secrets.COVERALLS_REPO_TOKEN }}
-#      run: |
-#        pip install coveralls
-#        coveralls
-
-=======
->>>>>>> 88485d7a
     - name: Check docs and distribution
       if: matrix.python-version == 3.6
       run: |
